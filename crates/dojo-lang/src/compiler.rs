use std::collections::{BTreeMap, HashMap};
use std::fs;
use std::io::Write;
use std::iter::zip;
use std::ops::DerefMut;

use anyhow::{anyhow, Context, Result};
use cairo_lang_compiler::db::RootDatabase;
use cairo_lang_defs::db::DefsGroup;
use cairo_lang_defs::ids::{
    ModuleId, ModuleItemId, NamedLanguageElementId, TopLevelLanguageElementId,
};
use cairo_lang_filesystem::db::FilesGroup;
use cairo_lang_filesystem::ids::{CrateId, CrateLongId};
use cairo_lang_formatter::format_string;
use cairo_lang_semantic::db::SemanticGroup;
use cairo_lang_starknet::compile::compile_prepared_db;
use cairo_lang_starknet::contract::{find_contracts, ContractDeclaration};
use cairo_lang_starknet_classes::abi;
use cairo_lang_starknet_classes::allowed_libfuncs::{AllowedLibfuncsError, ListSelector};
use cairo_lang_starknet_classes::contract_class::ContractClass;
use cairo_lang_utils::UpcastMut;
use camino::Utf8PathBuf;
use convert_case::{Case, Casing};
use dojo_world::contracts::naming;
use dojo_world::manifest::{
    AbiFormat, Class, DojoContract, DojoModel, Manifest, ManifestMethods, ABIS_DIR,
    BASE_CONTRACT_TAG, BASE_DIR, BASE_QUALIFIED_PATH, CONTRACTS_DIR, MANIFESTS_DIR, MODELS_DIR,
    WORLD_CONTRACT_TAG, WORLD_QUALIFIED_PATH,
};
<<<<<<< HEAD
use dojo_world::metadata::get_namespace_config_from_ws;
use indoc::formatdoc;
=======
>>>>>>> a3ddf39d
use itertools::Itertools;
use scarb::compiler::helpers::{build_compiler_config, collect_main_crate_ids};
use scarb::compiler::{CairoCompilationUnit, CompilationUnitAttributes, Compiler};
use scarb::core::{PackageName, TargetKind, Workspace};
use scarb::flock::Filesystem;
use serde::de::DeserializeOwned;
use serde::{Deserialize, Serialize};
use smol_str::SmolStr;
use starknet::core::types::contract::SierraClass;
use starknet::core::types::Felt;
use tracing::{debug, trace, trace_span};

use crate::plugin::{DojoAuxData, Model};

const CAIRO_PATH_SEPARATOR: &str = "::";

pub(crate) const LOG_TARGET: &str = "dojo_lang::compiler";

#[cfg(test)]
#[path = "compiler_test.rs"]
mod test;

#[derive(Debug)]
pub struct DojoCompiler;

#[derive(Debug, Default, Serialize, Deserialize)]
#[serde(rename_all = "kebab-case")]
pub struct Props {
    pub build_external_contracts: Option<Vec<ContractSelector>>,
}

#[derive(Debug, Clone, PartialEq, Eq, Serialize, Deserialize)]
pub struct ContractSelector(String);

impl ContractSelector {
    fn package(&self) -> PackageName {
        let parts = self.0.split_once(CAIRO_PATH_SEPARATOR).unwrap_or((self.0.as_str(), ""));
        PackageName::new(parts.0)
    }

    /// Returns the path with the model name in snake case.
    /// This is used to match the output of the `compile()` function and Dojo plugin naming for
    /// models contracts.
    fn path_with_model_snake_case(&self) -> String {
        let (path, last_segment) =
            self.0.rsplit_once(CAIRO_PATH_SEPARATOR).unwrap_or(("", &self.0));

        // We don't want to snake case the whole path because some of names like `erc20`
        // will be changed to `erc_20`, and leading to invalid paths.
        // The model name has to be snaked case as it's how the Dojo plugin names the Model's
        // contract.
        format!("{}{}{}", path, CAIRO_PATH_SEPARATOR, last_segment.to_case(Case::Snake))
    }
}

impl Compiler for DojoCompiler {
    fn target_kind(&self) -> TargetKind {
        TargetKind::new("dojo")
    }

    fn compile(
        &self,
        unit: CairoCompilationUnit,
        db: &mut RootDatabase,
        ws: &Workspace<'_>,
    ) -> Result<()> {
        let props: Props = unit.main_component().target_props()?;
        let target_dir = unit.target_dir(ws);

        // TODO: if we want to output the manifests at the package level,
        // we must iterate on the ws members, to find the location of the
        // sole package with the `dojo` target.
        // In this case, we can use this path to output the manifests.

        let compiler_config = build_compiler_config(&unit, ws);

        trace!(target: LOG_TARGET, unit = %unit.name(), ?props, "Compiling unit dojo compiler.");

        let mut main_crate_ids = collect_main_crate_ids(&unit, db);
        let core_crate_ids: Vec<CrateId> = collect_core_crate_ids(db);
        main_crate_ids.extend(core_crate_ids);

        let contracts = find_project_contracts(
            db.upcast_mut(),
            main_crate_ids.clone(),
            props.build_external_contracts.clone(),
        )?;

        let contract_paths = contracts
            .iter()
            .map(|decl| decl.module_id().full_path(db.upcast_mut()))
            .collect::<Vec<_>>();
        trace!(target: LOG_TARGET, contracts = ?contract_paths);

        let contracts = contracts.iter().collect::<Vec<_>>();

        let classes = {
            let _ = trace_span!("compile_starknet").enter();
            compile_prepared_db(db, &contracts, compiler_config)?
        };

        let mut compiled_classes: HashMap<String, (Felt, ContractClass)> = HashMap::new();
        let list_selector = ListSelector::default();

        for (decl, class) in zip(contracts, classes) {
            let contract_name = decl.submodule_id.name(db.upcast_mut());

            // note that the qualified path is in snake case while
            // the `full_path()` method of StructId uses the original struct name case.
            // (see in `get_dojo_model_artifacts`)
            let qualified_path = decl.module_id().full_path(db.upcast_mut());

            match class.validate_version_compatible(list_selector.clone()) {
                Ok(()) => {}
                Err(AllowedLibfuncsError::UnsupportedLibfunc {
                    invalid_libfunc,
                    allowed_libfuncs_list_name: _,
                }) => {
                    let diagnostic = formatdoc! {r#"
                        Contract `{contract_name}` ({qualified_path}) includes `{invalid_libfunc}` function that is not allowed in the default libfuncs for public Starknet networks (mainnet, sepolia).
                        It will work on Katana, but don't forget to remove it before deploying on a public Starknet network.
                    "#};

                    ws.config().ui().warn(diagnostic);
                }
                Err(e) => {
                    return Err(e).with_context(|| {
                        format!("Failed to check allowed libfuncs for contract: {}", contract_name)
                    });
                }
            }

            let class_hash = compute_class_hash_of_contract_class(&class).with_context(|| {
                format!("problem computing class hash for contract `{}`", qualified_path.clone())
            })?;

            compiled_classes.insert(qualified_path, (class_hash, class));
        }

        update_files(
            db,
            ws,
            &target_dir,
            &main_crate_ids,
            compiled_classes,
            props.build_external_contracts,
        )?;
        Ok(())
    }
}

fn compute_class_hash_of_contract_class(class: &ContractClass) -> Result<Felt> {
    let class_str = serde_json::to_string(&class)?;
    let sierra_class = serde_json::from_str::<SierraClass>(&class_str)
        .map_err(|e| anyhow!("error parsing Sierra class: {e}"))?;
    sierra_class.class_hash().map_err(|e| anyhow!("problem hashing sierra contract: {e}"))
}

fn find_project_contracts(
    mut db: &dyn SemanticGroup,
    main_crate_ids: Vec<CrateId>,
    external_contracts: Option<Vec<ContractSelector>>,
) -> Result<Vec<ContractDeclaration>> {
    let internal_contracts = {
        let _ = trace_span!("find_internal_contracts").enter();
        find_contracts(db, &main_crate_ids)
    };

    let external_contracts = if let Some(external_contracts) = external_contracts {
        let _ = trace_span!("find_external_contracts").enter();
        debug!(target: LOG_TARGET, external_contracts = ?external_contracts, "External contracts selectors.");

        let crate_ids = external_contracts
            .iter()
            .map(|selector| selector.package().into())
            .unique()
            .map(|package_name: SmolStr| {
                debug!(target: LOG_TARGET, %package_name, "Looking for internal crates.");
                db.upcast_mut().intern_crate(CrateLongId::Real(package_name))
            })
            .collect::<Vec<_>>();

        find_contracts(db, crate_ids.as_ref())
            .into_iter()
            .filter(|decl| {
                let contract_path = decl.module_id().full_path(db.upcast());
                external_contracts
                    .iter()
                    .any(|selector| contract_path == selector.path_with_model_snake_case())
            })
            .collect::<Vec<ContractDeclaration>>()
    } else {
        debug!(target: LOG_TARGET, "No external contracts selected.");
        Vec::new()
    };

    Ok(internal_contracts.into_iter().chain(external_contracts).collect())
}

pub fn collect_core_crate_ids(db: &RootDatabase) -> Vec<CrateId> {
    [
        ContractSelector(BASE_QUALIFIED_PATH.to_string()),
        ContractSelector(WORLD_QUALIFIED_PATH.to_string()),
    ]
    .iter()
    .map(|selector| selector.package().into())
    .unique()
    .map(|package_name: SmolStr| db.intern_crate(CrateLongId::Real(package_name)))
    .collect::<Vec<_>>()
}

pub fn collect_external_crate_ids(
    db: &RootDatabase,
    external_contracts: Vec<ContractSelector>,
) -> Vec<CrateId> {
    external_contracts
        .iter()
        .map(|selector| selector.package().into())
        .unique()
        .map(|package_name: SmolStr| db.intern_crate(CrateLongId::Real(package_name)))
        .collect::<Vec<_>>()
}

fn update_files(
    db: &RootDatabase,
    ws: &Workspace<'_>,
    target_dir: &Filesystem,
    crate_ids: &[CrateId],
    compiled_artifacts: HashMap<String, (Felt, ContractClass)>,
    external_contracts: Option<Vec<ContractSelector>>,
) -> anyhow::Result<()> {
    let profile_name =
        ws.current_profile().expect("Scarb profile expected to be defined.").to_string();
    let relative_manifest_dir = Utf8PathBuf::new().join(MANIFESTS_DIR).join(profile_name);

    // relative path to manifests and abi
    let base_manifests_dir = Utf8PathBuf::new().join(relative_manifest_dir).join(BASE_DIR);
    let base_abis_dir = Utf8PathBuf::new().join(&base_manifests_dir).join(ABIS_DIR);

    let manifest_dir = ws.manifest_path().parent().unwrap().to_path_buf();

    fn get_compiled_artifact_from_map<'a>(
        artifacts: &'a HashMap<String, (Felt, ContractClass)>,
        qualified_artifact_path: &str,
    ) -> anyhow::Result<&'a (Felt, ContractClass)> {
        artifacts.get(qualified_artifact_path).context(format!(
            "Contract `{qualified_artifact_path}` not found. Did you include `dojo` as a \
             dependency?",
        ))
    }

    let mut crate_ids = crate_ids.to_vec();

    // World and base contracts from Dojo core.
    for (qualified_path, tag) in
        [(WORLD_QUALIFIED_PATH, WORLD_CONTRACT_TAG), (BASE_QUALIFIED_PATH, BASE_CONTRACT_TAG)]
    {
        let (hash, class) = get_compiled_artifact_from_map(&compiled_artifacts, qualified_path)?;
        let filename = naming::get_filename_from_tag(tag);
        write_manifest_and_abi(
            &base_manifests_dir,
            &base_abis_dir,
            &manifest_dir,
            &mut Manifest::new(
                // abi path will be written by `write_manifest`
                Class {
                    class_hash: *hash,
                    abi: None,
                    original_class_hash: *hash,
                    tag: tag.to_string(),
                },
                filename.clone(),
            ),
            &class.abi,
        )?;
        save_json_artifact_file(ws, target_dir, class, &filename, tag)?;
    }

    let mut models = BTreeMap::new();
    let mut contracts = BTreeMap::new();

    if let Some(external_contracts) = external_contracts {
        let external_crate_ids = collect_external_crate_ids(db, external_contracts);
        crate_ids.extend(external_crate_ids);
    }

    for crate_id in crate_ids {
        for module_id in db.crate_modules(crate_id).as_ref() {
            let file_infos =
                db.module_generated_file_infos(*module_id).unwrap_or(std::sync::Arc::new([]));
            for aux_data in file_infos
                .iter()
                .skip(1)
                .filter_map(|info| info.as_ref().map(|i| &i.aux_data))
                .filter_map(|aux_data| aux_data.as_ref().map(|aux_data| aux_data.0.as_any()))
            {
                if let Some(dojo_aux_data) = aux_data.downcast_ref::<DojoAuxData>() {
                    // For the contracts, the `module_id` is the parent module of the actual
                    // contract. Hence, the full path of the contract must be
                    // reconstructed with the contract's name inside the
                    // `get_dojo_contract_artifacts` function.
                    for contract in &dojo_aux_data.contracts {
                        contracts.extend(get_dojo_contract_artifacts(
                            db,
                            module_id,
                            &naming::get_tag(&contract.namespace, &contract.name),
                            &compiled_artifacts,
                            &contract.systems,
                        )?);
                    }

                    // For the models, the `struct_id` is the full path including the struct's name
                    // already. The `get_dojo_model_artifacts` function handles
                    // the reconstruction of the full path by also using lower
                    // case for the model's name to match the compiled artifacts of the generated
                    // contract.
                    models.extend(get_dojo_model_artifacts(
                        db,
                        &dojo_aux_data.models,
                        *module_id,
                        &compiled_artifacts,
                    )?);
                }

                // StarknetAuxData shouldn't be required. Every dojo contract and model are starknet
                // contracts under the hood. But the dojo aux data are attached to
                // the parent module of the actual contract, so StarknetAuxData will
                // only contain the contract's name.
            }
        }
    }

    for model in &models {
        contracts.remove(model.0.as_str());
    }

    let contracts_dir = target_dir.child(CONTRACTS_DIR);
    if !contracts.is_empty() && !contracts_dir.exists() {
        fs::create_dir_all(contracts_dir.path_unchecked())?;
    }

    // Ensure `contracts` dir exist event if no contracts are compiled
    // to avoid errors when loading manifests.
    let base_contracts_dir = base_manifests_dir.join(CONTRACTS_DIR);
    let base_contracts_abis_dir = base_abis_dir.join(CONTRACTS_DIR);
    if !base_contracts_dir.exists() {
        std::fs::create_dir_all(&base_contracts_dir)?;
    }
    if !base_contracts_abis_dir.exists() {
        std::fs::create_dir_all(&base_contracts_abis_dir)?;
    }

    for (_, (manifest, class, module_id)) in contracts.iter_mut() {
        write_manifest_and_abi(
            &base_contracts_dir,
            &base_contracts_abis_dir,
            &manifest_dir,
            manifest,
            &class.abi,
        )?;

        let filename = naming::get_filename_from_tag(&manifest.inner.tag);
        save_expanded_source_file(
            ws,
            *module_id,
            db,
            &contracts_dir,
            &filename,
            &manifest.inner.tag,
        )?;
        save_json_artifact_file(ws, &contracts_dir, class, &filename, &manifest.inner.tag)?;
    }

    let models_dir = target_dir.child(MODELS_DIR);
    if !models.is_empty() && !models_dir.exists() {
        fs::create_dir_all(models_dir.path_unchecked())?;
    }

    // Ensure `models` dir exist event if no models are compiled
    // to avoid errors when loading manifests.
    let base_models_dir = base_manifests_dir.join(MODELS_DIR);
    let base_models_abis_dir = base_abis_dir.join(MODELS_DIR);
    if !base_models_dir.exists() {
        std::fs::create_dir_all(&base_models_dir)?;
    }
    if !base_models_abis_dir.exists() {
        std::fs::create_dir_all(&base_models_abis_dir)?;
    }

    for (_, (manifest, class, module_id)) in models.iter_mut() {
        write_manifest_and_abi(
            &base_models_dir,
            &base_models_abis_dir,
            &manifest_dir,
            manifest,
            &class.abi,
        )?;

        let filename = naming::get_filename_from_tag(&manifest.inner.tag);
        save_expanded_source_file(ws, *module_id, db, &models_dir, &filename, &manifest.inner.tag)?;
        save_json_artifact_file(ws, &models_dir, class, &filename, &manifest.inner.tag)?;
    }

    Ok(())
}

/// Finds the inline modules annotated as models in the given crate_ids and
/// returns the corresponding Models.
#[allow(clippy::type_complexity)]
fn get_dojo_model_artifacts(
    db: &RootDatabase,
    aux_data: &Vec<Model>,
    module_id: ModuleId,
    compiled_classes: &HashMap<String, (Felt, ContractClass)>,
) -> anyhow::Result<HashMap<String, (Manifest<DojoModel>, ContractClass, ModuleId)>> {
    let mut models = HashMap::with_capacity(aux_data.len());

    for model in aux_data {
        if let Ok(Some(ModuleItemId::Struct(struct_id))) =
            db.module_item_by_name(module_id, model.name.clone().into())
        {
            // Leverages the contract selector function to only snake case the model name and
            // not the full path.
            let contract_selector = ContractSelector(struct_id.full_path(db));
            let qualified_path = contract_selector.path_with_model_snake_case();
            let compiled_class = compiled_classes.get(&qualified_path).cloned();
            let tag = naming::get_tag(&model.namespace, &model.name);

            if let Some((class_hash, class)) = compiled_class {
                models.insert(
                    qualified_path.clone(),
                    (
                        Manifest::new(
                            DojoModel {
                                tag: tag.clone(),
                                class_hash,
                                abi: None,
                                members: model.members.clone(),
                                original_class_hash: class_hash,
                                qualified_path,
                            },
                            naming::get_filename_from_tag(&tag),
                        ),
                        class,
                        module_id,
                    ),
                );
            } else {
                println!("Model {} not found in target.", tag.clone());
            }
        }
    }

    Ok(models)
}

#[allow(clippy::type_complexity)]
fn get_dojo_contract_artifacts(
    db: &RootDatabase,
    module_id: &ModuleId,
    tag: &str,
    compiled_classes: &HashMap<String, (Felt, ContractClass)>,
    systems: &[String],
) -> anyhow::Result<HashMap<String, (Manifest<DojoContract>, ContractClass, ModuleId)>> {
    let mut result = HashMap::new();

    if !matches!(naming::get_name_from_tag(tag).as_str(), "world" | "resource_metadata" | "base") {
        // For the contracts, the `module_id` is the parent module of the actual contract.
        // Hence, the full path of the contract must be reconstructed with the contract's name.
        let (_, contract_name) = naming::split_tag(tag)?;
        let contract_qualified_path =
            format!("{}{}{}", module_id.full_path(db), CAIRO_PATH_SEPARATOR, contract_name);

        if let Some((class_hash, class)) =
            compiled_classes.get(&contract_qualified_path.to_string())
        {
            let manifest = Manifest::new(
                DojoContract {
                    tag: tag.to_string(),
                    writes: vec![],
                    reads: vec![],
                    class_hash: *class_hash,
                    original_class_hash: *class_hash,
                    systems: systems.to_vec(),
                    ..Default::default()
                },
                naming::get_filename_from_tag(tag),
            );

            result
                .insert(contract_qualified_path.to_string(), (manifest, class.clone(), *module_id));
        }
    }

    Ok(result)
}

fn write_manifest_and_abi<T>(
    relative_manifest_dir: &Utf8PathBuf,
    relative_abis_dir: &Utf8PathBuf,
    manifest_dir: &Utf8PathBuf,
    manifest: &mut Manifest<T>,
    abi: &Option<abi::Contract>,
) -> anyhow::Result<()>
where
    T: Serialize + DeserializeOwned + ManifestMethods,
{
    let relative_manifest_path =
        relative_manifest_dir.join(manifest.manifest_name.clone()).with_extension("toml");
    let relative_abi_path =
        relative_abis_dir.join(manifest.manifest_name.clone()).with_extension("json");

    if abi.is_some() {
        manifest.inner.set_abi(Some(AbiFormat::Path(relative_abi_path.clone())));
    }

    let manifest_toml = toml::to_string_pretty(&manifest)?;
    let abi_json = serde_json::to_string_pretty(&abi)?;

    let full_manifest_path = manifest_dir.join(relative_manifest_path);
    let full_abi_path = manifest_dir.join(&relative_abi_path);

    // Create the directory if it doesn't exist
    if let Some(parent) = full_manifest_path.parent() {
        if !parent.exists() {
            std::fs::create_dir_all(parent)?;
        }
    }

    std::fs::write(full_manifest_path.clone(), manifest_toml)
        .unwrap_or_else(|_| panic!("Unable to write manifest file to path: {full_manifest_path}"));

    if abi.is_some() {
        // Create the directory if it doesn't exist
        if let Some(parent) = full_abi_path.parent() {
            if !parent.exists() {
                std::fs::create_dir_all(parent)?;
            }
        }

        std::fs::write(full_abi_path.clone(), abi_json)
            .unwrap_or_else(|_| panic!("Unable to write abi file to path: {full_abi_path}"));
    }
    Ok(())
}

fn save_expanded_source_file(
    ws: &Workspace<'_>,
    module_id: ModuleId,
    db: &RootDatabase,
    contract_dir: &Filesystem,
    contract_basename: &str,
    contract_tag: &str,
) -> anyhow::Result<()> {
    if let Ok(files) = db.module_files(module_id) {
        let contract_name = naming::get_name_from_tag(contract_tag);

        // search among all the module files (real and virtual), the one named with
        // the contract/model name. This is the file containing the Cairo code generated
        // from Dojo plugins.
        let res = files.iter().filter(|f| f.file_name(db).eq(&contract_name)).collect::<Vec<_>>();

        let file_id = if res.is_empty() {
            // if there is no virtual file with the name of the contract/model, just use the main
            // module file
            match db.module_main_file(module_id) {
                Ok(f) => f,
                Err(_) => return Err(anyhow!("failed to get source file: {contract_tag}")),
            }
        } else {
            *res[0]
        };

        if let Some(file_content) = db.file_content(file_id) {
            let src_file_name = format!("{contract_basename}.cairo");

            let mut file =
                contract_dir.open_rw(src_file_name.clone(), "source file", ws.config())?;
            file.write(format_string(db, file_content.to_string()).as_bytes())
                .with_context(|| format!("failed to serialize contract source: {contract_tag}"))?;
        } else {
            return Err(anyhow!("failed to get source file content: {contract_tag}"));
        }
    } else {
        return Err(anyhow!("failed to get source file: {contract_tag}"));
    }

    Ok(())
}

fn save_json_artifact_file(
    ws: &Workspace<'_>,
    contract_dir: &Filesystem,
    contract_class: &ContractClass,
    contract_basename: &str,
    contract_tag: &str,
) -> anyhow::Result<()> {
    let mut file =
        contract_dir.open_rw(format!("{contract_basename}.json"), "class file", ws.config())?;
    serde_json::to_writer_pretty(file.deref_mut(), &contract_class)
        .with_context(|| format!("failed to serialize contract artifact: {contract_tag}"))?;
    Ok(())
}<|MERGE_RESOLUTION|>--- conflicted
+++ resolved
@@ -28,11 +28,6 @@
     BASE_CONTRACT_TAG, BASE_DIR, BASE_QUALIFIED_PATH, CONTRACTS_DIR, MANIFESTS_DIR, MODELS_DIR,
     WORLD_CONTRACT_TAG, WORLD_QUALIFIED_PATH,
 };
-<<<<<<< HEAD
-use dojo_world::metadata::get_namespace_config_from_ws;
-use indoc::formatdoc;
-=======
->>>>>>> a3ddf39d
 use itertools::Itertools;
 use scarb::compiler::helpers::{build_compiler_config, collect_main_crate_ids};
 use scarb::compiler::{CairoCompilationUnit, CompilationUnitAttributes, Compiler};
@@ -151,7 +146,7 @@
                     invalid_libfunc,
                     allowed_libfuncs_list_name: _,
                 }) => {
-                    let diagnostic = formatdoc! {r#"
+                    let diagnostic = format! {r#"
                         Contract `{contract_name}` ({qualified_path}) includes `{invalid_libfunc}` function that is not allowed in the default libfuncs for public Starknet networks (mainnet, sepolia).
                         It will work on Katana, but don't forget to remove it before deploying on a public Starknet network.
                     "#};
