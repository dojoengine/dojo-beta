--- conflicted
+++ resolved
@@ -27,13 +27,8 @@
 
 pub(crate) const LOG_TARGET: &str = "torii::grpc::server::subscriptions::event_message";
 pub struct EventMessagesSubscriber {
-<<<<<<< HEAD
-    /// Entity ids that the subscriber is interested in
-    hashed_keys: HashSet<Felt>,
-=======
     /// Entity keys that the subscriber is interested in
     keys: Option<EntityKeysClause>,
->>>>>>> 8f5ee1d5
     /// The channel to send the response back to the subscriber.
     sender: Sender<Result<proto::world::SubscribeEntityResponse, tonic::Status>>,
 }
@@ -46,11 +41,7 @@
 impl EventMessageManager {
     pub async fn add_subscriber(
         &self,
-<<<<<<< HEAD
-        hashed_keys: Vec<Felt>,
-=======
         keys: Option<EntityKeysClause>,
->>>>>>> 8f5ee1d5
     ) -> Result<Receiver<Result<proto::world::SubscribeEntityResponse, tonic::Status>>, Error> {
         let id = rand::thread_rng().gen::<usize>();
         let (sender, receiver) = channel(1);
@@ -109,9 +100,6 @@
             .map_err(ParseError::FromStr)?;
 
         for (idx, sub) in subs.subscribers.read().await.iter() {
-<<<<<<< HEAD
-            let hashed = Felt::from_str(hashed_keys).map_err(ParseError::FromStr)?;
-=======
             // Check if the subscriber is interested in this entity
             // If we have a clause of hashed keys, then check that the id of the entity
             // is in the list of hashed keys.
@@ -166,7 +154,6 @@
                 None => {}
             }
 
->>>>>>> 8f5ee1d5
             // publish all updates if ids is empty or only ids that are subscribed to
             let models_query = r#"
                     SELECT group_concat(event_model.model_id) as model_ids
