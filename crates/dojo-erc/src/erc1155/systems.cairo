--- conflicted
+++ resolved
@@ -152,14 +152,6 @@
 mod ERC1155SetApprovalForAll {
     use traits::Into;
     use dojo::world::Context;
-<<<<<<< HEAD
-    use dojo_erc::erc1155::components::OperatorApproval;
-
-    fn execute(ctx: Context, token: felt252, owner: felt252, operator: felt252, approved: bool) {
-        let mut operator_approval = get!(ctx.world, (token, owner, operator), OperatorApproval);
-        operator_approval.approved = approved;
-        set!(ctx.world, (operator_approval), )
-=======
     use starknet::ContractAddress;
     use array::ArrayTrait;
     use clone::Clone;
@@ -185,7 +177,6 @@
         let event = ApprovalForAll { owner, operator, approved };
         IERC1155EventsDispatcher { contract_address: token }.on_approval_for_all(event.clone());
         emit!(ctx.world, event);
->>>>>>> 4206808c
     }
 }
 
@@ -197,12 +188,8 @@
     use dojo_erc::erc1155::components::Uri;
     use starknet::ContractAddress;
 
-<<<<<<< HEAD
-    fn execute(ctx: Context, token: felt252, uri: felt252) {
-=======
     fn execute(ctx: Context, token: ContractAddress, uri: felt252) {
         assert(ctx.origin == token, 'ERC1155: not authorized');
->>>>>>> 4206808c
         let mut _uri = get!(ctx.world, (token), Uri);
         _uri.uri = uri;
         set!(ctx.world, (_uri))
@@ -254,34 +241,6 @@
         from: ContractAddress,
         to: ContractAddress,
         ids: Array<felt252>,
-<<<<<<< HEAD
-        amounts: Array<felt252>,
-        data: Array<felt252>
-    ) {
-        let mut index = 0;
-        loop {
-            if index == ids.len() {
-                break ();
-            }
-            let id = *ids.at(index);
-            let amount = *amounts.at(index);
-
-            if (from.is_non_zero()) {
-                let mut from_balance = get!(ctx.world, (token, id, from), Balance);
-                from_balance.amount = from_balance.amount - amount;
-                let amount256: u256 = amount.into();
-                assert(from_balance.amount.into() >= amount256, 'ERC1155: insufficient balance');
-                set!(ctx.world, (from_balance));
-            }
-
-            if (to.is_non_zero()) {
-                let mut to_balance = get!(ctx.world, (token, id, to), Balance);
-                to_balance.amount = to_balance.amount + amount;
-                set!(ctx.world, (to_balance));
-            }
-            index += 1;
-        };
-=======
         amounts: Array<u128>,
         data: Array<u8>
     }
@@ -352,6 +311,5 @@
         assert(from.is_non_zero(), 'ERC1155: invalid sender');
 
         super::update(ctx.world, operator, token, from, Zeroable::zero(), ids, amounts, array![]);
->>>>>>> 4206808c
     }
 }