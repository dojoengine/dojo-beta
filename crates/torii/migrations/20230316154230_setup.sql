--- conflicted
+++ resolved
@@ -25,12 +25,8 @@
 
 CREATE TABLE model_members(
     id INTEGER PRIMARY KEY AUTOINCREMENT,
-<<<<<<< HEAD
-    component_id TEXT NOT NULL,
+    model_id TEXT NOT NULL,
     parent_id TEXT,
-=======
-    model_id TEXT NOT NULL,
->>>>>>> a44f0d78
     name TEXT NOT NULL,
     type TEXT NOT NULL,
     key BOOLEAN NOT NULL,
