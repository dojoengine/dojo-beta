use starknet::{ContractAddress, ClassHash, StorageBaseAddress, SyscallResult};
use traits::{Into, TryInto};
use option::OptionTrait;
use dojo::resource_metadata::ResourceMetadata;

#[starknet::interface]
trait IWorld<T> {
    fn metadata(self: @T, resource_id: felt252) -> ResourceMetadata;
    fn set_metadata(ref self: T, metadata: ResourceMetadata);
    fn model(self: @T, selector: felt252) -> (ClassHash, ContractAddress);
    fn register_model(ref self: T, class_hash: ClassHash);
    fn deploy_contract(ref self: T, salt: felt252, class_hash: ClassHash) -> ContractAddress;
    fn upgrade_contract(ref self: T, address: ContractAddress, class_hash: ClassHash) -> ClassHash;
    fn uuid(ref self: T) -> usize;
    fn emit(self: @T, keys: Array<felt252>, values: Span<felt252>);
    fn entity(
        self: @T, model: felt252, keys: Span<felt252>, layout: dojo::database::introspect::Layout
    ) -> Span<felt252>;
    fn set_entity(
        ref self: T,
        model: felt252,
        keys: Span<felt252>,
        values: Span<felt252>,
        layout: dojo::database::introspect::Layout
    );
    fn delete_entity(
        ref self: T, model: felt252, keys: Span<felt252>, layout: dojo::database::introspect::Layout
    );
    fn base(self: @T) -> ClassHash;
    fn is_owner(self: @T, address: ContractAddress, resource: felt252) -> bool;
    fn grant_owner(ref self: T, address: ContractAddress, resource: felt252);
    fn revoke_owner(ref self: T, address: ContractAddress, resource: felt252);

    fn is_writer(self: @T, model: felt252, contract: ContractAddress) -> bool;
    fn grant_writer(ref self: T, model: felt252, contract: ContractAddress);
    fn revoke_writer(ref self: T, model: felt252, contract: ContractAddress);
}

#[starknet::interface]
trait IUpgradeableWorld<T> {
    fn upgrade(ref self: T, new_class_hash: ClassHash);
}

#[starknet::interface]
trait IWorldProvider<T> {
    fn world(self: @T) -> IWorldDispatcher;
}

#[starknet::interface]
trait IDojoResourceProvider<T> {
    fn dojo_resource(self: @T) -> felt252;
}

mod Errors {
    const METADATA_DESER: felt252 = 'metadata deser error';
    const NOT_OWNER: felt252 = 'not owner';
    const NOT_OWNER_WRITER: felt252 = 'not owner or writer';
    const INVALID_MODEL_NAME: felt252 = 'invalid model name';
    const OWNER_ONLY_UPGRADE: felt252 = 'only owner can upgrade';
    const OWNER_ONLY_UPDATE: felt252 = 'only owner can update';
}

#[starknet::contract]
mod world {
    use dojo::config::interface::IConfig;
    use core::to_byte_array::FormatAsByteArray;
    use core::traits::TryInto;
    use array::{ArrayTrait, SpanTrait};
    use traits::Into;
    use option::OptionTrait;
    use box::BoxTrait;
    use starknet::event::EventEmitter;
    use serde::Serde;
    use core::hash::{HashStateExTrait, HashStateTrait};
    use pedersen::{PedersenTrait, HashStateImpl, PedersenImpl};
    use starknet::{
        contract_address_const, get_caller_address, get_contract_address, get_tx_info,
        contract_address::ContractAddressIntoFelt252, ClassHash, Zeroable, ContractAddress,
        syscalls::{deploy_syscall, emit_event_syscall, replace_class_syscall}, SyscallResult,
        SyscallResultTrait, SyscallResultTraitImpl
    };

    use dojo::database;
    use dojo::database::introspect::{Introspect, Layout, FieldLayout};
    use dojo::components::upgradeable::{IUpgradeableDispatcher, IUpgradeableDispatcherTrait};
    use dojo::config::component::Config;
    use dojo::model::Model;
    use dojo::interfaces::{
        IUpgradeableState, IFactRegistryDispatcher, IFactRegistryDispatcherImpl, StorageUpdate,
        ProgramOutput
    };
    use dojo::world::{IWorldDispatcher, IWorld, IUpgradeableWorld};
    use dojo::resource_metadata;
    use dojo::resource_metadata::{ResourceMetadata, RESOURCE_METADATA_SELECTOR};

    use super::Errors;

    const WORLD: felt252 = 0;

    // the minimum internal size of an empty ByteArray 
    const MIN_BYTE_ARRAY_SIZE: u32 = 3;

    component!(path: Config, storage: config, event: ConfigEvent);

    #[abi(embed_v0)]
    impl ConfigImpl = Config::ConfigImpl<ContractState>;

    #[event]
    #[derive(Drop, starknet::Event)]
    enum Event {
        WorldSpawned: WorldSpawned,
        ContractDeployed: ContractDeployed,
        ContractUpgraded: ContractUpgraded,
        WorldUpgraded: WorldUpgraded,
        MetadataUpdate: MetadataUpdate,
        ModelRegistered: ModelRegistered,
        StoreSetRecord: StoreSetRecord,
        StoreDelRecord: StoreDelRecord,
        WriterUpdated: WriterUpdated,
        OwnerUpdated: OwnerUpdated,
        ConfigEvent: Config::Event,
        StateUpdated: StateUpdated
    }

    #[derive(Drop, starknet::Event)]
    struct StateUpdated {
        da_hash: felt252,
    }

    #[derive(Drop, starknet::Event)]
    struct WorldSpawned {
        address: ContractAddress,
        creator: ContractAddress
    }

    #[derive(Drop, starknet::Event)]
    struct WorldUpgraded {
        class_hash: ClassHash,
    }

    #[derive(Drop, starknet::Event)]
    struct ContractDeployed {
        salt: felt252,
        class_hash: ClassHash,
        address: ContractAddress,
    }

    #[derive(Drop, starknet::Event)]
    struct ContractUpgraded {
        class_hash: ClassHash,
        address: ContractAddress,
    }

    #[derive(Drop, starknet::Event)]
    struct MetadataUpdate {
        resource: felt252,
        uri: ByteArray
    }

    #[derive(Drop, starknet::Event)]
    struct ModelRegistered {
        name: ByteArray,
        class_hash: ClassHash,
        prev_class_hash: ClassHash,
        address: ContractAddress,
        prev_address: ContractAddress,
    }

    #[derive(Drop, starknet::Event)]
    struct StoreSetRecord {
        table: felt252,
        keys: Span<felt252>,
        values: Span<felt252>,
    }

    #[derive(Drop, starknet::Event)]
    struct StoreDelRecord {
        table: felt252,
        keys: Span<felt252>,
    }

    #[derive(Drop, starknet::Event)]
    struct WriterUpdated {
        model: felt252,
        contract: ContractAddress,
        value: bool
    }

    #[derive(Drop, starknet::Event)]
    struct OwnerUpdated {
        address: ContractAddress,
        resource: felt252,
        value: bool,
    }

    #[storage]
    struct Storage {
        contract_base: ClassHash,
        nonce: usize,
        models_count: usize,
        models: LegacyMap::<felt252, (ClassHash, ContractAddress)>,
        deployed_contracts: LegacyMap::<felt252, ClassHash>,
        owners: LegacyMap::<(felt252, ContractAddress), bool>,
        writers: LegacyMap::<(felt252, ContractAddress), bool>,
        #[substorage(v0)]
        config: Config::Storage,
    }

    #[constructor]
    fn constructor(ref self: ContractState, contract_base: ClassHash) {
        let creator = starknet::get_tx_info().unbox().account_contract_address;
        self.contract_base.write(contract_base);
        self.owners.write((WORLD, creator), true);
        self
            .models
            .write(
                RESOURCE_METADATA_SELECTOR,
                (resource_metadata::initial_class_hash(), resource_metadata::initial_address())
            );

        EventEmitter::emit(ref self, WorldSpawned { address: get_contract_address(), creator });
    }

    #[abi(embed_v0)]
    impl World of IWorld<ContractState> {
        /// Returns the metadata of the resource.
        ///
        /// # Arguments
        ///
        /// `resource_id` - The resource id.
        fn metadata(self: @ContractState, resource_id: felt252) -> ResourceMetadata {
            let mut data = self
                ._read_model_data(
                    RESOURCE_METADATA_SELECTOR,
                    array![resource_id].span(),
                    Model::<ResourceMetadata>::layout()
                );

            let mut model = array![resource_id];
            core::array::serialize_array_helper(data, ref model);

            let mut model_span = model.span();

            Serde::<ResourceMetadata>::deserialize(ref model_span).expect(Errors::METADATA_DESER)
        }

        /// Sets the metadata of the resource.
        ///
        /// # Arguments
        ///
        /// `metadata` - The metadata content for the resource.
        fn set_metadata(ref self: ContractState, metadata: ResourceMetadata) {
            assert_can_write(@self, metadata.resource_id, get_caller_address());

            let model = Model::<ResourceMetadata>::selector();
            let keys = Model::<ResourceMetadata>::keys(@metadata);
            let values = Model::<ResourceMetadata>::values(@metadata);
            let layout = Model::<ResourceMetadata>::layout();

            self._write_model_data(model, keys, values, layout);

            EventEmitter::emit(
                ref self,
                MetadataUpdate { resource: metadata.resource_id, uri: metadata.metadata_uri }
            );
        }

        /// Checks if the provided account is an owner of the resource.
        ///
        /// # Arguments
        ///
        /// * `address` - The contract address.
        /// * `resource` - The resource.
        ///
        /// # Returns
        ///
        /// * `bool` - True if the address is an owner of the resource, false otherwise.
        fn is_owner(self: @ContractState, address: ContractAddress, resource: felt252) -> bool {
            self.owners.read((resource, address))
        }

        /// Grants ownership of the resource to the address.
        /// Can only be called by an existing owner or the world admin.
        ///
        /// # Arguments
        ///
        /// * `address` - The contract address.
        /// * `resource` - The resource.
        fn grant_owner(ref self: ContractState, address: ContractAddress, resource: felt252) {
            let caller = get_caller_address();
            assert(
                self.is_owner(caller, resource) || self.is_owner(caller, WORLD), Errors::NOT_OWNER
            );
            self.owners.write((resource, address), true);

            EventEmitter::emit(ref self, OwnerUpdated { address, resource, value: true });
        }

        /// Revokes owner permission to the contract for the model.
        /// Can only be called by an existing owner or the world admin.
        ///
        /// # Arguments
        ///
        /// * `address` - The contract address.
        /// * `resource` - The resource.
        fn revoke_owner(ref self: ContractState, address: ContractAddress, resource: felt252) {
            let caller = get_caller_address();
            assert(
                self.is_owner(caller, resource) || self.is_owner(caller, WORLD), Errors::NOT_OWNER
            );
            self.owners.write((resource, address), false);

            EventEmitter::emit(ref self, OwnerUpdated { address, resource, value: false });
        }

        /// Checks if the provided contract is a writer of the model.
        ///
        /// # Arguments
        ///
        /// * `model` - The name of the model.
        /// * `contract` - The name of the contract.
        ///
        /// # Returns
        ///
        /// * `bool` - True if the contract is a writer of the model, false otherwise
        fn is_writer(self: @ContractState, model: felt252, contract: ContractAddress) -> bool {
            self.writers.read((model, contract))
        }

        /// Grants writer permission to the contract for the model.
        /// Can only be called by an existing model owner or the world admin.
        ///
        /// # Arguments
        ///
        /// * `model` - The name of the model.
        /// * `contract` - The name of the contract.
        fn grant_writer(ref self: ContractState, model: felt252, contract: ContractAddress) {
            let caller = get_caller_address();

            assert(
                self.is_owner(caller, model) || self.is_owner(caller, WORLD),
                Errors::NOT_OWNER_WRITER
            );
            self.writers.write((model, contract), true);

            EventEmitter::emit(ref self, WriterUpdated { model, contract, value: true });
        }

        /// Revokes writer permission to the contract for the model.
        /// Can only be called by an existing model writer, owner or the world admin.
        ///
        /// # Arguments
        ///
        /// * `model` - The name of the model.
        /// * `contract` - The name of the contract.
        fn revoke_writer(ref self: ContractState, model: felt252, contract: ContractAddress) {
            let caller = get_caller_address();

            assert(
                self.is_writer(model, caller)
                    || self.is_owner(caller, model)
                    || self.is_owner(caller, WORLD),
                Errors::NOT_OWNER_WRITER
            );
            self.writers.write((model, contract), false);

            EventEmitter::emit(ref self, WriterUpdated { model, contract, value: false });
        }

        /// Registers a model in the world. If the model is already registered,
        /// the implementation will be updated.
        ///
        /// # Arguments
        ///
        /// * `class_hash` - The class hash of the model to be registered.
        fn register_model(ref self: ContractState, class_hash: ClassHash) {
            let caller = get_caller_address();

            let salt = self.models_count.read();
            let (address, name, selector) = dojo::model::deploy_and_get_metadata(
                salt.into(), class_hash
            )
                .unwrap_syscall();
            self.models_count.write(salt + 1);

            let (mut prev_class_hash, mut prev_address) = (
                starknet::class_hash::ClassHashZeroable::zero(),
                starknet::contract_address::ContractAddressZeroable::zero(),
            );

            // Avoids a model name to conflict with already deployed contract,
            // which can cause ACL issue with current ACL implementation.
            if selector.is_zero() || self.deployed_contracts.read(selector).is_non_zero() {
                panic_with_felt252(Errors::INVALID_MODEL_NAME);
            }

            // If model is already registered, validate permission to update.
            let (current_class_hash, current_address) = self.models.read(selector);
            if current_class_hash.is_non_zero() {
                assert(self.is_owner(caller, selector), Errors::OWNER_ONLY_UPDATE);
                prev_class_hash = current_class_hash;
                prev_address = current_address;
            } else {
                self.owners.write((selector, caller), true);
            };

            self.models.write(selector, (class_hash, address));
            EventEmitter::emit(
                ref self,
                ModelRegistered { name, prev_address, address, class_hash, prev_class_hash }
            );
        }

        /// Gets the class hash of a registered model.
        ///
        /// # Arguments
        ///
        /// * `selector` - The keccak(name) of the model.
        ///
        /// # Returns
        ///
        /// * (`ClassHash`, `ContractAddress`) - The class hash and the contract address of the model.
        fn model(self: @ContractState, selector: felt252) -> (ClassHash, ContractAddress) {
            self.models.read(selector)
        }

        /// Deploys a contract associated with the world.
        ///
        /// # Arguments
        ///
        /// * `salt` - The salt use for contract deployment.
        /// * `class_hash` - The class hash of the contract.
        ///
        /// # Returns
        ///
        /// * `ContractAddress` - The address of the newly deployed contract.
        fn deploy_contract(
            ref self: ContractState, salt: felt252, class_hash: ClassHash
        ) -> ContractAddress {
            let (contract_address, _) = deploy_syscall(
                self.contract_base.read(), salt, array![].span(), false
            )
                .unwrap_syscall();
            let upgradeable_dispatcher = IUpgradeableDispatcher { contract_address };
            upgradeable_dispatcher.upgrade(class_hash);

            self.owners.write((contract_address.into(), get_caller_address()), true);

            self.deployed_contracts.write(contract_address.into(), class_hash.into());

            EventEmitter::emit(
                ref self, ContractDeployed { salt, class_hash, address: contract_address }
            );

            contract_address
        }

        /// Upgrades an already deployed contract associated with the world.
        ///
        /// # Arguments
        ///
        /// * `address` - The contract address of the contract to upgrade.
        /// * `class_hash` - The class hash of the contract.
        ///
        /// # Returns
        ///
        /// * `ClassHash` - The new class hash of the contract.
        fn upgrade_contract(
            ref self: ContractState, address: ContractAddress, class_hash: ClassHash
        ) -> ClassHash {
            assert(is_account_owner(@self, address.into()), Errors::NOT_OWNER);
            IUpgradeableDispatcher { contract_address: address }.upgrade(class_hash);
            EventEmitter::emit(ref self, ContractUpgraded { class_hash, address });
            class_hash
        }

        /// Issues an autoincremented id to the caller.
        ///
        /// # Returns
        ///
        /// * `usize` - The autoincremented id.
        fn uuid(ref self: ContractState) -> usize {
            let current = self.nonce.read();
            self.nonce.write(current + 1);
            current
        }

        /// Emits a custom event.
        ///
        /// # Arguments
        ///
        /// * `keys` - The keys of the event.
        /// * `values` - The data to be logged by the event.
        fn emit(self: @ContractState, mut keys: Array<felt252>, values: Span<felt252>) {
            let system = get_caller_address();
            system.serialize(ref keys);

            emit_event_syscall(keys.span(), values).unwrap_syscall();
        }

        /// Sets the model value for an entity.
        ///
        /// # Arguments
        ///
        /// * `model` - The selector of the model to be set.
        /// * `keys` - The key to be used to find the entity.
        /// * `value_names` - The name of model fields which are not a key.
        /// * `values` - The value to be set.
        /// * `layout` - The memory layout of the entity.
        fn set_entity(
            ref self: ContractState,
            model: felt252,
            keys: Span<felt252>,
            values: Span<felt252>,
            layout: dojo::database::introspect::Layout
        ) {
            assert_can_write(@self, model, get_caller_address());

            self._write_model_data(model, keys, values, layout);
            EventEmitter::emit(ref self, StoreSetRecord { table: model, keys, values });
        }

        /// Deletes a model from an entity.
        /// Deleting is setting all the values to 0 in the given layout.
        ///
        /// # Arguments
        ///
        /// * `model` - The selector of the model to be deleted.
        /// * `keys` - The key to be used to find the entity.
        /// * `value_names` - The name of model fields which are not a key.
        /// * `layout` - The memory layout of the entity.
        fn delete_entity(
            ref self: ContractState,
            model: felt252,
            keys: Span<felt252>,
            layout: dojo::database::introspect::Layout
        ) {
            assert_can_write(@self, model, get_caller_address());

            self._delete_model_data(model, keys, layout);
            EventEmitter::emit(ref self, StoreDelRecord { table: model, keys });
        }

        /// Gets the model value for an entity. Returns a zero initialized
        /// model value if the entity has not been set.
        ///
        /// # Arguments
        ///
        /// * `model` - The selector of the model to be retrieved.
        /// * `keys` - The keys used to find the entity.
        /// * `value_names` - The name of model fields which are not a key.
        /// * `layout` - The memory layout of the entity.
        ///
        /// # Returns
        ///
        /// * `Span<felt252>` - The serialized value of the model, zero initialized if not set.
        fn entity(
            self: @ContractState,
            model: felt252,
            keys: Span<felt252>,
            layout: dojo::database::introspect::Layout
        ) -> Span<felt252> {
            self._read_model_data(model, keys, layout)
        }

        /// Gets the base contract class hash.
        ///
        /// # Returns
        ///
        /// * `ClassHash` - The class_hash of the contract_base contract.
        fn base(self: @ContractState) -> ClassHash {
            self.contract_base.read()
        }
    }


    #[abi(embed_v0)]
    impl UpgradeableWorld of IUpgradeableWorld<ContractState> {
        /// Upgrades the world with new_class_hash
        ///
        /// # Arguments
        ///
        /// * `new_class_hash` - The new world class hash.
        fn upgrade(ref self: ContractState, new_class_hash: ClassHash) {
            assert(new_class_hash.is_non_zero(), 'invalid class_hash');
            assert(
                IWorld::is_owner(@self, get_tx_info().unbox().account_contract_address, WORLD),
                Errors::OWNER_ONLY_UPGRADE,
            );

            // upgrade to new_class_hash
            replace_class_syscall(new_class_hash).unwrap();

            // emit Upgrade Event
            EventEmitter::emit(ref self, WorldUpgraded { class_hash: new_class_hash });
        }
    }

    #[abi(embed_v0)]
    impl UpgradeableState of IUpgradeableState<ContractState> {
        fn upgrade_state(
            ref self: ContractState, new_state: Span<StorageUpdate>, program_output: ProgramOutput
        ) {
            let mut da_hasher = PedersenImpl::new(0);
            let mut i = 0;
            loop {
                if i == new_state.len() {
                    break;
                }
                da_hasher = da_hasher.update(*new_state.at(i).key);
                da_hasher = da_hasher.update(*new_state.at(i).value);
                i += 1;
            };
            let da_hash = da_hasher.finalize();
            assert(da_hash == program_output.world_da_hash, 'wrong output hash');

            let mut program_output_array = array![];
            program_output.serialize(ref program_output_array);
            let program_output_hash = poseidon::poseidon_hash_span(program_output_array.span());

            let program_hash = self.config.get_program_hash();
            let fact = poseidon::PoseidonImpl::new()
                .update(program_hash)
                .update(program_output_hash)
                .finalize();
            let fact_registry = IFactRegistryDispatcher {
                contract_address: self.config.get_facts_registry()
            };
            assert(fact_registry.is_valid(fact), 'no state transition proof');

            let mut i = 0;
            loop {
                if i >= new_state.len() {
                    break;
                }
                let base = starknet::storage_base_address_from_felt252(*new_state.at(i).key);
                starknet::storage_write_syscall(
                    0, starknet::storage_address_from_base(base), *new_state.at(i).value
                )
                    .unwrap_syscall();
                i += 2;
            };
            EventEmitter::emit(ref self, StateUpdated { da_hash: da_hash });
        }
    }

    /// Asserts that the current caller can write to the model.
    ///
    /// # Arguments
    ///
    /// * `resource` - The selector of the resource being written to.
    /// * `caller` - The selector of the caller writing.
    fn assert_can_write(self: @ContractState, resource: felt252, caller: ContractAddress) {
        assert(
            IWorld::is_writer(self, resource, caller) || is_account_owner(self, resource),
            'not writer'
        );
    }

    /// Verifies if the calling account is owner of the resource or the
    /// owner of the world.
    ///
    /// # Arguments
    ///
    /// * `resource` - The selector of the resource being verified.
    ///
    /// # Returns
    ///
    /// * `bool` - True if the calling account is the owner of the resource or the owner of the world,
    ///            false otherwise.
    fn is_account_owner(self: @ContractState, resource: felt252) -> bool {
        IWorld::is_owner(self, get_tx_info().unbox().account_contract_address, resource)
            || IWorld::is_owner(self, get_tx_info().unbox().account_contract_address, WORLD)
    }

    #[generate_trait]
    impl Self of SelfTrait {
        /// Write a new model record.
        ///
        /// # Arguments
        ///   * `model` - the model selector
        ///   * `keys` - the list of model keys to identify the record
        ///   * `values` - the field values of the record
        ///   * `layout` - the model layout
        fn _write_model_data(
            ref self: ContractState,
            model: felt252,
            keys: Span<felt252>,
            values: Span<felt252>,
            layout: dojo::database::introspect::Layout
        ) {
            let model_key = poseidon::poseidon_hash_span(keys);
            let mut offset = 0;

            match layout {
                Layout::Fixed(layout) => {
                    Self::_write_fixed_layout(model, model_key, values, ref offset, layout);
                },
                Layout::Struct(layout) => {
                    Self::_write_struct_layout(model, model_key, values, ref offset, layout);
                },
                _ => { panic!("Unexpected layout type for a model."); }
            };
        }

        /// Delete a model record.
        ///
        /// # Arguments
        ///   * `model` - the model selector
        ///   * `keys` - the list of model keys to identify the record
        ///   * `layout` - the model layout
        fn _delete_model_data(
            ref self: ContractState,
            model: felt252,
            keys: Span<felt252>,
            layout: dojo::database::introspect::Layout
        ) {
            let model_key = poseidon::poseidon_hash_span(keys);

            match layout {
                Layout::Fixed(layout) => { Self::_delete_fixed_layout(model, model_key, layout); },
                Layout::Struct(layout) => {
                    Self::_delete_struct_layout(model, model_key, layout);
                },
                _ => { panic!("Unexpected layout type for a model."); }
            };
        }

        /// Read a model record.
        ///
        /// # Arguments
        ///   * `model` - the model selector
        ///   * `keys` - the list of model keys to identify the record
        ///   * `layout` - the model layout
        fn _read_model_data(
            self: @ContractState,
            model: felt252,
            keys: Span<felt252>,
            layout: dojo::database::introspect::Layout
        ) -> Span<felt252> {
            let model_key = poseidon::poseidon_hash_span(keys);
            let mut read_data = ArrayTrait::<felt252>::new();

            match layout {
                Layout::Fixed(layout) => {
                    Self::_read_fixed_layout(model, model_key, ref read_data, layout);
                },
                Layout::Struct(layout) => {
                    Self::_read_struct_layout(model, model_key, ref read_data, layout);
                },
                _ => { panic!("Unexpected layout type for a model."); }
            };

            read_data.span()
        }

        /// Compute the full field key from parent key and current field key.
        fn _field_key(parent_key: felt252, field_key: felt252) -> felt252 {
            poseidon::poseidon_hash_span(array![parent_key, field_key].span())
        }

        /// Append some values to an array.
        ///
        /// # Arguments
        ///  * `dest` - the array to extend
        ///  * `values` - the values to append to the array
        fn _append_array(ref dest: Array<felt252>, values: Span<felt252>) {
            let mut i = 0;
            loop {
                if i >= values.len() {
                    break;
                }
                dest.append(*values.at(i));
                i += 1;
            };
        }

        fn _find_variant_layout(
            variant: felt252, variant_layouts: Span<FieldLayout>
        ) -> Option<Layout> {
            let mut i = 0;
            let layout = loop {
                if i >= variant_layouts.len() {
                    break Option::None;
                }

                let variant_layout = *variant_layouts.at(i);
                if variant == variant_layout.selector {
                    break Option::Some(variant_layout.layout);
                }

                i += 1;
            };

            layout
        }

        /// Write values to the world storage.
        /// 
        /// # Arguments
        /// * `model` - the model selector.
        /// * `key` - the object key.
        /// * `values` - the object values.
        /// * `offset` - the start of object values in the `values` parameter.
        /// * `layout` - the object values layout.
        fn _write_layout(
            model: felt252, key: felt252, values: Span<felt252>, ref offset: u32, layout: Layout,
        ) {
            match layout {
                Layout::Fixed(layout) => {
                    Self::_write_fixed_layout(model, key, values, ref offset, layout);
                },
                Layout::Struct(layout) => {
                    Self::_write_struct_layout(model, key, values, ref offset, layout);
                },
                Layout::Array(layout) => {
                    Self::_write_array_layout(model, key, values, ref offset, layout);
                },
                Layout::Tuple(layout) => {
                    Self::_write_tuple_layout(model, key, values, ref offset, layout);
                },
                Layout::ByteArray => {
                    Self::_write_byte_array_layout(model, key, values, ref offset);
                },
                Layout::Enum(layout) => {
                    Self::_write_enum_layout(model, key, values, ref offset, layout);
                }
            }
        }

        /// Write fixed layout model record to the world storage.
        /// 
        /// # Arguments
        /// * `model` - the model selector.
        /// * `key` - the model record key.
        /// * `values` - the model record values.
        /// * `offset` - the start of model record values in the `values` parameter.
        /// * `layout` - the model record layout.
        fn _write_fixed_layout(
            model: felt252, key: felt252, values: Span<felt252>, ref offset: u32, layout: Span<u8>
        ) {
            database::set(model, key, values, offset, layout);
            offset += layout.len();
        }

        /// Write array layout model record to the world storage.
        /// 
        /// # Arguments
        /// * `model` - the model selector.
        /// * `key` - the model record key.
        /// * `values` - the model record values.
        /// * `offset` - the start of model record values in the `values` parameter.
        /// * `item_layout` - the model record layout (temporary a Span because of type recursion issue).
        fn _write_array_layout(
            model: felt252,
            key: felt252,
            values: Span<felt252>,
            ref offset: u32,
            item_layout: Span<Layout>
        ) {
            assert((values.len() - offset) > 0, 'Invalid values length');

            // first, read array size which is the first felt252 from values
            let array_len = *values.at(offset);
            assert(array_len.into() <= dojo::database::MAX_ARRAY_LENGTH, 'invalid array length');
            let array_len: u32 = array_len.try_into().unwrap();

            // then, write the array size
            database::set(model, key, values, offset, array![251].span());
            offset += 1;

            // and then, write array items
            let item_layout = *item_layout.at(0);

            let mut i = 0;
            loop {
                if i >= array_len {
                    break;
                }
                let key = Self::_field_key(key, i.into());

                Self::_write_layout(model, key, values, ref offset, item_layout);

                i += 1;
            };
        }

        ///
        fn _write_byte_array_layout(
            model: felt252, key: felt252, values: Span<felt252>, ref offset: u32
        ) {
            // The ByteArray internal structure is
            // struct ByteArray {
            //    data: Array<bytes31>,
            //    pending_word: felt252,
            //    pending_word_len: usize,
            // } 
            //
            // That means, the length of data to write from 'values' is:
            // 1 + len(data) + 1 + 1 = len(data) + 3
            assert((values.len() - offset) >= MIN_BYTE_ARRAY_SIZE, 'Invalid values length');

            let data_len = *values.at(offset);
            assert(
                data_len.into() <= (dojo::database::MAX_ARRAY_LENGTH - MIN_BYTE_ARRAY_SIZE.into()),
                'invalid array length'
            );

            let array_size: u32 = data_len.try_into().unwrap() + MIN_BYTE_ARRAY_SIZE.into();
            assert((values.len() - offset) >= array_size, 'Invalid values length');

            database::set_array(model, key, values, offset, array_size);
            offset += array_size;
        }

        /// Write struct layout model record to the world storage.
        /// 
        /// # Arguments
        /// * `model` - the model selector.
        /// * `key` - the model record key.
        /// * `values` - the model record values.
        /// * `offset` - the start of model record values in the `values` parameter.
        /// * `layout` - list of field layouts.
        fn _write_struct_layout(
            model: felt252,
            key: felt252,
            values: Span<felt252>,
            ref offset: u32,
            layout: Span<FieldLayout>
        ) {
            let mut i = 0;
            loop {
                if i >= layout.len() {
                    break;
                }

                let field_layout = *layout.at(i);
                let field_key = Self::_field_key(key, field_layout.selector);

                Self::_write_layout(model, field_key, values, ref offset, field_layout.layout);

                i += 1;
            }
        }

        /// Write tuple layout model record to the world storage.
        /// 
        /// # Arguments
        /// * `model` - the model selector.
        /// * `key` - the model record key.
        /// * `values` - the model record values.
        /// * `offset` - the start of model record values in the `values` parameter.
        /// * `layout` - list of tuple item layouts.
        fn _write_tuple_layout(
            model: felt252,
            key: felt252,
            values: Span<felt252>,
            ref offset: u32,
            layout: Span<Layout>
        ) {
            let mut i = 0;
            loop {
                if i >= layout.len() {
                    break;
                }

                let field_layout = *layout.at(i);
                let key = Self::_field_key(key, i.into());

                Self::_write_layout(model, key, values, ref offset, field_layout);

                i += 1;
            };
        }

        fn _write_enum_layout(
            model: felt252,
            key: felt252,
            values: Span<felt252>,
            ref offset: u32,
            variant_layouts: Span<FieldLayout>
        ) {
            // first, get the variant value from `values``
            let variant = *values.at(offset);
            assert(variant.into() < 256_u256, 'invalid variant value');

<<<<<<< HEAD
            // find the corresponding layout and then write the full variant
            match Self::_find_variant_layout(variant, variant_layouts) {
                Option::Some(layout) => Self::_write_layout(model, key, values, ref offset, layout),
=======
            // and write it
            database::set(model, key, values, offset, array![251].span());
            offset += 1;

            // find the corresponding layout and then write the full variant
            let variant_data_key = Self::_field_key(key, variant);

            match Self::_find_variant_layout(variant, variant_layouts) {
                Option::Some(layout) => Self::_write_layout(
                    model, variant_data_key, values, ref offset, layout
                ),
>>>>>>> 0db3b8c5
                Option::None => panic!("Unable to find the variant layout")
            };
        }

        /// Delete a fixed layout model record from the world storage.
        ///
        /// # Arguments
        ///   * `model` - the model selector.
        ///   * `key` - the model record key.
        ///   * `layout` - the model layout
        fn _delete_fixed_layout(model: felt252, key: felt252, layout: Span<u8>) {
            database::delete(model, key, layout);
        }

        /// Delete an array layout model record from the world storage.
        ///
        /// # Arguments
        ///   * `model` - the model selector.
        ///   * `key` - the model record key.
        fn _delete_array_layout(model: felt252, key: felt252) {
            // just set the array length to 0
            database::delete(model, key, array![251].span());
        }

        ///
        fn _delete_byte_array_layout(model: felt252, key: felt252) {
            // The ByteArray internal structure is
            // struct ByteArray {
            //    data: Array<bytes31>,
            //    pending_word: felt252,
            //    pending_word_len: usize,
            // } 
            //

            // So, just set the 3 first values to 0 (len(data), pending_world and pending_word_len)
            database::delete(model, key, array![251, 251, 251].span());
        }

        /// Delete a model record from the world storage.
        ///
        /// # Arguments
        ///   * `model` - the model selector.
        ///   * `key` - the model record key.
        ///   * `layout` - the model layout
        fn _delete_layout(model: felt252, key: felt252, layout: Layout) {
            match layout {
                Layout::Fixed(layout) => { Self::_delete_fixed_layout(model, key, layout); },
                Layout::Struct(layout) => { Self::_delete_struct_layout(model, key, layout); },
                Layout::Array(_) => { Self::_delete_array_layout(model, key); },
                Layout::Tuple(layout) => { Self::_delete_tuple_layout(model, key, layout); },
                Layout::ByteArray => { Self::_delete_byte_array_layout(model, key); },
                Layout::Enum(layout) => { Self::_delete_enum_layout(model, key, layout); }
            }
        }

        /// Delete a struct layout model record from the world storage.
        ///
        /// # Arguments
        ///   * `model` - the model selector.
        ///   * `key` - the model record key.
        ///   * `layout` - list of field layouts.
        fn _delete_struct_layout(model: felt252, key: felt252, layout: Span<FieldLayout>) {
            let mut i = 0;
            loop {
                if i >= layout.len() {
                    break;
                }

                let field_layout = *layout.at(i);
                let key = Self::_field_key(key, field_layout.selector);

                Self::_delete_layout(model, key, field_layout.layout);

                i += 1;
            }
        }

        /// Delete a tuple layout model record from the world storage.
        ///
        /// # Arguments
        ///   * `model` - the model selector.
        ///   * `key` - the model record key.
        ///   * `layout` - list of tuple item layouts.
        fn _delete_tuple_layout(model: felt252, key: felt252, layout: Span<Layout>) {
            let mut i = 0;
            loop {
                if i >= layout.len() {
                    break;
                }

                let field_layout = *layout.at(i);
                let key = Self::_field_key(key, i.into());

                Self::_delete_layout(model, key, field_layout);

                i += 1;
            }
        }

        fn _delete_enum_layout(model: felt252, key: felt252, variant_layouts: Span<FieldLayout>) {
<<<<<<< HEAD
            // read the variant value first which is the first stored felt252
=======
            // read the variant value
>>>>>>> 0db3b8c5
            let res = database::get(model, key, array![251].span());
            assert(res.len() == 1, 'internal database error');

            let variant = *res.at(0);
            assert(variant.into() < 256_u256, 'invalid variant value');

<<<<<<< HEAD
            // find the corresponding layout and the delete the full variant
            match Self::_find_variant_layout(variant, variant_layouts) {
                Option::Some(layout) => Self::_delete_layout(model, key, layout),
=======
            // reset the variant value
            database::delete(model, key, array![251].span());

            // find the corresponding layout and the delete the full variant
            let variant_data_key = Self::_field_key(key, variant);

            match Self::_find_variant_layout(variant, variant_layouts) {
                Option::Some(layout) => Self::_delete_layout(model, variant_data_key, layout),
>>>>>>> 0db3b8c5
                Option::None => panic!("Unable to find the variant layout")
            };
        }

        /// Read a model record.
        ///
        /// # Arguments
        ///   * `model` - the model selector
        ///   * `key` - model record key.
        ///   * `read_data` - the read data.
        ///   * `layout` - the model layout
        fn _read_layout(
            model: felt252, key: felt252, ref read_data: Array<felt252>, layout: Layout
        ) {
            match layout {
                Layout::Fixed(layout) => Self::_read_fixed_layout(
                    model, key, ref read_data, layout
                ),
                Layout::Struct(layout) => Self::_read_struct_layout(
                    model, key, ref read_data, layout
                ),
                Layout::Array(layout) => Self::_read_array_layout(
                    model, key, ref read_data, layout
                ),
                Layout::Tuple(layout) => Self::_read_tuple_layout(
                    model, key, ref read_data, layout
                ),
                Layout::ByteArray => Self::_read_byte_array_layout(model, key, ref read_data),
                Layout::Enum(layout) => Self::_read_enum_layout(model, key, ref read_data, layout),
            };
        }

        /// Read a fixed layout model record.
        ///
        /// # Arguments
        ///   * `model` - the model selector
        ///   * `key` - model record key.
        ///   * `read_data` - the read data.
        ///   * `layout` - the model layout
        fn _read_fixed_layout(
            model: felt252, key: felt252, ref read_data: Array<felt252>, layout: Span<u8>
        ) {
            let data = database::get(model, key, layout);
            Self::_append_array(ref read_data, data);
        }

        /// Read an array layout model record.
        ///
        /// # Arguments
        ///   * `model` - the model selector
        ///   * `key` - model record key.
        ///   * `read_data` - the read data.
        ///   * `layout` - the array item layout
        fn _read_array_layout(
            model: felt252, key: felt252, ref read_data: Array<felt252>, layout: Span<Layout>
        ) {
            // read number of array items
            let res = database::get(model, key, array![251].span());
            assert(res.len() == 1, 'internal database error');

            let array_len = *res.at(0);
            assert(array_len.into() <= dojo::database::MAX_ARRAY_LENGTH, 'invalid array length');

            read_data.append(array_len);

            let item_layout = *layout.at(0);
            let array_len: u32 = array_len.try_into().unwrap();

            let mut i = 0;
            loop {
                if i >= array_len {
                    break;
                }

                let field_key = Self::_field_key(key, i.into());
                Self::_read_layout(model, field_key, ref read_data, item_layout);

                i += 1;
            };
        }

        ///
        fn _read_byte_array_layout(model: felt252, key: felt252, ref read_data: Array<felt252>) {
            // The ByteArray internal structure is
            // struct ByteArray {
            //    data: Array<bytes31>,
            //    pending_word: felt252,
            //    pending_word_len: usize,
            // } 
            //
            // So, read the length of data and compute the full size to read

            let res = database::get(model, key, array![251].span());
            assert(res.len() == 1, 'internal database error');

            let data_len = *res.at(0);
            assert(
                data_len.into() <= (dojo::database::MAX_ARRAY_LENGTH - MIN_BYTE_ARRAY_SIZE.into()),
                'invalid array length'
            );

            let array_size: u32 = data_len.try_into().unwrap() + MIN_BYTE_ARRAY_SIZE;

            let data = database::get_array(model, key, array_size);

            Self::_append_array(ref read_data, data);
        }

        /// Read a struct layout model record.
        ///
        /// # Arguments
        ///   * `model` - the model selector
        ///   * `key` - model record key.
        ///   * `read_data` - the read data.
        ///   * `layout` - the list of field layouts.
        fn _read_struct_layout(
            model: felt252, key: felt252, ref read_data: Array<felt252>, layout: Span<FieldLayout>
        ) {
            let mut i = 0;
            loop {
                if i >= layout.len() {
                    break;
                }

                let field_layout = *layout.at(i);
                let field_key = Self::_field_key(key, field_layout.selector);

                Self::_read_layout(model, field_key, ref read_data, field_layout.layout);

                i += 1;
            }
        }

        /// Read a tuple layout model record.
        ///
        /// # Arguments
        ///   * `model` - the model selector
        ///   * `key` - model record key.
        ///   * `read_data` - the read data.
        ///   * `layout` - the tuple item layouts
        fn _read_tuple_layout(
            model: felt252, key: felt252, ref read_data: Array<felt252>, layout: Span<Layout>
        ) {
            let mut i = 0;
            loop {
                if i >= layout.len() {
                    break;
                }

                let field_layout = *layout.at(i);
                let field_key = Self::_field_key(key, i.into());
                Self::_read_layout(model, field_key, ref read_data, field_layout);

                i += 1;
            };
        }

        fn _read_enum_layout(
            model: felt252,
            key: felt252,
            ref read_data: Array<felt252>,
            variant_layouts: Span<FieldLayout>
        ) {
<<<<<<< HEAD
            // read the variant value first, which is the first element of the tuple
            // (because an enum is stored as a tuple).
            let variant_key = Self::_field_key(key, 0);
            let res = database::get(model, variant_key, array![8].span());
=======
            // read the variant value first
            let res = database::get(model, key, array![8].span());
>>>>>>> 0db3b8c5
            assert(res.len() == 1, 'internal database error');

            let variant = *res.at(0);
            assert(variant.into() < 256_u256, 'invalid variant value');

<<<<<<< HEAD
            // find the corresponding layout and the read the full variant
            match Self::_find_variant_layout(variant, variant_layouts) {
                Option::Some(layout) => Self::_read_layout(model, key, ref read_data, layout),
=======
            read_data.append(variant);

            // find the corresponding layout and the read the variant data
            let variant_data_key = Self::_field_key(key, variant);

            match Self::_find_variant_layout(variant, variant_layouts) {
                Option::Some(layout) => Self::_read_layout(
                    model, variant_data_key, ref read_data, layout
                ),
>>>>>>> 0db3b8c5
                Option::None => panic!("Unable to find the variant layout")
            };
        }
    }
}<|MERGE_RESOLUTION|>--- conflicted
+++ resolved
@@ -984,11 +984,6 @@
             let variant = *values.at(offset);
             assert(variant.into() < 256_u256, 'invalid variant value');
 
-<<<<<<< HEAD
-            // find the corresponding layout and then write the full variant
-            match Self::_find_variant_layout(variant, variant_layouts) {
-                Option::Some(layout) => Self::_write_layout(model, key, values, ref offset, layout),
-=======
             // and write it
             database::set(model, key, values, offset, array![251].span());
             offset += 1;
@@ -1000,7 +995,6 @@
                 Option::Some(layout) => Self::_write_layout(
                     model, variant_data_key, values, ref offset, layout
                 ),
->>>>>>> 0db3b8c5
                 Option::None => panic!("Unable to find the variant layout")
             };
         }
@@ -1101,22 +1095,13 @@
         }
 
         fn _delete_enum_layout(model: felt252, key: felt252, variant_layouts: Span<FieldLayout>) {
-<<<<<<< HEAD
-            // read the variant value first which is the first stored felt252
-=======
             // read the variant value
->>>>>>> 0db3b8c5
             let res = database::get(model, key, array![251].span());
             assert(res.len() == 1, 'internal database error');
 
             let variant = *res.at(0);
             assert(variant.into() < 256_u256, 'invalid variant value');
 
-<<<<<<< HEAD
-            // find the corresponding layout and the delete the full variant
-            match Self::_find_variant_layout(variant, variant_layouts) {
-                Option::Some(layout) => Self::_delete_layout(model, key, layout),
-=======
             // reset the variant value
             database::delete(model, key, array![251].span());
 
@@ -1125,7 +1110,6 @@
 
             match Self::_find_variant_layout(variant, variant_layouts) {
                 Option::Some(layout) => Self::_delete_layout(model, variant_data_key, layout),
->>>>>>> 0db3b8c5
                 Option::None => panic!("Unable to find the variant layout")
             };
         }
@@ -1289,25 +1273,13 @@
             ref read_data: Array<felt252>,
             variant_layouts: Span<FieldLayout>
         ) {
-<<<<<<< HEAD
-            // read the variant value first, which is the first element of the tuple
-            // (because an enum is stored as a tuple).
-            let variant_key = Self::_field_key(key, 0);
-            let res = database::get(model, variant_key, array![8].span());
-=======
             // read the variant value first
             let res = database::get(model, key, array![8].span());
->>>>>>> 0db3b8c5
             assert(res.len() == 1, 'internal database error');
 
             let variant = *res.at(0);
             assert(variant.into() < 256_u256, 'invalid variant value');
 
-<<<<<<< HEAD
-            // find the corresponding layout and the read the full variant
-            match Self::_find_variant_layout(variant, variant_layouts) {
-                Option::Some(layout) => Self::_read_layout(model, key, ref read_data, layout),
-=======
             read_data.append(variant);
 
             // find the corresponding layout and the read the variant data
@@ -1317,7 +1289,6 @@
                 Option::Some(layout) => Self::_read_layout(
                     model, variant_data_key, ref read_data, layout
                 ),
->>>>>>> 0db3b8c5
                 Option::None => panic!("Unable to find the variant layout")
             };
         }
