--- conflicted
+++ resolved
@@ -11,7 +11,7 @@
 use dojo::model::Model;
 use dojo::world_test::Foo;
 use dojo::test_utils::GasCounterImpl;
-
+use dojo::database::introspect::{Introspect, Layout};
 
 #[test]
 #[available_gas(1000000000)]
@@ -43,16 +43,9 @@
     let values = array![1, 2].span();
     let layout = array![251, 251].span();
 
-<<<<<<< HEAD
-    let gas = GasCounterImpl::start();
-    storage::set_many(0, keys, values, layout).unwrap();
+    let gas = GasCounterImpl::start();
+    storage::set_many(0, keys, values, 0, layout).unwrap();
     gas.end("storage set_many");
-=======
-    let gas = testing::get_available_gas();
-    gas::withdraw_gas().unwrap();
-    storage::set_many(0, keys, values, 0, layout).unwrap();
-    end(gas, 'storage set mny');
->>>>>>> 71e9451f
 
     let gas = GasCounterImpl::start();
     let res = storage::get_many(0, keys, layout).unwrap();
@@ -125,16 +118,9 @@
         i += 1;
     };
 
-<<<<<<< HEAD
-    let gas = GasCounterImpl::start();
-    database::set('table', 'key', values.span(), layout.span());
-    gas.end( "db set arr");
-=======
-    let gas = testing::get_available_gas();
-    gas::withdraw_gas().unwrap();
+    let gas = GasCounterImpl::start();
     database::set('table', 'key', values.span(), 0, layout.span());
-    end(gas, 'db set arr');
->>>>>>> 71e9451f
+    gas.end("db set arr");
 
     let gas = GasCounterImpl::start();
     let res = database::get('table', 'key', layout.span());
@@ -156,16 +142,9 @@
 fn bench_simple_struct() {
     let caller = starknet::contract_address_const::<0x42>();
 
-<<<<<<< HEAD
     let gas = GasCounterImpl::start();
     let mut foo = Foo { caller, a: 0x123456789abcdef, b: 0x123456789abcdef, };
     gas.end("foo init");
-=======
-    let gas = testing::get_available_gas();
-    gas::withdraw_gas().unwrap();
-    let mut foo = Foo { caller, a: 0x123456789abcdef, b: 0x123456789abcdef, };
-    end(gas, 'foo init');
->>>>>>> 71e9451f
 
     let gas = GasCounterImpl::start();
     let mut serialized = ArrayTrait::new();
@@ -184,7 +163,7 @@
     assert(serialized.at(1) == values.at(1), 'serialized differ at 1');
 }
 
-#[derive(Introspect, Copy, Drop, Serde)]
+#[derive(Copy, Drop, Serde, IntrospectPacked)]
 #[dojo::model]
 struct PositionWithQuaterions {
     #[key]
@@ -200,9 +179,8 @@
 
 // TODO: this test should be adapted to benchmark the new layout system
 #[test]
-#[ignore]
-#[available_gas(1000000000)]
-fn test_struct_with_many_fields() {
+#[available_gas(1000000000)]
+fn test_struct_with_many_fields_fixed() {
     let gas = GasCounterImpl::start();
 
     let mut pos = PositionWithQuaterions {
@@ -215,7 +193,7 @@
         c: 0x123456789abcdef,
         d: 0x123456789abcdef,
     };
-    gas.end( "pos init");
+    gas.end("pos init");
 
     let gas = GasCounterImpl::start();
     let mut serialized = ArrayTrait::new();
@@ -243,36 +221,27 @@
         idx += 1;
     };
 
-<<<<<<< HEAD
-    let gas = GasCounterImpl::start();
-    database::set('positions', '42', pos.values(), pos.layout());
+    let layout = match dojo::model::Model::<PositionWithQuaterions>::layout() {
+        Layout::Fixed(layout) => layout,
+        _ => panic!("expected fixed layout"),
+    };
+
+    let gas = GasCounterImpl::start();
+    database::set('positions', '42', pos.values(), 0, layout);
     gas.end("pos db set");
 
     let gas = GasCounterImpl::start();
-    database::get('positions', '42', pos.layout());
+    database::get('positions', '42', layout);
     gas.end("pos db get");
-=======
-    let gas = testing::get_available_gas();
-    gas::withdraw_gas().unwrap();
-
-    //database::set('positions', '42', pos.values(), 0, pos.instance_layout());
-    end(gas, 'pos db set');
-
-    let gas = testing::get_available_gas();
-    gas::withdraw_gas().unwrap();
-    //database::get('positions', '42', pos.instance_layout());
-    end(gas, 'pos db get');
->>>>>>> 71e9451f
-}
-
-
-#[derive(Introspect, Copy, Drop, Serde)]
+}
+
+#[derive(IntrospectPacked, Copy, Drop, Serde)]
 struct Sword {
     swordsmith: ContractAddress,
     damage: u32,
 }
 
-#[derive(Introspect, Copy, Drop, Serde)]
+#[derive(IntrospectPacked, Copy, Drop, Serde)]
 #[dojo::model]
 struct Case {
     #[key]
@@ -281,35 +250,29 @@
     material: felt252,
 }
 
-
 // TODO: this test should be adapted to benchmark the new layout system
 #[test]
 #[ignore]
 #[available_gas(1000000000)]
-fn bench_nested_struct() {
+fn bench_nested_struct_packed() {
     let caller = starknet::contract_address_const::<0x42>();
-    
+
     let gas = GasCounterImpl::start();
     let mut case = Case {
         owner: caller, sword: Sword { swordsmith: caller, damage: 0x12345678, }, material: 'wooden',
     };
-    gas.end( "case init");
+    gas.end("case init");
 
     // ????
     let _gas = testing::get_available_gas();
     gas::withdraw_gas().unwrap();
 
-<<<<<<< HEAD
-    let gas = GasCounterImpl::start();
-=======
-    let gas = testing::get_available_gas();
-    gas::withdraw_gas().unwrap();
->>>>>>> 71e9451f
+    let gas = GasCounterImpl::start();
     let mut serialized = ArrayTrait::new();
     serde::Serde::serialize(@case.sword, ref serialized);
     serde::Serde::serialize(@case.material, ref serialized);
     let serialized = array::ArrayTrait::span(@serialized);
-    gas.end( "case serialize");
+    gas.end("case serialize");
 
     let gas = GasCounterImpl::start();
     let values: Span<felt252> = case.values();
@@ -325,29 +288,21 @@
         idx += 1;
     };
 
-<<<<<<< HEAD
-    let gas = GasCounterImpl::start();
-    database::set('cases', '42', values, case.layout());
-    gas.end( "case db set");
-
-    let gas = GasCounterImpl::start();
-    database::get('cases', '42', case.layout());
-    gas.end( "case db get");
-=======
-    let gas = testing::get_available_gas();
-    gas::withdraw_gas().unwrap();
-
-    //database::set('cases', '42', values, case.instance_layout());
-    end(gas, 'case db set');
-
-    let gas = testing::get_available_gas();
-    gas::withdraw_gas().unwrap();
-    //database::get('cases', '42', case.instance_layout());
-    end(gas, 'case db get');
->>>>>>> 71e9451f
-}
-
-#[derive(Introspect, Copy, Drop, Serde)]
+    let layout = match dojo::model::Model::<Case>::layout() {
+        Layout::Fixed(layout) => layout,
+        _ => panic!("expected fixed layout"),
+    };
+
+    let gas = GasCounterImpl::start();
+    database::set('cases', '42', values, 0, layout);
+    gas.end("case db set");
+
+    let gas = GasCounterImpl::start();
+    database::get('cases', '42', layout);
+    gas.end("case db get");
+}
+
+#[derive(IntrospectPacked, Copy, Drop, Serde)]
 #[dojo::model]
 struct Character {
     #[key]
@@ -359,7 +314,7 @@
     gold: u32,
 }
 
-#[derive(Introspect, Copy, Drop, Serde)]
+#[derive(IntrospectPacked, Copy, Drop, Serde)]
 struct Abilities {
     strength: u8,
     dexterity: u8,
@@ -369,7 +324,7 @@
     charisma: u8,
 }
 
-#[derive(Introspect, Copy, Drop, Serde)]
+#[derive(IntrospectPacked, Copy, Drop, Serde)]
 struct Stats {
     kills: u128,
     deaths: u16,
@@ -382,7 +337,7 @@
     romances: u16,
 }
 
-#[derive(Introspect, Copy, Drop, Serde)]
+#[derive(IntrospectPacked, Copy, Drop, Serde)]
 enum Weapon {
     DualWield: (Sword, Sword),
     Fists: (Sword, Sword), // Introspect requires same arms
@@ -392,7 +347,7 @@
 #[test]
 #[ignore]
 #[available_gas(1000000000)]
-fn bench_complex_struct() {
+fn bench_complex_struct_packed() {
     let gas = GasCounterImpl::start();
 
     let char = Character {
@@ -456,23 +411,16 @@
         idx += 1;
     };
 
-<<<<<<< HEAD
-    let gas = GasCounterImpl::start();
-    database::set('chars', '42', char.values(), char.layout());
+    let layout = match dojo::model::Model::<Character>::layout() {
+        Layout::Fixed(layout) => layout,
+        _ => panic!("expected fixed layout"),
+    };
+
+    let gas = GasCounterImpl::start();
+    database::set('chars', '42', char.values(), 0, layout);
     gas.end("chars db set");
 
     let gas = GasCounterImpl::start();
-    database::get('chars', '42', char.layout());
+    database::get('chars', '42', layout);
     gas.end("chars db get");
-=======
-    let gas = testing::get_available_gas();
-    gas::withdraw_gas().unwrap();
-    //database::set('chars', '42', char.values(), char.instance_layout());
-    end(gas, 'chars db set');
-
-    let gas = testing::get_available_gas();
-    gas::withdraw_gas().unwrap();
-    //database::get('chars', '42', char.instance_layout());
-    end(gas, 'chars db get');
->>>>>>> 71e9451f
 }