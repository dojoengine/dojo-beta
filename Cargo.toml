--- conflicted
+++ resolved
@@ -136,11 +136,8 @@
 jsonrpsee = { version = "0.16.2", default-features = false }
 lazy_static = "1.4.0"
 metrics-process = "1.0.9"
-<<<<<<< HEAD
-=======
 num-bigint = "0.4"
 num-traits = { version = "0.2", default-features = false }
->>>>>>> 1a1f3485
 once_cell = "1.0"
 parking_lot = "0.12.1"
 pretty_assertions = "1.2.1"
