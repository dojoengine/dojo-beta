--- conflicted
+++ resolved
@@ -1,25 +1,17 @@
 use std::str::FromStr;
 use std::sync::Arc;
 
+use cainome::cairo_serde::ContractAddress;
 use camino::Utf8PathBuf;
 use dojo_test_utils::compiler::CompilerTestSetup;
-<<<<<<< HEAD
-use dojo_test_utils::migration::prepare_migration;
-use dojo_world::contracts::world::{WorldContract, WorldContractReader};
-use dojo_world::metadata::{dojo_metadata_from_workspace, get_default_namespace_from_ws};
+use dojo_test_utils::migration::{copy_spawn_and_move_db, prepare_migration_with_world_and_seed};
+use dojo_world::contracts::naming::compute_bytearray_hash;
+use dojo_world::contracts::{WorldContract, WorldContractReader};
 use dojo_world::migration::TxnConfig;
-=======
-use dojo_test_utils::migration::{copy_spawn_and_move_db, prepare_migration_with_world_and_seed};
-use dojo_world::contracts::WorldContractReader;
->>>>>>> 998c6801
-use dojo_world::utils::TransactionWaiter;
+use dojo_world::utils::{TransactionExt, TransactionWaiter};
 use katana_runner::{KatanaRunner, KatanaRunnerConfig};
 use scarb::compiler::Profile;
 use scarb::ops;
-<<<<<<< HEAD
-use sozo_ops::migration::{auto_authorize, execute_strategy, find_authorization_diff};
-=======
->>>>>>> 998c6801
 use sqlx::sqlite::{SqliteConnectOptions, SqlitePoolOptions};
 use starknet::accounts::{Account, Call};
 use starknet::core::types::{BlockId, BlockTag};
@@ -48,7 +40,6 @@
 
     let setup = CompilerTestSetup::from_examples("../../dojo-core", "../../../examples/");
     let config = setup.build_test_config("spawn-and-move", Profile::DEV);
-    let ui = config.ui();
 
     let ws = ops::read_workspace(config.manifest_path(), &config)
         .unwrap_or_else(|op| panic!("Error building workspace: {op:?}"));
@@ -60,13 +51,8 @@
     let sequencer = KatanaRunner::new_with_config(seq_config).expect("Failed to start runner.");
     let account = sequencer.account(0);
 
-<<<<<<< HEAD
-    let (migration, diff) = prepare_migration(
-        config.manifest_path().parent().unwrap().into(),
-=======
     let (strat, _) = prepare_migration_with_world_and_seed(
         manifest_path,
->>>>>>> 998c6801
         target_path,
         None,
         "dojo_examples",
@@ -74,24 +60,10 @@
     )
     .unwrap();
 
-<<<<<<< HEAD
-    let sequencer = KatanaRunner::new().expect("Fail to start runner");
-    let provider = Arc::new(JsonRpcClient::new(HttpTransport::new(sequencer.url())));
-    let account = sequencer.account(0);
-
-    let world_reader = WorldContractReader::new(migration.world_address, &provider);
-    let world = WorldContract::new(migration.world_address, sequencer.account(0))
-        .with_block(BlockId::Tag(BlockTag::Pending));
-
-    let migration_output =
-        execute_strategy(&ws, &migration, sequencer.account(0), TxnConfig::init_wait())
-            .await
-            .unwrap();
-=======
     let provider = Arc::new(JsonRpcClient::new(HttpTransport::new(sequencer.url())));
 
-    let world = WorldContractReader::new(strat.world_address, &provider);
->>>>>>> 998c6801
+    let world = WorldContract::new(strat.world_address, &account);
+    let world_reader = WorldContractReader::new(strat.world_address, &provider);
 
     let actions = strat.contracts.first().unwrap();
     let actions_address = get_contract_address(
@@ -101,14 +73,13 @@
         strat.world_address,
     );
 
-    let (grant, revoke) =
-        find_authorization_diff(&ui, &world, &diff, Some(&migration_output), &default_namespace)
-            .await
-            .unwrap();
-
-    auto_authorize(&ws, &world, &TxnConfig::init_wait(), &default_namespace, &grant, &revoke)
+    // TODO: the init_wait should be sufficient here, but it's not.
+    world
+        .grant_writer(&compute_bytearray_hash("dojo_examples"), &ContractAddress(actions_address))
+        .send_with_cfg(&TxnConfig::init_wait())
         .await
         .unwrap();
+    tokio::time::sleep(tokio::time::Duration::from_secs(1)).await;
 
     // spawn
     let tx = account
