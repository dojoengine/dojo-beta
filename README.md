<picture>
  <source media="(prefers-color-scheme: dark)" srcset=".github/mark-dark.svg">
  <img alt="Dojo logo" align="right" width="120" src=".github/mark-light.svg">
</picture>

## Dojo

![Github Actions][gha-badge] [![Telegram Chat][tg-badge]][tg-url]

[gha-badge]: https://img.shields.io/github/actions/workflow/status/dojoengine/dojo/ci.yml?branch=main
[tg-badge]: https://img.shields.io/endpoint?color=neon&logo=telegram&label=chat&style=flat-square&url=https%3A%2F%2Ftg.sumanjay.workers.dev%2Fdojoengine
[tg-url]: https://t.me/dojoengine

**Dojo is a toolchain for building Autonomous Worlds in Cairo.**

Dojo provides:

- Scalable composition through the Entity Component System pattern.
- Permissionless expansion of autonomous worlds through the introduction of components and systems.
- Concise macros for interacting with world state and functions.
- Typed interface generation for client libraries (Coming soon)

## Overview

### Entity Component System

Dojo implements the ECS pattern to enable modular and extensible autonomous worlds. Worlds can be permissionlessly expanded over time through the incorporation of components and systems.

#### World

The `world` is the top-level concept in an onchain game, serving as a centralized registry, namespace, and event bus for all entities, components, systems, and resources.

#### Components

Components form the schema of the world, holding state for systems to operate on. Components struct, for example, the following implements a `Position` component which exposes a `is_zero` and `is_equal` method. The Dojo toolchain compiles components to contracts which can be declared and installed into a world.

##### Example

```rust
#[derive(Component)]
struct Position {
    x: u32,
    y: u32
}

trait PositionTrait {
    fn is_equal(self: Position, b: Position) -> bool;
}

impl PositionImpl of PositionTrait {
    fn is_equal(self: Position, b: Position) -> bool {
        self.x == b.x & self.y == b.y
    }
}
```

#### Systems

Systems are functions operating on the world state. They receive some input from the user, retreive state from the world, compute a state transition and apply it. A system has a single entrypoint, the `execute` function. Systems can leverage `commands` to easily interact with the world.


##### Commands

```rust
// Retrieve a unique id from the world, useful for create a new entity.
fn commands::uuid() -> felt252;

// Update an existing entity with the provided components.
fn commands::set(storage_key: StorageKey, components: T);

// Retreive a components for an entity.
fn commands::<T>::get(storage_key: StorageKey) -> T;

// Retreive all entity ids that match the component selector criteria.
fn commands::<T>::entities() -> Array<felt252>;
```

##### Example

```rust
#[system]
mod SpawnSystem {
    fn execute(name: String) {
        let player_id = commands::create((
            Health::new(100_u8),
            Name::new(name)
        ));
        return ();
    }
}

#[system]
mod MoveSystem {
    fn execute(player_id: usize) {
        let player = commands<(Health, Name)>::get(player_id);
        let positions = commands<(Position, Health)>::entities();

        // @NOTE: Loops are not available in Cairo 1.0 yet.
        for (position, health) in positions {
            let is_zero = position.is_zero();
        }
        return ();
    }
}
```

#### Entities

An entity is addressed by a `felt252`. An entity represents a collection of component state.

## Development

<<<<<<< HEAD
### Setup Submodules

Make sure to keep this up to date

```
git submodule update --init --recursive
```

## Development container
=======
### Dev Container
>>>>>>> 904bc221

It is recommended to use the dev container when building on Dojo as it contains everything needed to begin developing.

Make sure you update your Docker to the latest stable version, sometimes the Dev containers do not play nicely with old Docker versions.

#### Restart VSCode for this to take effect

##### Open and build container

Command pallete: `ctrl + shift + p`

Then: `Remote-Containers: Rebuild Container Without Cache`

##### Setup the language server 

```
cd cairo/vscode-cairo

npm install --global @vscode/vsce
npm install
vsce package
code --install-extension cairo1*.vsix

cd /workspaces/dojo

cargo build --bin dojo-language-server --release
```

### Development without container

- Install [Rust](https://www.rust-lang.org/tools/install)
- Setup Rust:
```
rustup override set stable && rustup update && cargo test
```
Then install the language like described above.

---<|MERGE_RESOLUTION|>--- conflicted
+++ resolved
@@ -110,19 +110,7 @@
 
 ## Development
 
-<<<<<<< HEAD
-### Setup Submodules
-
-Make sure to keep this up to date
-
-```
-git submodule update --init --recursive
-```
-
-## Development container
-=======
 ### Dev Container
->>>>>>> 904bc221
 
 It is recommended to use the dev container when building on Dojo as it contains everything needed to begin developing.
 
