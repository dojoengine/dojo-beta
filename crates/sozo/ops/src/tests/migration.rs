use std::str;

use cainome::cairo_serde::ContractAddress;
use camino::Utf8Path;
<<<<<<< HEAD
use dojo_lang::compiler::{BASE_DIR, MANIFESTS_DIR, OVERLAYS_DIR};
use dojo_test_utils::compiler::build_full_test_config;
use dojo_test_utils::migration::prepare_migration_with_world_and_seed;
use dojo_test_utils::sequencer::{
    get_default_test_starknet_config, SequencerConfig, StarknetConfig, TestSequencer,
};
use dojo_world::contracts::{WorldContract, WorldContractReader};
use dojo_world::manifest::{
    BaseManifest, DeploymentManifest, OverlayManifest, WORLD_CONTRACT_NAME,
};
=======
use dojo_lang::compiler::{BASE_DIR, MANIFESTS_DIR};
use dojo_test_utils::migration::prepare_migration_with_world_and_seed;
use dojo_world::contracts::WorldContractReader;
use dojo_world::manifest::{BaseManifest, DeploymentManifest, WORLD_CONTRACT_NAME};
>>>>>>> adf84969
use dojo_world::metadata::{
    dojo_metadata_from_workspace, ArtifactMetadata, DojoMetadata, Uri, WorldMetadata,
    IPFS_CLIENT_URL, IPFS_PASSWORD, IPFS_USERNAME,
};
use dojo_world::migration::strategy::prepare_for_migration;
use dojo_world::migration::world::WorldDiff;
use dojo_world::migration::TxnConfig;
use futures::TryStreamExt;
use ipfs_api_backend_hyper::{HyperBackend, IpfsApi, IpfsClient, TryFromUri};
use katana_runner::{KatanaRunner, KatanaRunnerConfig};
use starknet::core::types::{BlockId, BlockTag};
use starknet::core::utils::{
    cairo_short_string_to_felt, get_selector_from_name, parse_cairo_short_string,
};
use starknet::macros::felt;
use starknet::providers::jsonrpc::HttpTransport;
use starknet::providers::JsonRpcClient;
use starknet_crypto::FieldElement;

<<<<<<< HEAD
use super::setup::{load_config, setup_migration, setup_ws};
use crate::migration::{auto_authorize, execute_strategy, upload_metadata};
=======
use super::setup;
use crate::migration::{execute_strategy, upload_metadata};
>>>>>>> adf84969
use crate::utils::get_contract_address_from_reader;

#[tokio::test(flavor = "multi_thread")]
async fn migrate_with_auto_mine() {
    let config = setup::load_config();
    let ws = setup::setup_ws(&config);

    let migration = setup::setup_migration(&config).unwrap();

    let sequencer = KatanaRunner::new().expect("Fail to start runner");

    let mut account = sequencer.account(0);
    account.set_block_id(BlockId::Tag(BlockTag::Pending));

    execute_strategy(&ws, &migration, &account, TxnConfig::default()).await.unwrap();
}

#[tokio::test(flavor = "multi_thread")]
async fn migrate_with_block_time() {
    let config = setup::load_config();
    let ws = setup::setup_ws(&config);

    let migration = setup::setup_migration(&config).unwrap();

    let sequencer = KatanaRunner::new_with_config(KatanaRunnerConfig {
        block_time: Some(1000),
        ..Default::default()
    })
    .expect("Fail to start runner");

    let mut account = sequencer.account(0);
    account.set_block_id(BlockId::Tag(BlockTag::Pending));

    execute_strategy(&ws, &migration, &account, TxnConfig::default()).await.unwrap();
}

#[should_panic]
#[tokio::test(flavor = "multi_thread")]
async fn migrate_with_small_fee_multiplier_will_fail() {
    let config = setup::load_config();
    let ws = setup::setup_ws(&config);

    let migration = setup::setup_migration(&config).unwrap();

    let sequencer = KatanaRunner::new_with_config(KatanaRunnerConfig {
        disable_fee: true,
        ..Default::default()
    })
    .expect("Fail to start runner");

    let account = sequencer.account(0);

    assert!(
        execute_strategy(
            &ws,
            &migration,
            &account,
            TxnConfig { fee_estimate_multiplier: Some(0.2f64), ..Default::default() },
        )
        .await
        .is_err()
    );
}

#[tokio::test]
async fn migration_from_remote() {
    let config = setup::load_config();
    let ws = setup::setup_ws(&config);

    let base = config.manifest_path().parent().unwrap();
    let target_dir = format!("{}/target/dev", base);

    let sequencer = KatanaRunner::new().expect("Failed to start runner.");

    let account = sequencer.account(0);

    let profile_name = ws.current_profile().unwrap().to_string();

    let manifest = BaseManifest::load_from_path(
        &base.to_path_buf().join(MANIFESTS_DIR).join(&profile_name).join(BASE_DIR),
    )
    .unwrap();

    let world = WorldDiff::compute(manifest, None);

    let migration = prepare_for_migration(
        None,
        felt!("0x12345"),
        &Utf8Path::new(&target_dir).to_path_buf(),
        world,
    )
    .unwrap();

    execute_strategy(&ws, &migration, &account, TxnConfig::default()).await.unwrap();

    let local_manifest = BaseManifest::load_from_path(
        &base.to_path_buf().join(MANIFESTS_DIR).join(&profile_name).join(BASE_DIR),
    )
    .unwrap();

    let remote_manifest = DeploymentManifest::load_from_remote(
        JsonRpcClient::new(HttpTransport::new(sequencer.url())),
        migration.world_address().unwrap(),
    )
    .await
    .unwrap();

    assert_eq!(local_manifest.world.inner.class_hash, remote_manifest.world.inner.class_hash);
    assert_eq!(local_manifest.models.len(), remote_manifest.models.len());
}

// TODO: remove ignore once IPFS node is running.
#[ignore]
#[tokio::test(flavor = "multi_thread")]
async fn migrate_with_metadata() {
    let config = setup::load_config();
    let ws = setup::setup_ws(&config);

    let migration = setup::setup_migration(&config).unwrap();

    let sequencer = KatanaRunner::new().expect("Fail to start runner");

    let mut account = sequencer.account(0);
    account.set_block_id(BlockId::Tag(BlockTag::Pending));

    let output = execute_strategy(&ws, &migration, &account, TxnConfig::init_wait()).await.unwrap();

    let res = upload_metadata(&ws, &account, output.clone(), TxnConfig::init_wait()).await;
    assert!(res.is_ok());

    let provider = sequencer.provider();
    let world_reader = WorldContractReader::new(output.world_address, &provider);

    let client = IpfsClient::from_str(IPFS_CLIENT_URL)
        .unwrap_or_else(|_| panic!("Unable to initialize the IPFS Client"))
        .with_credentials(IPFS_USERNAME, IPFS_PASSWORD);

    let dojo_metadata = dojo_metadata_from_workspace(&ws);

    // check world metadata
    let resource = world_reader.metadata(&FieldElement::ZERO).call().await.unwrap();
    let element_name = WORLD_CONTRACT_NAME.to_string();

    let full_uri = get_and_check_metadata_uri(&element_name, &resource.metadata_uri);
    let resource_bytes = get_ipfs_resource_data(&client, &element_name, &full_uri).await;

    let metadata = resource_bytes_to_world_metadata(&resource_bytes, &element_name);

    assert_eq!(metadata.name, dojo_metadata.world.name, "");
    assert_eq!(metadata.description, dojo_metadata.world.description, "");
    assert_eq!(metadata.cover_uri, dojo_metadata.world.cover_uri, "");
    assert_eq!(metadata.icon_uri, dojo_metadata.world.icon_uri, "");
    assert_eq!(metadata.website, dojo_metadata.world.website, "");
    assert_eq!(metadata.socials, dojo_metadata.world.socials, "");

    check_artifact_fields(
        &client,
        &metadata.artifacts,
        &dojo_metadata.world.artifacts,
        &element_name,
    )
    .await;

    // check model metadata
    for m in migration.models {
        let selector = get_selector_from_name(&m.diff.name).unwrap();
        check_artifact_metadata(&client, &world_reader, selector, &m.diff.name, &dojo_metadata)
            .await;
    }

    // check contract metadata
    for c in migration.contracts {
        let contract_address =
            get_contract_address_from_reader(&world_reader, c.diff.name.clone()).await.unwrap();
        check_artifact_metadata(
            &client,
            &world_reader,
            contract_address,
            &c.diff.name,
            &dojo_metadata,
        )
        .await;
    }
}

#[tokio::test(flavor = "multi_thread")]
async fn migrate_with_auto_authorize() {
    let config = build_full_test_config("../../../examples/spawn-and-move/Scarb.toml", false)
        .unwrap_or_else(|c| panic!("Error loading config: {c:?}"));
    let ws = setup_ws(&config);

    let migration = setup_migration().unwrap();

    let manifest_base = config.manifest_path().parent().unwrap();
    let mut manifest =
        BaseManifest::load_from_path(&manifest_base.join(MANIFESTS_DIR).join("dev").join(BASE_DIR))
            .unwrap();

    let overlay_manifest = OverlayManifest::load_from_path(
        &manifest_base.join(MANIFESTS_DIR).join("dev").join(OVERLAYS_DIR),
    )
    .unwrap();

    manifest.merge(overlay_manifest);

    let sequencer =
        TestSequencer::start(SequencerConfig::default(), get_default_test_starknet_config()).await;

    let mut account = sequencer.account();
    account.set_block_id(BlockId::Tag(BlockTag::Pending));

    let txn_config = TxnConfig {
        // make sure to test the assumption after transaction has been confirmed
        wait: true,
        ..Default::default()
    };

    let output = execute_strategy(&ws, &migration, &account, txn_config).await.unwrap();

    let world_address = migration.world_address().expect("must be present");
    let world = WorldContract::new(world_address, account);

    let res = auto_authorize(&ws, &world, &txn_config, &manifest, &output).await;
    assert!(res.is_ok());

    let provider = sequencer.provider();
    let world_reader = WorldContractReader::new(output.world_address, &provider);

    // check contract metadata
    for c in migration.contracts {
        let contract_address =
            get_contract_address_from_reader(&world_reader, c.diff.name.clone()).await.unwrap();

        let contract = manifest.contracts.iter().find(|a| a.name == c.diff.name).unwrap();

        for model in &contract.inner.writes {
            let model = cairo_short_string_to_felt(model).unwrap();
            let contract_address = ContractAddress(contract_address);
            let is_writer = world_reader.is_writer(&model, &contract_address).call().await.unwrap();
            assert!(is_writer);
        }
    }
}

#[tokio::test(flavor = "multi_thread")]
async fn migration_with_mismatching_world_address_and_seed() {
    let config = setup::load_config();

    let base_dir = config.manifest_path().parent().unwrap().to_path_buf();
    let target_dir = base_dir.join("target").join("dev");

    let result = prepare_migration_with_world_and_seed(
        base_dir,
        target_dir,
        Some(felt!("0x1")),
        "sozo_test",
    );

    assert!(result.is_err());

    let error_message = result.unwrap_err().to_string();

    assert_eq!(
        error_message,
        "Calculated world address doesn't match provided world address.\nIf you are deploying \
         with custom seed make sure `world_address` is correctly configured (or not set) \
         `Scarb.toml`"
    );
}

/// Get the hash from a IPFS URI
///
/// # Arguments
///
/// * `uri` - a full IPFS URI
///
/// # Returns
///
/// A [`String`] containing the hash from the URI.
fn get_hash_from_uri(uri: &str) -> String {
    let hash = match uri.strip_prefix("ipfs://") {
        Some(s) => s.to_string(),
        None => uri.to_owned(),
    };
    match hash.strip_suffix('/') {
        Some(s) => s.to_string(),
        None => hash,
    }
}

/// Check a metadata field which refers to a file.
///
/// # Arguments
///
/// * `client` - a IPFS client.
/// * `uri` - the IPFS URI of the abi field.
/// * `expected_uri` - the URI of the expected file.
/// * `field_name` - the field name.
/// * `element_name` - the fully qualified name of the element linked to this field.
async fn check_file_field(
    client: &HyperBackend,
    uri: &Uri,
    expected_uri: &Uri,
    field_name: String,
    element_name: &String,
) {
    if let Uri::Ipfs(uri) = uri {
        let resource_data = get_ipfs_resource_data(client, element_name, uri).await;
        assert!(
            !resource_data.is_empty(),
            "{field_name} IPFS artifact for {} is empty",
            element_name
        );

        if let Uri::File(f) = expected_uri {
            let file_content = std::fs::read_to_string(f).unwrap();
            let resource_content = std::str::from_utf8(&resource_data).unwrap_or_else(|_| {
                panic!(
                    "Unable to stringify resource data for field '{}' of {}",
                    field_name, element_name
                )
            });

            assert!(
                file_content.eq(&resource_content),
                "local '{field_name}' content differs from the one uploaded on IPFS for {}",
                element_name
            );
        } else {
            panic!(
                "The field '{field_name}' of {} is not a file (Should never happen !)",
                element_name
            );
        }
    } else {
        panic!("The '{field_name}' field is not an IPFS artifact for {}", element_name);
    }
}

/// Convert resource bytes to a ArtifactMetadata object.
///
/// # Arguments
///
/// * `raw_data` - resource data as bytes.
/// * `element_name` - name of the element linked to this resource.
///
/// # Returns
///
/// A [`ArtifactMetadata`] object.
fn resource_bytes_to_metadata(raw_data: &[u8], element_name: &String) -> ArtifactMetadata {
    let data = std::str::from_utf8(raw_data)
        .unwrap_or_else(|_| panic!("Unable to stringify raw metadata for {}", element_name));
    serde_json::from_str(data)
        .unwrap_or_else(|_| panic!("Unable to deserialize metadata for {}", element_name))
}

/// Convert resource bytes to a WorldMetadata object.
///
/// # Arguments
///
/// * `raw_data` - resource data as bytes.
/// * `element_name` - name of the element linked to this resource.
///
/// # Returns
///
/// A [`WorldMetadata`] object.
fn resource_bytes_to_world_metadata(raw_data: &[u8], element_name: &String) -> WorldMetadata {
    let data = std::str::from_utf8(raw_data)
        .unwrap_or_else(|_| panic!("Unable to stringify raw metadata for {}", element_name));
    serde_json::from_str(data)
        .unwrap_or_else(|_| panic!("Unable to deserialize metadata for {}", element_name))
}

/// Read the content of a resource identified by its IPFS URI.
///
/// # Arguments
///
/// * `client` - a IPFS client.
/// * `element_name` - the name of the element (model or contract) linked to this artifact.
/// * `uri` - the IPFS resource URI.
///
/// # Returns
///
/// A [`Vec<u8>`] containing the resource content as bytes.
async fn get_ipfs_resource_data(
    client: &HyperBackend,
    element_name: &String,
    uri: &String,
) -> Vec<u8> {
    let hash = get_hash_from_uri(uri);

    let res = client.cat(&hash).map_ok(|chunk| chunk.to_vec()).try_concat().await;
    assert!(res.is_ok(), "Unable to read the IPFS artifact {} for {}", uri, element_name);

    res.unwrap()
}

/// Check the validity of artifact metadata fields.
///
/// # Arguments
///
/// * `client` - a IPFS client.
/// * `metadata` - the metadata to check.
/// * `expected_metadata` - the metadata values coming from local Dojo metadata.
/// * `element_name` - the name of the element linked to this metadata.
async fn check_artifact_fields(
    client: &HyperBackend,
    metadata: &ArtifactMetadata,
    expected_metadata: &ArtifactMetadata,
    element_name: &String,
) {
    assert!(metadata.abi.is_some(), "'abi' field not set for {}", element_name);
    let abi = metadata.abi.as_ref().unwrap();
    let expected_abi = expected_metadata.abi.as_ref().unwrap();
    check_file_field(client, abi, expected_abi, "abi".to_string(), element_name).await;

    assert!(metadata.source.is_some(), "'source' field not set for {}", element_name);
    let source = metadata.source.as_ref().unwrap();
    let expected_source = expected_metadata.source.as_ref().unwrap();
    check_file_field(client, source, expected_source, "source".to_string(), element_name).await;
}

/// Check the validity of a IPFS artifact metadata.
///
/// # Arguments
///
/// * `client` - a IPFS client.
/// * `element_name` - the fully qualified name of the element linked to the artifact.
/// * `uri` - the full metadata URI.
/// * `expected_metadata` - the expected metadata values coming from local Dojo metadata.
async fn check_ipfs_metadata(
    client: &HyperBackend,
    element_name: &String,
    uri: &String,
    expected_metadata: &ArtifactMetadata,
) {
    let resource_bytes = get_ipfs_resource_data(client, element_name, uri).await;
    let metadata = resource_bytes_to_metadata(&resource_bytes, element_name);

    check_artifact_fields(client, &metadata, expected_metadata, element_name).await;
}

/// Rebuild the full metadata URI from an array of 3 FieldElement.
///
/// # Arguments
///
/// * `element_name` - name of the element (model or contract) linked to the metadata URI.
/// * `uri` - uri as an array of 3 FieldElement.
///
/// # Returns
///
/// A [`String`] containing the full metadata URI.
fn get_and_check_metadata_uri(element_name: &String, uri: &Vec<FieldElement>) -> String {
    assert!(uri.len() == 3, "bad metadata URI length for {} ({:#?})", element_name, uri);

    let mut i = 0;
    let mut full_uri = "".to_string();

    while i < uri.len() && uri[i] != FieldElement::ZERO {
        let uri_str = parse_cairo_short_string(&uri[i]);
        assert!(
            uri_str.is_ok(),
            "unable to parse the part {} of the metadata URI for {}",
            i + 1,
            element_name
        );

        full_uri = format!("{}{}", full_uri, uri_str.unwrap());

        i += 1;
    }

    assert!(!full_uri.is_empty(), "metadata URI is empty for {}", element_name);

    assert!(
        full_uri.starts_with("ipfs://"),
        "metadata URI for {} is not an IPFS artifact",
        element_name
    );

    full_uri
}

/// Check an artifact metadata read from the resource registry against its value
/// in the local Dojo metadata.
///
/// # Arguments
///
/// * `client` - a IPFS client.
/// * `world_reader` - a world reader object.
/// * `resource_id` - the resource ID in the resource registry.
/// * `element_name` - the fully qualified name of the element linked to this metadata.
/// * `dojo_metadata` - local Dojo metadata.
async fn check_artifact_metadata<P: starknet::providers::Provider + Sync>(
    client: &HyperBackend,
    world_reader: &WorldContractReader<P>,
    resource_id: FieldElement,
    element_name: &String,
    dojo_metadata: &DojoMetadata,
) {
    let resource = world_reader.metadata(&resource_id).call().await.unwrap();

    let expected_artifact = dojo_metadata.artifacts.get(element_name);
    assert!(
        expected_artifact.is_some(),
        "Unable to find local artifact metadata for {}",
        element_name
    );
    let expected_artifact = expected_artifact.unwrap();

    let full_uri = get_and_check_metadata_uri(element_name, &resource.metadata_uri);
    check_ipfs_metadata(client, element_name, &full_uri, expected_artifact).await;
}<|MERGE_RESOLUTION|>--- conflicted
+++ resolved
@@ -2,23 +2,12 @@
 
 use cainome::cairo_serde::ContractAddress;
 use camino::Utf8Path;
-<<<<<<< HEAD
 use dojo_lang::compiler::{BASE_DIR, MANIFESTS_DIR, OVERLAYS_DIR};
-use dojo_test_utils::compiler::build_full_test_config;
 use dojo_test_utils::migration::prepare_migration_with_world_and_seed;
-use dojo_test_utils::sequencer::{
-    get_default_test_starknet_config, SequencerConfig, StarknetConfig, TestSequencer,
-};
 use dojo_world::contracts::{WorldContract, WorldContractReader};
 use dojo_world::manifest::{
     BaseManifest, DeploymentManifest, OverlayManifest, WORLD_CONTRACT_NAME,
 };
-=======
-use dojo_lang::compiler::{BASE_DIR, MANIFESTS_DIR};
-use dojo_test_utils::migration::prepare_migration_with_world_and_seed;
-use dojo_world::contracts::WorldContractReader;
-use dojo_world::manifest::{BaseManifest, DeploymentManifest, WORLD_CONTRACT_NAME};
->>>>>>> adf84969
 use dojo_world::metadata::{
     dojo_metadata_from_workspace, ArtifactMetadata, DojoMetadata, Uri, WorldMetadata,
     IPFS_CLIENT_URL, IPFS_PASSWORD, IPFS_USERNAME,
@@ -38,13 +27,8 @@
 use starknet::providers::JsonRpcClient;
 use starknet_crypto::FieldElement;
 
-<<<<<<< HEAD
-use super::setup::{load_config, setup_migration, setup_ws};
+use super::setup;
 use crate::migration::{auto_authorize, execute_strategy, upload_metadata};
-=======
-use super::setup;
-use crate::migration::{execute_strategy, upload_metadata};
->>>>>>> adf84969
 use crate::utils::get_contract_address_from_reader;
 
 #[tokio::test(flavor = "multi_thread")]
@@ -232,11 +216,10 @@
 
 #[tokio::test(flavor = "multi_thread")]
 async fn migrate_with_auto_authorize() {
-    let config = build_full_test_config("../../../examples/spawn-and-move/Scarb.toml", false)
-        .unwrap_or_else(|c| panic!("Error loading config: {c:?}"));
-    let ws = setup_ws(&config);
-
-    let migration = setup_migration().unwrap();
+    let config = setup::load_config();
+    let ws = setup::setup_ws(&config);
+
+    let migration = setup::setup_migration(&config).unwrap();
 
     let manifest_base = config.manifest_path().parent().unwrap();
     let mut manifest =
@@ -250,10 +233,9 @@
 
     manifest.merge(overlay_manifest);
 
-    let sequencer =
-        TestSequencer::start(SequencerConfig::default(), get_default_test_starknet_config()).await;
-
-    let mut account = sequencer.account();
+    let sequencer = KatanaRunner::new().expect("Fail to start runner");
+
+    let mut account = sequencer.account(0);
     account.set_block_id(BlockId::Tag(BlockTag::Pending));
 
     let txn_config = TxnConfig {
