use anyhow::Result;
use clap::{Args, Subcommand};
use dojo_world::manifest::get_default_namespace_from_ws;
use dojo_world::metadata::Environment;
use scarb::core::Config;
use scarb_ui::Ui;
use sozo_ops::auth;
use tracing::trace;

use super::options::account::AccountOptions;
use super::options::starknet::StarknetOptions;
use super::options::transaction::TransactionOptions;
use super::options::world::WorldOptions;
use crate::utils;

#[derive(Debug, Args)]
pub struct AuthArgs {
    #[command(subcommand)]
    pub command: AuthCommand,
}

#[derive(Debug, Subcommand)]
pub enum AuthCommand {
    #[command(about = "Grant an auth role.")]
    Grant {
        #[command(subcommand)]
        kind: AuthKind,

        #[command(flatten)]
        world: WorldOptions,

        #[command(flatten)]
        starknet: StarknetOptions,

        #[command(flatten)]
        account: AccountOptions,

        #[command(flatten)]
        transaction: TransactionOptions,
    },
    #[command(about = "Revoke an auth role.")]
    Revoke {
        #[command(subcommand)]
        kind: AuthKind,

        #[command(flatten)]
        world: WorldOptions,

        #[command(flatten)]
        starknet: StarknetOptions,

        #[command(flatten)]
        account: AccountOptions,

        #[command(flatten)]
        transaction: TransactionOptions,
    },
}

impl AuthArgs {
    pub fn run(self, config: &Config) -> Result<()> {
        trace!(args = ?self);

        let env_metadata = utils::load_metadata_from_config(config)?;
        trace!(metadata=?env_metadata, "Loaded environment.");

        let ws = scarb::ops::read_workspace(config.manifest_path(), config)?;
        let default_namespace = get_default_namespace_from_ws(&ws);

        match self.command {
            AuthCommand::Grant { kind, world, starknet, account, transaction } => {
                config.tokio_handle().block_on(grant(
                    &config.ui(),
                    world,
                    account,
                    starknet,
                    env_metadata,
                    kind,
                    transaction,
                    config,
                    &default_namespace,
                ))
            }
            AuthCommand::Revoke { kind, world, starknet, account, transaction } => {
                config.tokio_handle().block_on(revoke(
                    &config.ui(),
                    world,
                    account,
                    starknet,
                    env_metadata,
                    kind,
                    transaction,
                    config,
                    &default_namespace,
                ))
            }
        }
    }
}

#[derive(Debug, Subcommand)]
pub enum AuthKind {
    #[command(about = "Grant a contract permission to write to a resource (contract, model or \
                       namespace).")]
    Writer {
        #[arg(num_args = 1..)]
        #[arg(required = true)]
        #[arg(value_name = "resource,contract_tag_or_address")]
        #[arg(help = "A list of resource/contract couples to grant write access to.
Comma separated values to indicate resource identifier and contract tag or address.
A resource identifier must use the following format: \
                      <contract|c|namespace|ns|model|m>:<tag_or_name>.\n
Some examples:
   model:dojo_examples-Moves,0x1234
   m:Moves,0x1234
   ns:dojo_examples,actions
")]
        models_contracts: Vec<auth::ResourceWriter>,
    },
    #[command(about = "Grant ownership of a resource (contract, model or namespace).")]
    Owner {
        #[arg(num_args = 1..)]
        #[arg(required = true)]
        #[arg(value_name = "resource,owner_address")]
        #[arg(help = "A list of resources and owners to grant ownership to.
Comma separated values to indicate resource identifier and owner address.
A resource identifier must use the following format: \
                      <contract|c|namespace|ns|model|m>:<tag_or_name>.\n
Some examples:
   model:dojo_examples-Moves,0x1234
   m:Moves,0x1234
   ns:dojo_examples,0xbeef
")]
        owners_resources: Vec<auth::ResourceOwner>,
    },
}

#[allow(clippy::too_many_arguments)]
pub async fn grant(
    ui: &Ui,
    world: WorldOptions,
    account: AccountOptions,
    starknet: StarknetOptions,
    env_metadata: Option<Environment>,
    kind: AuthKind,
    transaction: TransactionOptions,
    config: &Config,
    default_namespace: &str,
) -> Result<()> {
    trace!(?kind, ?world, ?starknet, ?account, ?transaction, "Executing Grant command.");
    let world =
        utils::world_from_env_metadata(world, account, starknet, &env_metadata, config).await?;

    match kind {
        AuthKind::Writer { models_contracts } => {
            trace!(
                contracts=?models_contracts,
                "Granting Writer permissions."
            );
            auth::grant_writer(ui, &world, models_contracts, transaction.into(), default_namespace)
                .await
        }
        AuthKind::Owner { owners_resources } => {
            trace!(
                resources=?owners_resources,
                "Granting Owner permissions."
            );
            auth::grant_owner(ui, &world, owners_resources, transaction.into(), default_namespace)
                .await
        }
    }
}

#[allow(clippy::too_many_arguments)]
pub async fn revoke(
    ui: &Ui,
    world: WorldOptions,
    account: AccountOptions,
    starknet: StarknetOptions,
    env_metadata: Option<Environment>,
    kind: AuthKind,
    transaction: TransactionOptions,
    config: &Config,
    default_namespace: &str,
) -> Result<()> {
    trace!(?kind, ?world, ?starknet, ?account, ?transaction, "Executing Revoke command.");
    let world =
        utils::world_from_env_metadata(world, account, starknet, &env_metadata, config).await?;

    match kind {
        AuthKind::Writer { models_contracts } => {
            trace!(
                contracts=?models_contracts,
                "Revoking Writer permissions."
            );
            auth::revoke_writer(ui, &world, models_contracts, transaction.into(), default_namespace)
                .await
        }
        AuthKind::Owner { owners_resources } => {
            trace!(
                resources=?owners_resources,
                "Revoking Owner permissions."
            );
            auth::revoke_owner(ui, &world, owners_resources, transaction.into(), default_namespace)
                .await
        }
    }
}

#[cfg(test)]
mod tests {
    use std::str::FromStr;

<<<<<<< HEAD
    use starknet_crypto::FieldElement;
=======
    use dojo_world::contracts::cairo_utils;
    use starknet::core::types::Felt;
>>>>>>> 0c50c7d6

    use super::*;

    #[test]
<<<<<<< HEAD
    fn test_resource_type_from_str() {
        let inputs = [
            (
                "contract:name:contract_name",
                auth::ResourceType::Contract("name:contract_name".to_string()),
            ),
            ("c:0x1234", auth::ResourceType::Contract("0x1234".to_string())),
            ("model:name:model_name", auth::ResourceType::Model("name:model_name".to_string())),
            ("m:name:model_name", auth::ResourceType::Model("name:model_name".to_string())),
            (
                "namespace:namespace_name",
                auth::ResourceType::Namespace("namespace_name".to_string()),
            ),
            ("ns:namespace_name", auth::ResourceType::Namespace("namespace_name".to_string())),
        ];

        for (input, expected) in inputs {
            let res = auth::ResourceType::from_str(input);
            assert!(res.is_ok(), "Unable to parse input '{input}'");

            let resource = res.unwrap();
            assert!(
                resource == expected,
                "Wrong resource type: expected: {:#?} got: {:#?}",
                expected,
                resource
            );
        }
    }

    #[test]
    fn test_resource_type_from_str_bad_resource_identifier() {
        let input = "other:model_name";
        let res = auth::ResourceType::from_str(input);
        assert!(res.is_err(), "Bad identifier: This resource should not be accepted: '{input}'");
    }

    #[test]
    fn test_resource_type_from_str_bad_resource_format() {
        let input = "model_name";
        let res = auth::ResourceType::from_str(input);
        assert!(res.is_err(), "Bad format: This resource should not be accepted: '{input}'");
    }

    #[test]
    fn test_resource_writer_from_str() {
        let inputs = [
            (
                "model:name:model_name,name:contract_name",
                auth::ResourceWriter {
                    resource: auth::ResourceType::Model("name:model_name".to_string()),
                    tag_or_address: "name:contract_name".to_string(),
                },
            ),
            (
                "ns:namespace_name,0x1234",
                auth::ResourceWriter {
                    resource: auth::ResourceType::Namespace("namespace_name".to_string()),
                    tag_or_address: "0x1234".to_string(),
                },
            ),
        ];

        for (input, expected) in inputs {
            let res = auth::ResourceWriter::from_str(input);
            assert!(res.is_ok(), "Unable to parse input '{input}'");

            let writer = res.unwrap();
            assert!(
                writer == expected,
                "Wrong resource writer: expected: {:#?} got: {:#?}",
                expected,
                writer
            );
        }
    }

    #[test]
    fn test_resource_writer_from_str_bad_format() {
        let input = "model_name";
        let res = auth::ResourceWriter::from_str(input);
        assert!(res.is_err(), "Bad format: This resource writer should not be accepted: '{input}'");
    }

    #[test]
    fn test_resource_writer_from_str_bad_owner_address() {
        let input = "model:model_name:bad_address";
        let res = auth::ResourceWriter::from_str(input);
        assert!(
            res.is_err(),
            "Bad address: This resource writer should not be accepted: '{input}'"
        );
    }

    #[test]
    fn test_resource_owner_from_str() {
        let inputs = [
            (
                "model:name:model_name,0x1234",
                auth::ResourceOwner {
                    resource: auth::ResourceType::Model("name:model_name".to_string()),
                    owner: FieldElement::from_hex_be("0x1234").unwrap(),
                },
            ),
            (
                "ns:namespace_name,0x1111",
                auth::ResourceOwner {
                    resource: auth::ResourceType::Namespace("namespace_name".to_string()),
                    owner: FieldElement::from_hex_be("0x1111").unwrap(),
                },
            ),
        ];

        for (input, expected) in inputs {
            let res = auth::ResourceOwner::from_str(input);
            assert!(res.is_ok(), "Unable to parse input '{input}'");

            let owner = res.unwrap();
            assert!(
                owner == expected,
                "Wrong resource owner: expected: {:#?} got: {:#?}",
                expected,
                owner
            );
        }
    }

    #[test]
    fn test_resource_owner_from_str_bad_format() {
        let input = "model_name";
        let res = auth::ResourceOwner::from_str(input);
        assert!(res.is_err(), "Bad format: This resource owner should not be accepted: '{input}'");
=======
    fn test_owner_resource_from_str() {
        // Test valid input
        let input = "contract:path::to::contract,0x1234";
        let expected_owner = Felt::from_hex("0x1234").unwrap();
        let expected_resource = auth::ResourceType::Contract("path::to::contract".to_string());
        let expected = auth::OwnerResource { owner: expected_owner, resource: expected_resource };
        let result = auth::OwnerResource::from_str(input).unwrap();
        assert_eq!(result, expected);

        // Test valid input with model
        let input = "model:model_name,0x1234";
        let expected_owner = Felt::from_hex("0x1234").unwrap();
        let expected_model = cairo_utils::str_to_felt("model_name").unwrap();
        let expected_resource = auth::ResourceType::Model(expected_model);
        let expected = auth::OwnerResource { owner: expected_owner, resource: expected_resource };
        let result = auth::OwnerResource::from_str(input).unwrap();
        assert_eq!(result, expected);

        // Test invalid input
        let input = "invalid_input";
        let result = auth::OwnerResource::from_str(input);
        assert!(result.is_err());
>>>>>>> 0c50c7d6
    }

    #[test]
    fn test_resource_owner_from_str_bad_owner_address() {
        let input = "model:model_name:bad_address";
        let res = auth::ResourceOwner::from_str(input);
        assert!(res.is_err(), "Bad address: This resource owner should not be accepted: '{input}'");
    }
}<|MERGE_RESOLUTION|>--- conflicted
+++ resolved
@@ -211,17 +211,11 @@
 mod tests {
     use std::str::FromStr;
 
-<<<<<<< HEAD
-    use starknet_crypto::FieldElement;
-=======
-    use dojo_world::contracts::cairo_utils;
     use starknet::core::types::Felt;
->>>>>>> 0c50c7d6
 
     use super::*;
 
     #[test]
-<<<<<<< HEAD
     fn test_resource_type_from_str() {
         let inputs = [
             (
@@ -323,14 +317,14 @@
                 "model:name:model_name,0x1234",
                 auth::ResourceOwner {
                     resource: auth::ResourceType::Model("name:model_name".to_string()),
-                    owner: FieldElement::from_hex_be("0x1234").unwrap(),
+                    owner: Felt::from_hex("0x1234").unwrap(),
                 },
             ),
             (
                 "ns:namespace_name,0x1111",
                 auth::ResourceOwner {
                     resource: auth::ResourceType::Namespace("namespace_name".to_string()),
-                    owner: FieldElement::from_hex_be("0x1111").unwrap(),
+                    owner: Felt::from_hex("0x1111").unwrap(),
                 },
             ),
         ];
@@ -354,30 +348,6 @@
         let input = "model_name";
         let res = auth::ResourceOwner::from_str(input);
         assert!(res.is_err(), "Bad format: This resource owner should not be accepted: '{input}'");
-=======
-    fn test_owner_resource_from_str() {
-        // Test valid input
-        let input = "contract:path::to::contract,0x1234";
-        let expected_owner = Felt::from_hex("0x1234").unwrap();
-        let expected_resource = auth::ResourceType::Contract("path::to::contract".to_string());
-        let expected = auth::OwnerResource { owner: expected_owner, resource: expected_resource };
-        let result = auth::OwnerResource::from_str(input).unwrap();
-        assert_eq!(result, expected);
-
-        // Test valid input with model
-        let input = "model:model_name,0x1234";
-        let expected_owner = Felt::from_hex("0x1234").unwrap();
-        let expected_model = cairo_utils::str_to_felt("model_name").unwrap();
-        let expected_resource = auth::ResourceType::Model(expected_model);
-        let expected = auth::OwnerResource { owner: expected_owner, resource: expected_resource };
-        let result = auth::OwnerResource::from_str(input).unwrap();
-        assert_eq!(result, expected);
-
-        // Test invalid input
-        let input = "invalid_input";
-        let result = auth::OwnerResource::from_str(input);
-        assert!(result.is_err());
->>>>>>> 0c50c7d6
     }
 
     #[test]
