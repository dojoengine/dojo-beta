--- conflicted
+++ resolved
@@ -19,13 +19,9 @@
 cairo-lang-starknet = "2.3.1"
 cairo-vm.workspace = true
 convert_case.workspace = true
-<<<<<<< HEAD
 k256 = { version = "0.13", default-features = false, features = ["ecdsa", "std"] }
 reqwest = { version = "0.11.22", features = [ "blocking", "rustls-tls" ], default-features = false }
-=======
 derive_more.workspace = true
-ethers = { version = "2.0.11", optional = true }
->>>>>>> 5340720d
 flate2.workspace = true
 futures.workspace = true
 lazy_static = "1.4.0"
