//! Options related to the CLI and the configuration file parsing.
//!
//! The clap args are first parsed, then the configuration file is parsed.
//! If no configuration file is provided, the default values are used form the clap args.
//! If a configuration file is provided, the values are merged with the clap args, however, the clap
//! args keep the precedence.
//!
//! Currently, the merge is made at the top level of the commands.

use std::net::IpAddr;

use clap::Args;
use katana_node::config::execution::{DEFAULT_INVOCATION_MAX_STEPS, DEFAULT_VALIDATION_MAX_STEPS};
use katana_node::config::metrics::{DEFAULT_METRICS_ADDR, DEFAULT_METRICS_PORT};
#[cfg(feature = "server")]
use katana_node::config::rpc::{DEFAULT_RPC_ADDR, DEFAULT_RPC_MAX_CONNECTIONS, DEFAULT_RPC_PORT};
use katana_primitives::block::BlockHashOrNumber;
use katana_primitives::chain::ChainId;
use katana_primitives::genesis::Genesis;
use serde::{Deserialize, Serialize};
use url::Url;

use crate::utils::{parse_block_hash_or_number, parse_genesis, LogFormat};

const DEFAULT_DEV_SEED: &str = "0";
const DEFAULT_DEV_ACCOUNTS: u16 = 10;
const DEFAULT_RPC_PAGE_SIZE: u64 = 100;

#[cfg(feature = "server")]
#[derive(Debug, Args, Clone, Serialize, Deserialize, PartialEq)]
#[command(next_help_heading = "Metrics options")]
pub struct MetricsOptions {
    /// Enable metrics.
    ///
    /// For now, metrics will still be collected even if this flag is not set. This only
    /// controls whether the metrics server is started or not.
    #[arg(long)]
    #[serde(default)]
    pub metrics: bool,

    /// The metrics will be served at the given address.
    #[arg(requires = "metrics")]
    #[arg(long = "metrics.addr", value_name = "ADDRESS")]
    #[arg(default_value_t = DEFAULT_METRICS_ADDR)]
    #[serde(default = "default_metrics_addr")]
    pub metrics_addr: IpAddr,

    /// The metrics will be served at the given port.
    #[arg(requires = "metrics")]
    #[arg(long = "metrics.port", value_name = "PORT")]
    #[arg(default_value_t = DEFAULT_METRICS_PORT)]
    #[serde(default = "default_metrics_port")]
    pub metrics_port: u16,
}

impl Default for MetricsOptions {
    fn default() -> Self {
        MetricsOptions {
            metrics: false,
            metrics_addr: DEFAULT_METRICS_ADDR,
            metrics_port: DEFAULT_METRICS_PORT,
        }
    }
}

#[cfg(feature = "server")]
#[derive(Debug, Args, Clone, Serialize, Deserialize, PartialEq)]
#[command(next_help_heading = "Server options")]
pub struct ServerOptions {
    /// HTTP-RPC server listening interface.
    #[arg(long = "http.addr", value_name = "ADDRESS")]
    #[arg(default_value_t = DEFAULT_RPC_ADDR)]
    #[serde(default = "default_http_addr")]
    pub http_addr: IpAddr,

    /// HTTP-RPC server listening port.
    #[arg(long = "http.port", value_name = "PORT")]
    #[arg(default_value_t = DEFAULT_RPC_PORT)]
    #[serde(default = "default_http_port")]
    pub http_port: u16,

    /// Comma separated list of domains from which to accept cross origin requests.
    #[arg(long = "http.cors_origins")]
    #[arg(value_delimiter = ',')]
    #[serde(default)]
    pub http_cors_origins: Option<Vec<String>>,

    /// Maximum number of concurrent connections allowed.
    #[arg(long = "rpc.max-connections", value_name = "COUNT")]
    #[arg(default_value_t = DEFAULT_RPC_MAX_CONNECTIONS)]
    #[serde(default = "default_max_connections")]
    pub max_connections: u32,

    /// Maximum page size for event queries.
    #[arg(long = "rpc.max-event-page-size", value_name = "SIZE")]
    #[arg(default_value_t = DEFAULT_RPC_PAGE_SIZE)]
    #[serde(default = "default_page_size")]
    pub max_event_page_size: u64,
}

#[cfg(feature = "server")]
impl Default for ServerOptions {
    fn default() -> Self {
        ServerOptions {
            http_addr: DEFAULT_RPC_ADDR,
            http_port: DEFAULT_RPC_PORT,
            max_connections: DEFAULT_RPC_MAX_CONNECTIONS,
            http_cors_origins: None,
            max_event_page_size: DEFAULT_RPC_PAGE_SIZE,
        }
    }
}

#[derive(Debug, Args, Clone, Serialize, Deserialize, Default, PartialEq)]
#[command(next_help_heading = "Starknet options")]
pub struct StarknetOptions {
    #[command(flatten)]
    #[serde(rename = "env")]
    pub environment: EnvironmentOptions,

    #[arg(long)]
    #[arg(value_parser = parse_genesis)]
    #[arg(conflicts_with_all(["seed", "total_accounts"]))]
    pub genesis: Option<Genesis>,
}

impl StarknetOptions {
    pub fn merge(&mut self, other: Option<&Self>) {
        if let Some(other) = other {
            self.environment.merge(Some(&other.environment));

            if self.genesis.is_none() {
                self.genesis = other.genesis.clone();
            }
        }
    }
}

#[derive(Debug, Args, Clone, Serialize, Deserialize, PartialEq)]
#[command(next_help_heading = "Environment options")]
pub struct EnvironmentOptions {
    /// The chain ID.
    ///
    /// The chain ID. If a raw hex string (`0x` prefix) is provided, then it'd
    /// used as the actual chain ID. Otherwise, it's represented as the raw
    /// ASCII values. It must be a valid Cairo short string.
    #[arg(long)]
    #[arg(value_parser = ChainId::parse)]
    #[serde(default)]
    pub chain_id: Option<ChainId>,

    /// The maximum number of steps available for the account validation logic.
    #[arg(long)]
    #[arg(default_value_t = DEFAULT_VALIDATION_MAX_STEPS)]
    #[serde(default = "default_validate_max_steps")]
    pub validate_max_steps: u32,

    /// The maximum number of steps available for the account execution logic.
    #[arg(long)]
    #[arg(default_value_t = DEFAULT_INVOCATION_MAX_STEPS)]
    #[serde(default = "default_invoke_max_steps")]
    pub invoke_max_steps: u32,
}

impl Default for EnvironmentOptions {
    fn default() -> Self {
        EnvironmentOptions {
            validate_max_steps: DEFAULT_VALIDATION_MAX_STEPS,
            invoke_max_steps: DEFAULT_INVOCATION_MAX_STEPS,
            chain_id: None,
        }
    }
}

impl EnvironmentOptions {
    pub fn merge(&mut self, other: Option<&Self>) {
        if let Some(other) = other {
            if self.chain_id.is_none() {
                self.chain_id = other.chain_id;
            }

            if self.validate_max_steps == DEFAULT_VALIDATION_MAX_STEPS {
                self.validate_max_steps = other.validate_max_steps;
            }

            if self.invoke_max_steps == DEFAULT_INVOCATION_MAX_STEPS {
                self.invoke_max_steps = other.invoke_max_steps;
            }
        }
    }
}

#[derive(Debug, Args, Clone, Serialize, Deserialize, PartialEq)]
#[command(next_help_heading = "Development options")]
#[serde(rename = "dev")]
pub struct DevOptions {
    /// Enable development mode.
    #[arg(long)]
    #[serde(default)]
    pub dev: bool,

    /// Specify the seed for randomness of accounts to be predeployed.
    #[arg(requires = "dev")]
    #[arg(long = "dev.seed", default_value = DEFAULT_DEV_SEED)]
    #[serde(default = "default_seed")]
    pub seed: String,

    /// Number of pre-funded accounts to generate.
    #[arg(requires = "dev")]
    #[arg(long = "dev.accounts", value_name = "NUM")]
    #[arg(default_value_t = DEFAULT_DEV_ACCOUNTS)]
    #[serde(default = "default_accounts")]
    pub total_accounts: u16,

    /// Disable charging fee when executing transactions.
    #[arg(requires = "dev")]
    #[arg(long = "dev.no-fee")]
    #[serde(default)]
    pub no_fee: bool,

    /// Disable account validation when executing transactions.
    ///
    /// Skipping the transaction sender's account validation function.
    #[arg(requires = "dev")]
    #[arg(long = "dev.no-account-validation")]
    #[serde(default)]
    pub no_account_validation: bool,
}

impl Default for DevOptions {
    fn default() -> Self {
        DevOptions {
            dev: false,
            seed: DEFAULT_DEV_SEED.to_string(),
            total_accounts: DEFAULT_DEV_ACCOUNTS,
            no_fee: false,
            no_account_validation: false,
        }
    }
}

impl DevOptions {
    pub fn merge(&mut self, other: Option<&Self>) {
        if let Some(other) = other {
            if !self.dev {
                self.dev = other.dev;
            }

            if self.seed == DEFAULT_DEV_SEED {
                self.seed = other.seed.clone();
            }

            if self.total_accounts == DEFAULT_DEV_ACCOUNTS {
                self.total_accounts = other.total_accounts;
            }

            if !self.no_fee {
                self.no_fee = other.no_fee;
            }

            if !self.no_account_validation {
                self.no_account_validation = other.no_account_validation;
            }
        }
    }
}

#[derive(Debug, Args, Clone, Serialize, Deserialize, Default, PartialEq)]
#[command(next_help_heading = "Forking options")]
pub struct ForkingOptions {
    /// The RPC URL of the network to fork from.
    ///
    /// This will operate Katana in forked mode. Continuing from the tip of the forked network, or
    /// at a specific block if `fork.block` is provided.
    #[arg(long = "fork.provider", value_name = "URL", conflicts_with = "genesis")]
    pub fork_provider: Option<Url>,

    /// Fork the network at a specific block id, can either be a hash (0x-prefixed) or a block
    /// number.
    #[arg(long = "fork.block", value_name = "BLOCK", requires = "fork_provider")]
    #[arg(value_parser = parse_block_hash_or_number)]
    pub fork_block: Option<BlockHashOrNumber>,
}

#[derive(Debug, Args, Clone, Serialize, Deserialize, Default, PartialEq)]
#[command(next_help_heading = "Logging options")]
pub struct LoggingOptions {
    /// Log format to use
    #[arg(long = "log.format", value_name = "FORMAT")]
    #[arg(default_value_t = LogFormat::Full)]
    pub log_format: LogFormat,
}

#[derive(Debug, Args, Clone, Serialize, Deserialize, Default, PartialEq)]
#[command(next_help_heading = "Gas Price Oracle Options")]
pub struct GasPriceOracleOptions {
    /// The L1 ETH gas price. (denominated in wei)
    #[arg(long = "gpo.l1-eth-gas-price", value_name = "WEI")]
    #[arg(default_value_t = 0)]
    #[serde(serialize_with = "cainome_cairo_serde::serialize_as_hex")]
    #[serde(deserialize_with = "cainome_cairo_serde::deserialize_from_hex")]
    pub l1_eth_gas_price: u128,

    /// The L1 STRK gas price. (denominated in fri)
    #[arg(long = "gpo.l1-strk-gas-price", value_name = "FRI")]
    #[arg(default_value_t = 0)]
    #[serde(serialize_with = "cainome_cairo_serde::serialize_as_hex")]
    #[serde(deserialize_with = "cainome_cairo_serde::deserialize_from_hex")]
    pub l1_strk_gas_price: u128,

    /// The L1 ETH data gas price. (denominated in wei)
    #[arg(long = "gpo.l1-eth-data-gas-price", value_name = "WEI")]
    #[arg(default_value_t = 0)]
    #[serde(serialize_with = "cainome_cairo_serde::serialize_as_hex")]
    #[serde(deserialize_with = "cainome_cairo_serde::deserialize_from_hex")]
    pub l1_eth_data_gas_price: u128,

    /// The L1 STRK data gas price. (denominated in fri)
    #[arg(long = "gpo.l1-strk-data-gas-price", value_name = "FRI")]
    #[arg(default_value_t = 0)]
    #[serde(serialize_with = "cainome_cairo_serde::serialize_as_hex")]
    #[serde(deserialize_with = "cainome_cairo_serde::deserialize_from_hex")]
    pub l1_strk_data_gas_price: u128,
}

#[cfg(feature = "slot")]
#[derive(Debug, Args, Clone, Serialize, Deserialize, Default, PartialEq)]
#[command(next_help_heading = "Slot options")]
pub struct SlotOptions {
    #[arg(hide = true)]
    #[arg(long = "slot.controller")]
    pub controller: bool,
}

// ** Default functions to setup serde of the configuration file **
fn default_seed() -> String {
    DEFAULT_DEV_SEED.to_string()
}

fn default_accounts() -> u16 {
    DEFAULT_DEV_ACCOUNTS
}

fn default_validate_max_steps() -> u32 {
    DEFAULT_VALIDATION_MAX_STEPS
}

fn default_invoke_max_steps() -> u32 {
    DEFAULT_INVOCATION_MAX_STEPS
}

#[cfg(feature = "server")]
fn default_http_addr() -> IpAddr {
    DEFAULT_RPC_ADDR
}

#[cfg(feature = "server")]
fn default_http_port() -> u16 {
    DEFAULT_RPC_PORT
}

#[cfg(feature = "server")]
fn default_max_connections() -> u32 {
    DEFAULT_RPC_MAX_CONNECTIONS
}

<<<<<<< HEAD
fn default_page_size() -> u64 {
    DEFAULT_RPC_PAGE_SIZE
=======
#[cfg(feature = "server")]
fn default_metrics_addr() -> IpAddr {
    DEFAULT_METRICS_ADDR
}

#[cfg(feature = "server")]
fn default_metrics_port() -> u16 {
    DEFAULT_METRICS_PORT
>>>>>>> d7335e6f
}<|MERGE_RESOLUTION|>--- conflicted
+++ resolved
@@ -364,10 +364,10 @@
     DEFAULT_RPC_MAX_CONNECTIONS
 }
 
-<<<<<<< HEAD
 fn default_page_size() -> u64 {
     DEFAULT_RPC_PAGE_SIZE
-=======
+}
+
 #[cfg(feature = "server")]
 fn default_metrics_addr() -> IpAddr {
     DEFAULT_METRICS_ADDR
@@ -376,5 +376,4 @@
 #[cfg(feature = "server")]
 fn default_metrics_port() -> u16 {
     DEFAULT_METRICS_PORT
->>>>>>> d7335e6f
 }