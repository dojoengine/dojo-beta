use std::convert::TryInto;
use std::str::FromStr;

use anyhow::{anyhow, Result};
use chrono::Utc;
use dojo_types::primitive::Primitive;
use dojo_types::schema::{EnumOption, Member, Ty};
use dojo_world::contracts::abi::model::Layout;
use dojo_world::contracts::naming::compute_model_selector_from_names;
use dojo_world::metadata::WorldMetadata;
use sqlx::pool::PoolConnection;
use sqlx::{Pool, Sqlite};
<<<<<<< HEAD
use starknet::core::types::{Event, FieldElement, InvokeTransaction, Transaction};
=======
use starknet::core::types::{Event, Felt, InvokeTransaction, Transaction};
use starknet::core::utils::get_selector_from_name;
>>>>>>> 0c50c7d6
use starknet_crypto::poseidon_hash_many;

use super::World;
use crate::model::ModelSQLReader;
use crate::query_queue::{Argument, QueryQueue};
use crate::simple_broker::SimpleBroker;
use crate::types::{
    Entity as EntityUpdated, Event as EventEmitted, EventMessage as EventMessageUpdated,
    Model as ModelRegistered,
};
use crate::utils::{must_utc_datetime_from_timestamp, utc_dt_string_from_timestamp};

pub const FELT_DELIMITER: &str = "/";

#[cfg(test)]
#[path = "sql_test.rs"]
mod test;

#[derive(Debug, Clone)]
pub struct Sql {
    world_address: Felt,
    pub pool: Pool<Sqlite>,
    query_queue: QueryQueue,
}

impl Sql {
    pub async fn new(pool: Pool<Sqlite>, world_address: Felt) -> Result<Self> {
        let mut query_queue = QueryQueue::new(pool.clone());

        query_queue.enqueue(
            "INSERT OR IGNORE INTO indexers (id, head) VALUES (?, ?)",
            vec![Argument::FieldElement(world_address), Argument::Int(0)],
        );
        query_queue.enqueue(
            "INSERT OR IGNORE INTO worlds (id, world_address) VALUES (?, ?)",
            vec![Argument::FieldElement(world_address), Argument::FieldElement(world_address)],
        );

        query_queue.execute_all().await?;

        Ok(Self { pool, world_address, query_queue })
    }

    pub async fn head(&self) -> Result<(u64, Option<Felt>)> {
        let mut conn: PoolConnection<Sqlite> = self.pool.acquire().await?;
        let indexer_query = sqlx::query_as::<_, (i64, Option<String>)>(
            "SELECT head, pending_block_tx FROM indexers WHERE id = ?",
        )
        .bind(format!("{:#x}", self.world_address));

        let indexer: (i64, Option<String>) = indexer_query.fetch_one(&mut *conn).await?;
        Ok((
            indexer.0.try_into().expect("doesn't fit in u64"),
            indexer.1.map(|f| Felt::from_str(&f)).transpose()?,
        ))
    }

    pub fn set_head(&mut self, head: u64, pending_block_tx: Option<Felt>) {
        let head = Argument::Int(head.try_into().expect("doesn't fit in u64"));
        let id = Argument::FieldElement(self.world_address);
        let pending_block_tx = if let Some(f) = pending_block_tx {
            Argument::String(format!("{:#x}", f))
        } else {
            Argument::Null
        };

        self.query_queue.enqueue(
            "UPDATE indexers SET head = ?, pending_block_tx = ? WHERE id = ?",
            vec![head, pending_block_tx, id],
        );
    }

    pub async fn world(&self) -> Result<World> {
        let mut conn: PoolConnection<Sqlite> = self.pool.acquire().await?;
        let meta: World = sqlx::query_as("SELECT * FROM worlds WHERE id = ?")
            .bind(format!("{:#x}", self.world_address))
            .fetch_one(&mut *conn)
            .await?;

        Ok(meta)
    }

    #[allow(clippy::too_many_arguments)]
    pub async fn register_model(
        &mut self,
        namespace: &str,
        model: Ty,
        layout: Layout,
        class_hash: Felt,
        contract_address: Felt,
        packed_size: u32,
        unpacked_size: u32,
        block_timestamp: u64,
    ) -> Result<()> {
        let selector = compute_model_selector_from_names(namespace, &model.name());

        let insert_models =
            "INSERT INTO models (id, namespace, name, class_hash, contract_address, layout, \
             packed_size, unpacked_size, executed_at) VALUES (?, ?, ?, ?, ?, ?, ?, ?, ?) ON \
             CONFLICT(id) DO UPDATE SET contract_address=EXCLUDED.contract_address, \
             class_hash=EXCLUDED.class_hash, layout=EXCLUDED.layout, \
             packed_size=EXCLUDED.packed_size, unpacked_size=EXCLUDED.unpacked_size, \
             executed_at=EXCLUDED.executed_at RETURNING *";
        let model_registered: ModelRegistered = sqlx::query_as(insert_models)
            // this is temporary until the model hash is precomputed
            .bind(&format!("{:#x}", selector))
            .bind(namespace)
            .bind(model.name())
            .bind(format!("{class_hash:#x}"))
            .bind(format!("{contract_address:#x}"))
            .bind(serde_json::to_string(&layout)?)
            .bind(packed_size)
            .bind(unpacked_size)
            .bind(utc_dt_string_from_timestamp(block_timestamp))
            .fetch_one(&self.pool)
            .await?;

        let mut model_idx = 0_i64;
        self.build_register_queries_recursive(
            selector,
            &model,
            vec![format!("{}-{}", namespace, model.name())],
            &mut model_idx,
            block_timestamp,
            &mut 0,
            &mut 0,
        );
        self.query_queue.execute_all().await?;

        SimpleBroker::publish(model_registered);

        Ok(())
    }

    pub async fn set_entity(
        &mut self,
        entity: Ty,
        event_id: &str,
        block_timestamp: u64,
    ) -> Result<()> {
        let keys = if let Ty::Struct(s) = &entity {
            let mut keys = Vec::new();
            for m in s.keys() {
                keys.extend(m.serialize()?);
            }
            keys
        } else {
            return Err(anyhow!("Entity is not a struct"));
        };

        let namespaced_name = entity.name();
        let (model_namespace, model_name) = namespaced_name.split_once('-').unwrap();

        let entity_id = format!("{:#x}", poseidon_hash_many(&keys));
        let model_id =
            format!("{:#x}", compute_model_selector_from_names(model_namespace, model_name));

        self.query_queue.enqueue(
            "INSERT INTO entity_model (entity_id, model_id) VALUES (?, ?) ON CONFLICT(entity_id, \
             model_id) DO NOTHING",
            vec![Argument::String(entity_id.clone()), Argument::String(model_id.clone())],
        );

        let keys_str = felts_sql_string(&keys);
        let insert_entities = "INSERT INTO entities (id, keys, event_id, executed_at) VALUES (?, \
                               ?, ?, ?) ON CONFLICT(id) DO UPDATE SET \
                               updated_at=CURRENT_TIMESTAMP, executed_at=EXCLUDED.executed_at, \
                               event_id=EXCLUDED.event_id RETURNING *";
        let mut entity_updated: EntityUpdated = sqlx::query_as(insert_entities)
            .bind(&entity_id)
            .bind(&keys_str)
            .bind(event_id)
            .bind(utc_dt_string_from_timestamp(block_timestamp))
            .fetch_one(&self.pool)
            .await?;

        entity_updated.updated_model = Some(entity.clone());

        let path = vec![namespaced_name];
        self.build_set_entity_queries_recursive(
            path,
            event_id,
            (&entity_id, false),
            &entity,
            block_timestamp,
            &vec![],
        );
        self.query_queue.execute_all().await?;

        SimpleBroker::publish(entity_updated);

        Ok(())
    }

    pub async fn set_event_message(
        &mut self,
        entity: Ty,
        event_id: &str,
        block_timestamp: u64,
    ) -> Result<()> {
        let keys = if let Ty::Struct(s) = &entity {
            let mut keys = Vec::new();
            for m in s.keys() {
                keys.extend(m.serialize()?);
            }
            keys
        } else {
            return Err(anyhow!("Entity is not a struct"));
        };

        let namespaced_name = entity.name();
        let (model_namespace, model_name) = namespaced_name.split_once('-').unwrap();

        let entity_id = format!("{:#x}", poseidon_hash_many(&keys));
        let model_id =
            format!("{:#x}", compute_model_selector_from_names(model_namespace, model_name));

        self.query_queue.enqueue(
            "INSERT INTO event_model (entity_id, model_id) VALUES (?, ?) ON CONFLICT(entity_id, \
             model_id) DO NOTHING",
            vec![Argument::String(entity_id.clone()), Argument::String(model_id.clone())],
        );

        let keys_str = felts_sql_string(&keys);
        let insert_entities = "INSERT INTO event_messages (id, keys, event_id, executed_at) \
                               VALUES (?, ?, ?, ?) ON CONFLICT(id) DO UPDATE SET \
                               updated_at=CURRENT_TIMESTAMP, event_id=EXCLUDED.event_id RETURNING \
                               *";
        let mut event_message_updated: EventMessageUpdated = sqlx::query_as(insert_entities)
            .bind(&entity_id)
            .bind(&keys_str)
            .bind(event_id)
            .bind(utc_dt_string_from_timestamp(block_timestamp))
            .fetch_one(&self.pool)
            .await?;

        event_message_updated.updated_model = Some(entity.clone());

        let path = vec![namespaced_name];
        self.build_set_entity_queries_recursive(
            path,
            event_id,
            (&entity_id, true),
            &entity,
            block_timestamp,
            &vec![],
        );
        self.query_queue.execute_all().await?;

        SimpleBroker::publish(event_message_updated);

        Ok(())
    }

    pub async fn delete_entity(&mut self, keys: Vec<Felt>, entity: Ty) -> Result<()> {
        let entity_id = format!("{:#x}", poseidon_hash_many(&keys));
        let path = vec![entity.name()];
        // delete entity models data
        self.build_delete_entity_queries_recursive(path, &entity_id, &entity);
        self.query_queue.execute_all().await?;

        // delete entity
        let entity_deleted =
            sqlx::query_as::<_, EntityUpdated>("DELETE FROM entities WHERE id = ? RETURNING *")
                .bind(entity_id)
                .fetch_one(&self.pool)
                .await?;

        SimpleBroker::publish(entity_deleted);
        Ok(())
    }

    pub fn set_metadata(&mut self, resource: &Felt, uri: &str, block_timestamp: u64) {
        let resource = Argument::FieldElement(*resource);
        let uri = Argument::String(uri.to_string());
        let executed_at = Argument::String(utc_dt_string_from_timestamp(block_timestamp));

        self.query_queue.enqueue(
            "INSERT INTO metadata (id, uri, executed_at) VALUES (?, ?, ?) ON CONFLICT(id) DO \
             UPDATE SET id=excluded.id, executed_at=excluded.executed_at, \
             updated_at=CURRENT_TIMESTAMP",
            vec![resource, uri, executed_at],
        );
    }

    pub async fn update_metadata(
        &mut self,
        resource: &Felt,
        uri: &str,
        metadata: &WorldMetadata,
        icon_img: &Option<String>,
        cover_img: &Option<String>,
    ) -> Result<()> {
        let json = serde_json::to_string(metadata).unwrap(); // safe unwrap

        let mut update = vec!["uri=?", "json=?", "updated_at=CURRENT_TIMESTAMP"];
        let mut arguments = vec![Argument::String(uri.to_string()), Argument::String(json)];

        if let Some(icon) = icon_img {
            update.push("icon_img=?");
            arguments.push(Argument::String(icon.clone()));
        }

        if let Some(cover) = cover_img {
            update.push("cover_img=?");
            arguments.push(Argument::String(cover.clone()));
        }

        let statement = format!("UPDATE metadata SET {} WHERE id = ?", update.join(","));
        arguments.push(Argument::FieldElement(*resource));

        self.query_queue.enqueue(statement, arguments);
        self.query_queue.execute_all().await?;

        Ok(())
    }

    pub async fn model(&self, selector: FieldElement) -> Result<ModelSQLReader> {
        match ModelSQLReader::new(selector, self.pool.clone()).await {
            Ok(reader) => Ok(reader),
            Err(e) => {
                Err(anyhow::anyhow!("Failed to get model from db for selector {selector:#x}: {e}"))
            }
        }
    }

    pub async fn entity(&self, model: String, key: Felt) -> Result<Vec<Felt>> {
        let query = sqlx::query_as::<_, (i32, String, String)>("SELECT * FROM ? WHERE id = ?")
            .bind(model)
            .bind(format!("{:#x}", key));

        let mut conn: PoolConnection<Sqlite> = self.pool.acquire().await?;
        let row: (i32, String, String) = query.fetch_one(&mut *conn).await?;
        Ok(serde_json::from_str(&row.2).unwrap())
    }

    pub async fn entities(&self, model: String) -> Result<Vec<Vec<Felt>>> {
        let query = sqlx::query_as::<_, (i32, String, String)>("SELECT * FROM ?").bind(model);
        let mut conn: PoolConnection<Sqlite> = self.pool.acquire().await?;
        let mut rows = query.fetch_all(&mut *conn).await?;
        Ok(rows.drain(..).map(|row| serde_json::from_str(&row.2).unwrap()).collect())
    }

    pub fn store_transaction(
        &mut self,
        transaction: &Transaction,
        transaction_id: &str,
        block_timestamp: u64,
    ) {
        let id = Argument::String(transaction_id.to_string());

        let transaction_type = match transaction {
            Transaction::Invoke(_) => "INVOKE",
            Transaction::L1Handler(_) => "L1_HANDLER",
            _ => return,
        };

        let (transaction_hash, sender_address, calldata, max_fee, signature, nonce) =
            match transaction {
                Transaction::Invoke(InvokeTransaction::V1(invoke_v1_transaction)) => (
                    Argument::FieldElement(invoke_v1_transaction.transaction_hash),
                    Argument::FieldElement(invoke_v1_transaction.sender_address),
                    Argument::String(felts_sql_string(&invoke_v1_transaction.calldata)),
                    Argument::FieldElement(invoke_v1_transaction.max_fee),
                    Argument::String(felts_sql_string(&invoke_v1_transaction.signature)),
                    Argument::FieldElement(invoke_v1_transaction.nonce),
                ),
                Transaction::L1Handler(l1_handler_transaction) => (
                    Argument::FieldElement(l1_handler_transaction.transaction_hash),
                    Argument::FieldElement(l1_handler_transaction.contract_address),
                    Argument::String(felts_sql_string(&l1_handler_transaction.calldata)),
                    Argument::FieldElement(Felt::ZERO), // has no max_fee
                    Argument::String("".to_string()),   // has no signature
                    Argument::FieldElement((l1_handler_transaction.nonce).into()),
                ),
                _ => return,
            };

        self.query_queue.enqueue(
            "INSERT OR IGNORE INTO transactions (id, transaction_hash, sender_address, calldata, \
             max_fee, signature, nonce, transaction_type, executed_at) VALUES (?, ?, ?, ?, ?, ?, \
             ?, ?, ?)",
            vec![
                id,
                transaction_hash,
                sender_address,
                calldata,
                max_fee,
                signature,
                nonce,
                Argument::String(transaction_type.to_string()),
                Argument::String(utc_dt_string_from_timestamp(block_timestamp)),
            ],
        );
    }

    pub fn store_event(
        &mut self,
        event_id: &str,
        event: &Event,
        transaction_hash: Felt,
        block_timestamp: u64,
    ) {
        let id = Argument::String(event_id.to_string());
        let keys = Argument::String(felts_sql_string(&event.keys));
        let data = Argument::String(felts_sql_string(&event.data));
        let hash = Argument::FieldElement(transaction_hash);
        let executed_at = Argument::String(utc_dt_string_from_timestamp(block_timestamp));

        self.query_queue.enqueue(
            "INSERT OR IGNORE INTO events (id, keys, data, transaction_hash, executed_at) VALUES \
             (?, ?, ?, ?, ?)",
            vec![id, keys, data, hash, executed_at],
        );

        SimpleBroker::publish(EventEmitted {
            id: event_id.to_string(),
            keys: felts_sql_string(&event.keys),
            data: felts_sql_string(&event.data),
            transaction_hash: format!("{:#x}", transaction_hash),
            created_at: Utc::now(),
            executed_at: must_utc_datetime_from_timestamp(block_timestamp),
        });
    }

    #[allow(clippy::too_many_arguments)]
    fn build_register_queries_recursive(
        &mut self,
        selector: FieldElement,
        model: &Ty,
        path: Vec<String>,
        model_idx: &mut i64,
        block_timestamp: u64,
        array_idx: &mut usize,
        parent_array_idx: &mut usize,
    ) {
        if let Ty::Enum(e) = model {
            if e.options.iter().all(|o| if let Ty::Tuple(t) = &o.ty { t.is_empty() } else { false })
            {
                return;
            }
        }

        self.build_model_query(
            selector,
            path.clone(),
            model,
            *model_idx,
            block_timestamp,
            *array_idx,
            *parent_array_idx,
        );

        let mut build_member = |pathname: &str, member: &Ty| {
            if let Ty::Primitive(_) = member {
                return;
            } else if let Ty::ByteArray(_) = member {
                return;
            }

            let mut path_clone = path.clone();
            path_clone.push(pathname.to_string());

            self.build_register_queries_recursive(
                selector,
                member,
                path_clone,
                &mut (*model_idx + 1),
                block_timestamp,
                &mut (*array_idx + if let Ty::Array(_) = member { 1 } else { 0 }),
                &mut (*parent_array_idx + if let Ty::Array(_) = model { 1 } else { 0 }),
            );
        };

        if let Ty::Struct(s) = model {
            for member in s.children.iter() {
                build_member(&member.name, &member.ty);
            }
        } else if let Ty::Tuple(t) = model {
            for (idx, member) in t.iter().enumerate() {
                build_member(format!("_{}", idx).as_str(), member);
            }
        } else if let Ty::Array(array) = model {
            let ty = &array[0];
            build_member("data", ty);
        } else if let Ty::Enum(e) = model {
            for child in e.options.iter() {
                // Skip enum options that have no type / member
                if let Ty::Tuple(t) = &child.ty {
                    if t.is_empty() {
                        continue;
                    }
                }

                build_member(&child.name, &child.ty);
            }
        }
    }

    fn build_set_entity_queries_recursive(
        &mut self,
        path: Vec<String>,
        event_id: &str,
        // The id of the entity and if the entity is an event message
        entity_id: (&str, bool),
        entity: &Ty,
        block_timestamp: u64,
        indexes: &Vec<i64>,
    ) {
        let (entity_id, is_event_message) = entity_id;

        let update_members =
            |members: &[Member], query_queue: &mut QueryQueue, indexes: &Vec<i64>| {
                let table_id = path.join("$");
                let mut columns = vec![
                    "id".to_string(),
                    "event_id".to_string(),
                    "executed_at".to_string(),
                    "updated_at".to_string(),
                    if is_event_message {
                        "event_message_id".to_string()
                    } else {
                        "entity_id".to_string()
                    },
                ];

                let mut arguments = vec![
                    Argument::String(if is_event_message {
                        "event:".to_string() + entity_id
                    } else {
                        entity_id.to_string()
                    }),
                    Argument::String(event_id.to_string()),
                    Argument::String(utc_dt_string_from_timestamp(block_timestamp)),
                    Argument::String(chrono::Utc::now().to_rfc3339()),
                    Argument::String(entity_id.to_string()),
                ];

                if !indexes.is_empty() {
                    columns.push("full_array_id".to_string());
                    arguments.push(Argument::String(
                        std::iter::once(entity_id.to_string())
                            .chain(indexes.iter().map(|i| i.to_string()))
                            .collect::<Vec<String>>()
                            .join(FELT_DELIMITER),
                    ));
                }

                for (column_idx, idx) in indexes.iter().enumerate() {
                    columns.push(format!("idx_{}", column_idx));
                    arguments.push(Argument::Int(*idx));
                }

                for member in members.iter() {
                    match &member.ty {
                        Ty::Primitive(ty) => {
                            columns.push(format!("external_{}", &member.name));
                            arguments.push(Argument::String(ty.to_sql_value().unwrap()));
                        }
                        Ty::Enum(e) => {
                            columns.push(format!("external_{}", &member.name));
                            arguments.push(Argument::String(e.to_sql_value().unwrap()));
                        }
                        Ty::ByteArray(b) => {
                            columns.push(format!("external_{}", &member.name));
                            arguments.push(Argument::String(b.clone()));
                        }
                        _ => {}
                    }
                }

                let placeholders: Vec<&str> = arguments.iter().map(|_| "?").collect();
                let statement = format!(
                    "INSERT OR REPLACE INTO [{table_id}] ({}) VALUES ({})",
                    columns.join(","),
                    placeholders.join(",")
                );

                query_queue.enqueue(statement, arguments);
            };

        match entity {
            Ty::Struct(s) => {
                update_members(&s.children, &mut self.query_queue, indexes);

                for member in s.children.iter() {
                    let mut path_clone = path.clone();
                    path_clone.push(member.name.clone());
                    self.build_set_entity_queries_recursive(
                        path_clone,
                        event_id,
                        (entity_id, is_event_message),
                        &member.ty,
                        block_timestamp,
                        indexes,
                    );
                }
            }
            Ty::Enum(e) => {
                if e.options.iter().all(
                    |o| {
                        if let Ty::Tuple(t) = &o.ty { t.is_empty() } else { false }
                    },
                ) {
                    return;
                }

                let option = e.options[e.option.unwrap() as usize].clone();

                update_members(
                    &[
                        Member { name: "option".to_string(), ty: Ty::Enum(e.clone()), key: false },
                        Member { name: option.name.clone(), ty: option.ty.clone(), key: false },
                    ],
                    &mut self.query_queue,
                    indexes,
                );

                match &option.ty {
                    // Skip enum options that have no type / member
                    Ty::Tuple(t) if t.is_empty() => {}
                    _ => {
                        let mut path_clone = path.clone();
                        path_clone.push(option.name.clone());
                        self.build_set_entity_queries_recursive(
                            path_clone,
                            event_id,
                            (entity_id, is_event_message),
                            &option.ty,
                            block_timestamp,
                            indexes,
                        );
                    }
                }
            }
            Ty::Tuple(t) => {
                update_members(
                    t.iter()
                        .enumerate()
                        .map(|(idx, member)| Member {
                            name: format!("_{}", idx),
                            ty: member.clone(),
                            key: false,
                        })
                        .collect::<Vec<Member>>()
                        .as_slice(),
                    &mut self.query_queue,
                    indexes,
                );

                for (idx, member) in t.iter().enumerate() {
                    let mut path_clone = path.clone();
                    path_clone.push(format!("_{}", idx));
                    self.build_set_entity_queries_recursive(
                        path_clone,
                        event_id,
                        (entity_id, is_event_message),
                        member,
                        block_timestamp,
                        indexes,
                    );
                }
            }
            Ty::Array(array) => {
                // delete all previous array elements with the array indexes
                let table_id = path.join("$");
                let mut query =
                    format!("DELETE FROM [{table_id}] WHERE entity_id = ? ", table_id = table_id);
                for idx in 0..indexes.len() {
                    query.push_str(&format!("AND idx_{} = ? ", idx));
                }

                // flatten indexes with entity id
                let mut arguments = vec![Argument::String(entity_id.to_string())];
                arguments.extend(indexes.iter().map(|idx| Argument::Int(*idx)));

                self.query_queue.enqueue(query, arguments);

                // insert the new array elements
                for (idx, member) in array.iter().enumerate() {
                    let mut indexes = indexes.clone();
                    indexes.push(idx as i64);

                    update_members(
                        &[Member { name: "data".to_string(), ty: member.clone(), key: false }],
                        &mut self.query_queue,
                        &indexes,
                    );

                    let mut path_clone = path.clone();
                    path_clone.push("data".to_string());
                    self.build_set_entity_queries_recursive(
                        path_clone,
                        event_id,
                        (entity_id, is_event_message),
                        member,
                        block_timestamp,
                        &indexes,
                    );
                }
            }
            _ => {}
        }
    }

    fn build_delete_entity_queries_recursive(
        &mut self,
        path: Vec<String>,
        entity_id: &str,
        entity: &Ty,
    ) {
        match entity {
            Ty::Struct(s) => {
                let table_id = path.join("$");
                let statement = format!("DELETE FROM [{table_id}] WHERE entity_id = ?");
                self.query_queue
                    .push_front(statement, vec![Argument::String(entity_id.to_string())]);
                for member in s.children.iter() {
                    let mut path_clone = path.clone();
                    path_clone.push(member.name.clone());
                    self.build_delete_entity_queries_recursive(path_clone, entity_id, &member.ty);
                }
            }
            Ty::Enum(e) => {
                if e.options
                    .iter()
                    .all(|o| if let Ty::Tuple(t) = &o.ty { t.is_empty() } else { false })
                {
                    return;
                }

                let table_id = path.join("$");
                let statement = format!("DELETE FROM [{table_id}] WHERE entity_id = ?");
                self.query_queue
                    .push_front(statement, vec![Argument::String(entity_id.to_string())]);

                for child in e.options.iter() {
                    if let Ty::Tuple(t) = &child.ty {
                        if t.is_empty() {
                            continue;
                        }
                    }

                    let mut path_clone = path.clone();
                    path_clone.push(child.name.clone());
                    self.build_delete_entity_queries_recursive(path_clone, entity_id, &child.ty);
                }
            }
            Ty::Array(array) => {
                let table_id = path.join("$");
                let statement = format!("DELETE FROM [{table_id}] WHERE entity_id = ?");
                self.query_queue
                    .push_front(statement, vec![Argument::String(entity_id.to_string())]);

                for member in array.iter() {
                    let mut path_clone = path.clone();
                    path_clone.push("data".to_string());
                    self.build_delete_entity_queries_recursive(path_clone, entity_id, member);
                }
            }
            Ty::Tuple(t) => {
                let table_id = path.join("$");
                let statement = format!("DELETE FROM [{table_id}] WHERE entity_id = ?");
                self.query_queue
                    .push_front(statement, vec![Argument::String(entity_id.to_string())]);

                for (idx, member) in t.iter().enumerate() {
                    let mut path_clone = path.clone();
                    path_clone.push(format!("_{}", idx));
                    self.build_delete_entity_queries_recursive(path_clone, entity_id, member);
                }
            }
            _ => {}
        }
    }

    #[allow(clippy::too_many_arguments)]
    fn build_model_query(
        &mut self,
        selector: FieldElement,
        path: Vec<String>,
        model: &Ty,
        model_idx: i64,
        block_timestamp: u64,
        array_idx: usize,
        parent_array_idx: usize,
    ) {
        let table_id = path.join("$");
        let mut indices = Vec::new();

        let mut create_table_query = format!(
            "CREATE TABLE IF NOT EXISTS [{table_id}] (id TEXT NOT NULL, event_id TEXT NOT NULL, \
             entity_id TEXT, event_message_id TEXT, "
        );

        if array_idx > 0 {
            // index columns
            for i in 0..array_idx {
                create_table_query.push_str(&format!("idx_{i} INTEGER NOT NULL, ", i = i));
            }

            // full array id column
            create_table_query.push_str("full_array_id TEXT NOT NULL UNIQUE, ");
        }

        let mut build_member = |name: &str, ty: &Ty, options: &mut Option<Argument>| {
            if let Ok(cairo_type) = Primitive::from_str(&ty.name()) {
                create_table_query
                    .push_str(&format!("external_{name} {}, ", cairo_type.to_sql_type()));
                indices.push(format!(
                    "CREATE INDEX IF NOT EXISTS [idx_{table_id}_{name}] ON [{table_id}] \
                     (external_{name});"
                ));
            } else if let Ty::Enum(e) = &ty {
                let all_options = e
                    .options
                    .iter()
                    .map(|c| format!("'{}'", c.name))
                    .collect::<Vec<_>>()
                    .join(", ");

                create_table_query.push_str(&format!(
                    "external_{name} TEXT CHECK(external_{name} IN ({all_options})) ",
                ));

                // if we're an array, we could have multiple enum options
                create_table_query.push_str(if array_idx > 0 { ", " } else { "NOT NULL, " });

                indices.push(format!(
                    "CREATE INDEX IF NOT EXISTS [idx_{table_id}_{name}] ON [{table_id}] \
                     (external_{name});"
                ));

                *options = Some(Argument::String(
                    e.options
                        .iter()
                        .map(|c: &dojo_types::schema::EnumOption| c.name.clone())
                        .collect::<Vec<_>>()
                        .join(",")
                        .to_string(),
                ));
            } else if let Ty::ByteArray(_) = &ty {
                create_table_query.push_str(&format!("external_{name} TEXT, "));
                indices.push(format!(
                    "CREATE INDEX IF NOT EXISTS [idx_{table_id}_{name}] ON [{table_id}] \
                     (external_{name});"
                ));
            }
        };

        match model {
            Ty::Struct(s) => {
                for (member_idx, member) in s.children.iter().enumerate() {
                    let name = member.name.clone();
                    let mut options = None; // TEMP: doesnt support complex enums yet

                    build_member(&name, &member.ty, &mut options);

                    // NOTE: this might cause some errors to fail silently
                    // due to the ignore clause. check migrations for type_enum check
                    let statement = "INSERT OR IGNORE INTO model_members (id, model_id, \
                                     model_idx, member_idx, name, type, type_enum, enum_options, \
                                     key, executed_at) VALUES (?, ?, ?, ?, ?, ?, ?, ?, ?, ?)";

                    let arguments = vec![
                        Argument::String(table_id.clone()),
                        // TEMP: this is temporary until the model hash is precomputed
                        Argument::String(format!("{:#x}", selector)),
                        Argument::Int(model_idx),
                        Argument::Int(member_idx as i64),
                        Argument::String(name),
                        Argument::String(member.ty.name()),
                        Argument::String(member.ty.as_ref().into()),
                        options.unwrap_or(Argument::Null),
                        Argument::Bool(member.key),
                        Argument::String(utc_dt_string_from_timestamp(block_timestamp)),
                    ];

                    self.query_queue.enqueue(statement, arguments);
                }
            }
            Ty::Tuple(tuple) => {
                for (idx, member) in tuple.iter().enumerate() {
                    let mut options = None; // TEMP: doesnt support complex enums yet

                    build_member(&format!("_{}", idx), member, &mut options);

                    let statement = "INSERT OR IGNORE INTO model_members (id, model_id, \
                                     model_idx, member_idx, name, type, type_enum, enum_options, \
                                     key, executed_at) VALUES (?, ?, ?, ?, ?, ?, ?, ?, ?, ?)";
                    let arguments = vec![
                        Argument::String(table_id.clone()),
                        // TEMP: this is temporary until the model hash is precomputed
                        Argument::String(format!("{:#x}", selector)),
                        Argument::Int(model_idx),
                        Argument::Int(idx as i64),
                        Argument::String(format!("_{}", idx)),
                        Argument::String(member.name()),
                        Argument::String(member.as_ref().into()),
                        options.unwrap_or(Argument::Null),
                        // NOTE: should we consider the case where
                        // a tuple is used as a key? should its members be keys?
                        Argument::Bool(false),
                        Argument::String(utc_dt_string_from_timestamp(block_timestamp)),
                    ];

                    self.query_queue.enqueue(statement, arguments);
                }
            }
            Ty::Array(array) => {
                let mut options = None; // TEMP: doesnt support complex enums yet
                let ty = &array[0];
                build_member("data", ty, &mut options);

                let statement = "INSERT OR IGNORE INTO model_members (id, model_id, model_idx, \
                                 member_idx, name, type, type_enum, enum_options, key, \
                                 executed_at) VALUES (?, ?, ?, ?, ?, ?, ?, ?, ?, ?)";
                let arguments = vec![
                    Argument::String(table_id.clone()),
                    // TEMP: this is temporary until the model hash is precomputed
                    Argument::String(format!("{:#x}", selector)),
                    Argument::Int(model_idx),
                    Argument::Int(0),
                    Argument::String("data".to_string()),
                    Argument::String(ty.name()),
                    Argument::String(ty.as_ref().into()),
                    options.unwrap_or(Argument::Null),
                    Argument::Bool(false),
                    Argument::String(utc_dt_string_from_timestamp(block_timestamp)),
                ];

                self.query_queue.enqueue(statement, arguments);
            }
            Ty::Enum(e) => {
                for (idx, child) in e
                    .options
                    .iter()
                    .chain(vec![&EnumOption {
                        name: "option".to_string(),
                        ty: Ty::Enum(e.clone()),
                    }])
                    .enumerate()
                {
                    // Skip enum options that have no type / member
                    if let Ty::Tuple(tuple) = &child.ty {
                        if tuple.is_empty() {
                            continue;
                        }
                    }

                    let mut options = None; // TEMP: doesnt support complex enums yet
                    build_member(&child.name, &child.ty, &mut options);

                    let statement = "INSERT OR IGNORE INTO model_members (id, model_id, \
                                     model_idx, member_idx, name, type, type_enum, enum_options, \
                                     key, executed_at) VALUES (?, ?, ?, ?, ?, ?, ?, ?, ?, ?)";
                    let arguments = vec![
                        Argument::String(table_id.clone()),
                        // TEMP: this is temporary until the model hash is precomputed
                        Argument::String(format!("{:#x}", selector)),
                        Argument::Int(model_idx),
                        Argument::Int(idx as i64),
                        Argument::String(child.name.clone()),
                        Argument::String(child.ty.name()),
                        Argument::String(child.ty.as_ref().into()),
                        options.unwrap_or(Argument::Null),
                        Argument::Bool(false),
                        Argument::String(utc_dt_string_from_timestamp(block_timestamp)),
                    ];

                    self.query_queue.enqueue(statement, arguments);
                }
            }
            _ => {}
        }

        create_table_query.push_str("executed_at DATETIME NOT NULL, ");
        create_table_query.push_str("created_at DATETIME NOT NULL DEFAULT CURRENT_TIMESTAMP, ");
        create_table_query.push_str("updated_at DATETIME NOT NULL DEFAULT CURRENT_TIMESTAMP, ");

        // If this is not the Model's root table, create a reference to the parent.
        if path.len() > 1 {
            let parent_table_id = path[..path.len() - 1].join("$");

            create_table_query.push_str("FOREIGN KEY (id");
            for i in 0..parent_array_idx {
                create_table_query.push_str(&format!(", idx_{i}", i = i));
            }
            create_table_query.push_str(&format!(
                ") REFERENCES [{parent_table_id}] (id",
                parent_table_id = parent_table_id
            ));
            for i in 0..parent_array_idx {
                create_table_query.push_str(&format!(", idx_{i}", i = i));
            }
            create_table_query.push_str(") ON DELETE CASCADE, ");
        };

        create_table_query.push_str("PRIMARY KEY (id");
        for i in 0..array_idx {
            create_table_query.push_str(&format!(", idx_{i}", i = i));
        }
        create_table_query.push_str("), ");

        create_table_query.push_str("FOREIGN KEY (entity_id) REFERENCES entities(id), ");
        // create_table_query.push_str("FOREIGN KEY (event_id) REFERENCES events(id), ");
        create_table_query
            .push_str("FOREIGN KEY (event_message_id) REFERENCES event_messages(id));");

        self.query_queue.enqueue(create_table_query, vec![]);

        indices.iter().for_each(|s| {
            self.query_queue.enqueue(s, vec![]);
        });
    }

    pub async fn execute(&mut self) -> Result<()> {
        self.query_queue.execute_all().await?;

        Ok(())
    }
}

fn felts_sql_string(felts: &[Felt]) -> String {
    felts.iter().map(|k| format!("{:#x}", k)).collect::<Vec<String>>().join(FELT_DELIMITER)
        + FELT_DELIMITER
}<|MERGE_RESOLUTION|>--- conflicted
+++ resolved
@@ -10,12 +10,7 @@
 use dojo_world::metadata::WorldMetadata;
 use sqlx::pool::PoolConnection;
 use sqlx::{Pool, Sqlite};
-<<<<<<< HEAD
-use starknet::core::types::{Event, FieldElement, InvokeTransaction, Transaction};
-=======
 use starknet::core::types::{Event, Felt, InvokeTransaction, Transaction};
-use starknet::core::utils::get_selector_from_name;
->>>>>>> 0c50c7d6
 use starknet_crypto::poseidon_hash_many;
 
 use super::World;
@@ -333,7 +328,7 @@
         Ok(())
     }
 
-    pub async fn model(&self, selector: FieldElement) -> Result<ModelSQLReader> {
+    pub async fn model(&self, selector: Felt) -> Result<ModelSQLReader> {
         match ModelSQLReader::new(selector, self.pool.clone()).await {
             Ok(reader) => Ok(reader),
             Err(e) => {
@@ -444,7 +439,7 @@
     #[allow(clippy::too_many_arguments)]
     fn build_register_queries_recursive(
         &mut self,
-        selector: FieldElement,
+        selector: Felt,
         model: &Ty,
         path: Vec<String>,
         model_idx: &mut i64,
@@ -795,7 +790,7 @@
     #[allow(clippy::too_many_arguments)]
     fn build_model_query(
         &mut self,
-        selector: FieldElement,
+        selector: Felt,
         path: Vec<String>,
         model: &Ty,
         model_idx: i64,
