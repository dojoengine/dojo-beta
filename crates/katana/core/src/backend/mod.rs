use std::sync::Arc;

use anyhow::Result;
use blockifier::block_context::BlockContext;
use blockifier::execution::entry_point::{
    CallEntryPoint, CallInfo, EntryPointExecutionContext, ExecutionResources,
};
use blockifier::execution::errors::EntryPointExecutionError;
use blockifier::fee::fee_utils::{calculate_l1_gas_by_vm_usage, extract_l1_gas_and_vm_usage};
use blockifier::state::cached_state::{CachedState, MutRefState};
use blockifier::state::state_api::State;
use blockifier::transaction::account_transaction::AccountTransaction;
use blockifier::transaction::errors::TransactionExecutionError;
use blockifier::transaction::objects::AccountTransactionContext;
use blockifier::transaction::transaction_execution::Transaction;
use parking_lot::RwLock;
use starknet::core::types::{FeeEstimate, FieldElement};
use starknet_api::block::BlockTimestamp;
use starknet_api::core::{ContractAddress, EntryPointSelector};
use starknet_api::transaction::Calldata;
use tokio::sync::RwLock as AsyncRwLock;
use tracing::{error, info, warn};

pub mod config;
pub mod contract;
pub mod executor;
pub mod state;
pub mod storage;

use crate::accounts::PredeployedAccounts;
use crate::backend::state::{MemDb, StateExt};
use crate::block_context::BlockContextGenerator;
<<<<<<< HEAD
use crate::constants::{
    DEFAULT_PREFUNDED_ACCOUNT_BALANCE, ERC20_CONTRACT_CLASS_HASH, FEE_TOKEN_ADDRESS, UDC_ADDRESS,
    UDC_CLASS_HASH,
};
use crate::db::Db;
=======
use crate::constants::DEFAULT_PREFUNDED_ACCOUNT_BALANCE;
>>>>>>> 63494ec0
use crate::sequencer_error::SequencerError;
use crate::utils::transaction::convert_blockifier_to_api_tx;
use crate::utils::{convert_state_diff_to_rpc_state_diff, get_current_timestamp};

use self::config::StarknetConfig;
use self::executor::{execute_transaction, PendingBlockExecutor};
use self::storage::block::{Block, PartialHeader};
use self::storage::transaction::{IncludedTransaction, KnownTransaction, TransactionStatus};
use self::storage::{BlockchainStorage, InMemoryBlockStates};

pub struct ExternalFunctionCall {
    pub calldata: Calldata,
    pub contract_address: ContractAddress,
    pub entry_point_selector: EntryPointSelector,
}

pub struct Backend {
    pub config: RwLock<StarknetConfig>,
    /// stores all block related data in memory
    pub storage: Arc<AsyncRwLock<BlockchainStorage>>,
    // TEMP: pending block for transaction execution
    pub pending_block: AsyncRwLock<Option<PendingBlockExecutor>>,
    /// Historic states of previous blocks
    pub states: AsyncRwLock<InMemoryBlockStates>,
    pub block_context: Arc<RwLock<BlockContext>>,
    pub block_context_generator: RwLock<BlockContextGenerator>,
    pub state: AsyncRwLock<MemDb>,
    pub predeployed_accounts: PredeployedAccounts,
}

impl Backend {
    pub fn new(config: StarknetConfig) -> Self {
        let block_context = Arc::new(RwLock::new(config.block_context()));
        let block_context_generator = config.block_context_generator();

        let mut state = MemDb::default();
<<<<<<< HEAD

        let pending_state = CachedState::new(state.clone());
=======
        let storage = BlockchainStorage::new(&block_context.read());
        let states = InMemoryBlockStates::default();
>>>>>>> 63494ec0

        if let Some(ref init_state) = config.init_state {
            state.load_state(init_state.clone()).expect("failed to load initial state");
            info!("Successfully loaded initial state");
        }

        let predeployed_accounts = PredeployedAccounts::initialize(
            config.total_accounts,
            config.seed,
            *DEFAULT_PREFUNDED_ACCOUNT_BALANCE,
            config.account_path.clone(),
        )
        .expect("should be able to generate accounts");
        predeployed_accounts.deploy_accounts(&mut state);

        Self {
            block_context,
            state: AsyncRwLock::new(state),
            config: RwLock::new(config),
            states: AsyncRwLock::new(states),
            storage: Arc::new(AsyncRwLock::new(storage)),
            block_context_generator: RwLock::new(block_context_generator),
            pending_block: AsyncRwLock::new(None),
            predeployed_accounts,
        }
    }

    pub fn estimate_fee(
        &self,
        transaction: AccountTransaction,
        state: MemDb,
    ) -> Result<FeeEstimate, TransactionExecutionError> {
        let mut state = CachedState::new(state);

        let exec_info = execute_transaction(
            Transaction::AccountTransaction(transaction),
            &mut state,
            &self.block_context.read(),
        )?;

        if exec_info.revert_error.is_some() {
            // TEMP: change this once `Reverted` transaction error is no longer `String`.
            return Err(TransactionExecutionError::ExecutionError(
                EntryPointExecutionError::ExecutionFailed { error_data: vec![] },
            ));
        }

        let (l1_gas_usage, vm_resources) = extract_l1_gas_and_vm_usage(&exec_info.actual_resources);
        let l1_gas_by_vm_usage =
            calculate_l1_gas_by_vm_usage(&self.block_context.read(), &vm_resources)?;
        let total_l1_gas_usage = l1_gas_usage as f64 + l1_gas_by_vm_usage;

        let gas_price = self.block_context.read().gas_price as u64;

        Ok(FeeEstimate {
            gas_consumed: total_l1_gas_usage.ceil() as u64,
            gas_price,
            overall_fee: total_l1_gas_usage.ceil() as u64 * gas_price,
        })
    }

    // execute the tx
    pub async fn handle_transaction(&self, transaction: Transaction) {
        let api_tx = convert_blockifier_to_api_tx(&transaction);

        if let Transaction::AccountTransaction(tx) = &transaction {
            self.check_tx_fee(tx);
        }

        let is_valid = if let Some(pending_block) = self.pending_block.write().await.as_mut() {
            info!("Transaction received | Hash: {}", api_tx.transaction_hash());
            pending_block.add_transaction(transaction).await
        } else {
            return error!("Unable to process transaction: no pending block");
        };

        if is_valid && self.config.read().auto_mine {
            self.generate_latest_block().await;
            self.generate_pending_block().await;
        }
    }

    // Creates a new block that contains all the pending txs
    // Will update the txs status to accepted
    // Append the block to the chain
    // Update the block context
    pub async fn generate_latest_block(&self) {
        let block = match self.pending_block.read().await.as_ref().map(|p| {
            let partial_block = p.as_block();
            Block::new(partial_block.header, partial_block.transactions, partial_block.outputs)
        }) {
            Some(block) => block,
            None => self.create_empty_block().await,
        };

        let pending_txs = block.transactions.clone();

        let block_hash = block.header.hash();
        let block_number = block.header.number;

        // Store state diffs
        if let Some(pending_block) = self.pending_block.read().await.as_ref() {
            let state_diff =
                convert_state_diff_to_rpc_state_diff(pending_block.state.to_state_diff());
            self.storage.write().await.append_block(block_hash, block, state_diff);
        }

        info!("⛏️ New block generated | Hash: {block_hash:#x} | Number: {block_number}");

        // Stores the pending transaction in the storage

        {
            for pending_tx in pending_txs.into_iter() {
                let hash: FieldElement = pending_tx.transaction.transaction_hash().0.into();
                self.storage.write().await.transactions.insert(
                    hash,
                    KnownTransaction::Included(IncludedTransaction {
                        block_number,
                        block_hash,
                        transaction: pending_tx.clone(),
                        status: TransactionStatus::AcceptedOnL2,
                    }),
                );
            }
        }

        self.apply_pending_state().await;
    }

    // apply the pending state diff to the state
    async fn apply_pending_state(&self) {
        let Some(ref mut pending_block ) = *self.pending_block.write().await else {
            panic!("failed to apply pending state: no pending block")
        };

        // Apply the pending state to the current state
        self.state.write().await.apply_state(&mut pending_block.state);

        // Store the current state snapshot
        let state = self.state.read().await.clone();
        let hash = self.storage.read().await.latest_hash;
        self.states.write().await.insert(hash, state);
    }

    pub async fn generate_pending_block(&self) {
        let latest_hash = self.storage.read().await.latest_hash;
        let latest_state = self.state.read().await.clone();

        self.update_block_context();
        let _ = self.pending_block.write().await.insert(PendingBlockExecutor::new(
            latest_hash,
            latest_state,
            self.block_context.clone(),
            self.storage.clone(),
        ));
    }

    pub fn call(
        &self,
        call: ExternalFunctionCall,
        state: MemDb,
    ) -> Result<CallInfo, EntryPointExecutionError> {
        let mut state = CachedState::new(state);
        let mut state = CachedState::new(MutRefState::new(&mut state));

        let call = CallEntryPoint {
            calldata: call.calldata,
            storage_address: call.contract_address,
            entry_point_selector: call.entry_point_selector,
            initial_gas: 1000000000,
            ..Default::default()
        };

        let res = call.execute(
            &mut state,
            &mut ExecutionResources::default(),
            &mut EntryPointExecutionContext::new(
                self.block_context.read().clone(),
                AccountTransactionContext::default(),
                1000000000,
            ),
        );

        if let Err(err) = &res {
            warn!("Call error: {err:?}");
        }

        res
    }

    pub async fn pending_state(&self) -> Option<MemDb> {
        let Some(ref mut block) = *self.pending_block.write().await else {
            return None;
        };

        let mut current_state = self.state.read().await.clone();
        current_state.apply_state(&mut block.state);
        Some(current_state)
    }

    pub async fn latest_state(&self) -> MemDb {
        self.state.read().await.clone()
    }

    fn check_tx_fee(&self, transaction: &AccountTransaction) {
        let max_fee = match transaction {
            AccountTransaction::Invoke(tx) => tx.max_fee(),
            AccountTransaction::DeployAccount(tx) => tx.max_fee,
            AccountTransaction::Declare(tx) => match tx.tx() {
                starknet_api::transaction::DeclareTransaction::V0(tx) => tx.max_fee,
                starknet_api::transaction::DeclareTransaction::V1(tx) => tx.max_fee,
                starknet_api::transaction::DeclareTransaction::V2(tx) => tx.max_fee,
            },
        };

        if !self.config.read().allow_zero_max_fee && max_fee.0 == 0 {
            panic!("max fee == 0 is not supported")
        }
    }

    pub async fn create_empty_block(&self) -> Block {
        let parent_hash = self.storage.read().await.latest_hash;

        let partial_header = PartialHeader {
            parent_hash,
            gas_price: self.block_context.read().gas_price,
            number: self.block_context.read().block_number.0,
            timestamp: self.block_context.read().block_timestamp.0,
            sequencer_address: (*self.block_context.read().sequencer_address.0.key()).into(),
        };

        Block::new(partial_header, vec![], vec![])
    }

    fn update_block_context(&self) {
        let mut block_context_gen = self.block_context_generator.write();
        let mut block_context = self.block_context.write();
        block_context.block_number = block_context.block_number.next();

        let current_timestamp_secs = get_current_timestamp().as_secs() as i64;

        if block_context_gen.next_block_start_time == 0 {
            let block_timestamp = current_timestamp_secs + block_context_gen.block_timestamp_offset;
            block_context.block_timestamp = BlockTimestamp(block_timestamp as u64);
        } else {
            let block_timestamp = block_context_gen.next_block_start_time;
            block_context_gen.block_timestamp_offset =
                block_timestamp as i64 - current_timestamp_secs;
            block_context.block_timestamp = BlockTimestamp(block_timestamp);
            block_context_gen.next_block_start_time = 0;
        }
    }

    pub async fn set_next_block_timestamp(&self, timestamp: u64) -> Result<(), SequencerError> {
        if self.has_pending_transactions().await {
            return Err(SequencerError::PendingTransactions);
        }
        self.block_context_generator.write().next_block_start_time = timestamp;
        Ok(())
    }

    pub async fn increase_next_block_timestamp(
        &self,
        timestamp: u64,
    ) -> Result<(), SequencerError> {
        if self.has_pending_transactions().await {
            return Err(SequencerError::PendingTransactions);
        }
        self.block_context_generator.write().block_timestamp_offset += timestamp as i64;
        Ok(())
    }

    async fn has_pending_transactions(&self) -> bool {
        if let Some(ref block) = *self.pending_block.read().await {
            !block.transactions.is_empty()
        } else {
            false
        }
    }
}<|MERGE_RESOLUTION|>--- conflicted
+++ resolved
@@ -30,15 +30,8 @@
 use crate::accounts::PredeployedAccounts;
 use crate::backend::state::{MemDb, StateExt};
 use crate::block_context::BlockContextGenerator;
-<<<<<<< HEAD
-use crate::constants::{
-    DEFAULT_PREFUNDED_ACCOUNT_BALANCE, ERC20_CONTRACT_CLASS_HASH, FEE_TOKEN_ADDRESS, UDC_ADDRESS,
-    UDC_CLASS_HASH,
-};
+use crate::constants::DEFAULT_PREFUNDED_ACCOUNT_BALANCE;
 use crate::db::Db;
-=======
-use crate::constants::DEFAULT_PREFUNDED_ACCOUNT_BALANCE;
->>>>>>> 63494ec0
 use crate::sequencer_error::SequencerError;
 use crate::utils::transaction::convert_blockifier_to_api_tx;
 use crate::utils::{convert_state_diff_to_rpc_state_diff, get_current_timestamp};
@@ -75,13 +68,9 @@
         let block_context_generator = config.block_context_generator();
 
         let mut state = MemDb::default();
-<<<<<<< HEAD
-
-        let pending_state = CachedState::new(state.clone());
-=======
+
         let storage = BlockchainStorage::new(&block_context.read());
         let states = InMemoryBlockStates::default();
->>>>>>> 63494ec0
 
         if let Some(ref init_state) = config.init_state {
             state.load_state(init_state.clone()).expect("failed to load initial state");
