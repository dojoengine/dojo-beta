use std::str::FromStr;

use dojo_test_utils::compiler::build_test_config;
use dojo_test_utils::migration::prepare_migration;
use dojo_test_utils::sequencer::{
    get_default_test_starknet_config, SequencerConfig, TestSequencer,
};
use dojo_world::contracts::world::WorldContractReader;
use dojo_world::migration::TxnConfig;
use dojo_world::utils::TransactionWaiter;
use scarb::ops;
use sozo_ops::migration::execute_strategy;
use sqlx::sqlite::{SqliteConnectOptions, SqlitePoolOptions};
use starknet::accounts::{Account, Call};
use starknet::core::types::{BlockId, BlockTag};
use starknet::core::utils::get_selector_from_name;
use starknet::providers::jsonrpc::HttpTransport;
use starknet::providers::{JsonRpcClient, Provider};
use starknet_crypto::poseidon_hash_many;
use tokio::sync::broadcast;

use crate::engine::{Engine, EngineConfig, Processors};
use crate::processors::register_model::RegisterModelProcessor;
use crate::processors::store_set_record::StoreSetRecordProcessor;
use crate::provider::provider::KatanaProvider;
use crate::provider::KatanaClient;
use crate::sql::Sql;

pub async fn bootstrap_engine<P, R>(
    world: WorldContractReader<P>,
    db: Sql,
<<<<<<< HEAD
    provider: R,
    migration: MigrationStrategy,
    sequencer: TestSequencer,
) -> Result<Engine<R, P>, Box<dyn std::error::Error>>
=======
    provider: P,
) -> Result<Engine<P>, Box<dyn std::error::Error>>
>>>>>>> af9cdf67
where
    P: Provider + Send + Sync,
    R: KatanaProvider + Send + Sync,
{
    let (shutdown_tx, _) = broadcast::channel(1);
    let mut engine = Engine::new(
        world,
        db,
        provider,
        Processors {
            event: vec![Box::new(RegisterModelProcessor), Box::new(StoreSetRecordProcessor)],
            ..Processors::default()
        },
        EngineConfig::default(),
        shutdown_tx,
        None,
    );

    let _ = engine.sync_to_head(0, None).await?;

    Ok(engine)
}

#[tokio::test(flavor = "multi_thread")]
async fn test_load_from_remote() {
    let options =
        SqliteConnectOptions::from_str("sqlite::memory:").unwrap().create_if_missing(true);
    let pool = SqlitePoolOptions::new().max_connections(5).connect_with(options).await.unwrap();
    sqlx::migrate!("../migrations").run(&pool).await.unwrap();
    let base_path = "../../../examples/spawn-and-move";
    let target_path = format!("{}/target/dev", base_path);
    let migration = prepare_migration(base_path.into(), target_path.into()).unwrap();
    let sequencer =
        TestSequencer::start(SequencerConfig::default(), get_default_test_starknet_config()).await;
    let provider = JsonRpcClient::new(HttpTransport::new(sequencer.url()));
    let world = WorldContractReader::new(migration.world_address().unwrap(), &provider);

<<<<<<< HEAD
    let mut db = Sql::new(pool.clone(), migration.world_address().unwrap()).await.unwrap();
    let _ = bootstrap_engine(
        world,
        db.clone(),
        &KatanaClient::new(crate::provider::http::HttpTransport::new(sequencer.url())),
        migration,
        sequencer,
    )
    .await;
=======
    let mut account = sequencer.account();
    account.set_block_id(BlockId::Tag(BlockTag::Pending));
>>>>>>> af9cdf67

    let config = build_test_config("../../../examples/spawn-and-move/Scarb.toml").unwrap();
    let ws = ops::read_workspace(config.manifest_path(), &config)
        .unwrap_or_else(|op| panic!("Error building workspace: {op:?}"));
    let migration_output =
        execute_strategy(&ws, &migration, &account, TxnConfig::default()).await.unwrap();
    let world_address = migration_output.world_address;

    assert!(migration.world_address().unwrap() == world_address);

    // spawn
    let tx = account
        .execute(vec![Call {
            to: migration_output
                .contracts
                .first()
                .expect("shouldn't be empty")
                .as_ref()
                .expect("should be deployed")
                .contract_address,
            selector: get_selector_from_name("spawn").unwrap(),
            calldata: vec![],
        }])
        .send()
        .await
        .unwrap();

    TransactionWaiter::new(tx.transaction_hash, &provider).await.unwrap();

    let mut db = Sql::new(pool.clone(), world_address).await.unwrap();
    let _ = bootstrap_engine(world, db.clone(), &provider).await;

    let _block_timestamp = 1710754478_u64;
    let models = sqlx::query("SELECT * FROM models").fetch_all(&pool).await.unwrap();
    assert_eq!(models.len(), 4);

    let (id, name, packed_size, unpacked_size): (String, String, u8, u8) = sqlx::query_as(
        "SELECT id, name, packed_size, unpacked_size FROM models WHERE name = 'Position'",
    )
    .fetch_one(&pool)
    .await
    .unwrap();

    assert_eq!(id, format!("{:#x}", get_selector_from_name("Position").unwrap()));
    assert_eq!(name, "Position");
    assert_eq!(packed_size, 1);
    assert_eq!(unpacked_size, 2);

    let (id, name, packed_size, unpacked_size): (String, String, u8, u8) = sqlx::query_as(
        "SELECT id, name, packed_size, unpacked_size FROM models WHERE name = 'Moves'",
    )
    .fetch_one(&pool)
    .await
    .unwrap();

    assert_eq!(id, format!("{:#x}", get_selector_from_name("Moves").unwrap()));
    assert_eq!(name, "Moves");
    assert_eq!(packed_size, 1);
    assert_eq!(unpacked_size, 2);

    // print all entities
    let entities = sqlx::query("SELECT * FROM entities").fetch_all(&pool).await.unwrap();
    assert_eq!(entities.len(), 1);

    let (id, keys): (String, String) = sqlx::query_as(
        format!(
            "SELECT id, keys FROM entities WHERE id = '{:#x}'",
            poseidon_hash_many(&[account.address()])
        )
        .as_str(),
    )
    .fetch_one(&pool)
    .await
    .unwrap();

    assert_eq!(id, format!("{:#x}", poseidon_hash_many(&[account.address()])));
    assert_eq!(keys, format!("{:#x}/", account.address()));

    db.execute().await.unwrap();
}<|MERGE_RESOLUTION|>--- conflicted
+++ resolved
@@ -29,15 +29,8 @@
 pub async fn bootstrap_engine<P, R>(
     world: WorldContractReader<P>,
     db: Sql,
-<<<<<<< HEAD
     provider: R,
-    migration: MigrationStrategy,
-    sequencer: TestSequencer,
 ) -> Result<Engine<R, P>, Box<dyn std::error::Error>>
-=======
-    provider: P,
-) -> Result<Engine<P>, Box<dyn std::error::Error>>
->>>>>>> af9cdf67
 where
     P: Provider + Send + Sync,
     R: KatanaProvider + Send + Sync,
@@ -56,7 +49,7 @@
         None,
     );
 
-    let _ = engine.sync_to_head(0, None).await?;
+    let _ = engine.sync_to_head(0, None, None).await?;
 
     Ok(engine)
 }
@@ -75,20 +68,8 @@
     let provider = JsonRpcClient::new(HttpTransport::new(sequencer.url()));
     let world = WorldContractReader::new(migration.world_address().unwrap(), &provider);
 
-<<<<<<< HEAD
-    let mut db = Sql::new(pool.clone(), migration.world_address().unwrap()).await.unwrap();
-    let _ = bootstrap_engine(
-        world,
-        db.clone(),
-        &KatanaClient::new(crate::provider::http::HttpTransport::new(sequencer.url())),
-        migration,
-        sequencer,
-    )
-    .await;
-=======
     let mut account = sequencer.account();
     account.set_block_id(BlockId::Tag(BlockTag::Pending));
->>>>>>> af9cdf67
 
     let config = build_test_config("../../../examples/spawn-and-move/Scarb.toml").unwrap();
     let ws = ops::read_workspace(config.manifest_path(), &config)
@@ -119,7 +100,7 @@
     TransactionWaiter::new(tx.transaction_hash, &provider).await.unwrap();
 
     let mut db = Sql::new(pool.clone(), world_address).await.unwrap();
-    let _ = bootstrap_engine(world, db.clone(), &provider).await;
+    let _ = bootstrap_engine(world, db.clone(),  &KatanaClient::new(crate::provider::http::HttpTransport::new(sequencer.url())),).await;
 
     let _block_timestamp = 1710754478_u64;
     let models = sqlx::query("SELECT * FROM models").fetch_all(&pool).await.unwrap();
