[package]
edition.workspace = true
license-file.workspace = true
name = "torii-relay"
repository.workspace = true
version.workspace = true

[features]
client = [  ]
server = [ "dep:sqlx", "dep:torii-core", "dep:dojo-types", "dep:dojo-world", "dep:starknet-crypto", "dep:chrono", "dep:libp2p-webrtc", "dep:rand" ]

# See more keys and their definitions at https://doc.rust-lang.org/cargo/reference/manifest.html

[dependencies]
futures.workspace = true
serde.workspace = true
# preserve order
anyhow.workspace = true
serde_json.workspace = true
starknet.workspace = true
thiserror.workspace = true
torii-typed-data.workspace = true
tracing.workspace = true
sqlx = { workspace = true, optional = true }
torii-core = { workspace = true, optional = true }
dojo-types = { workspace = true, optional = true }
dojo-world = { workspace = true, optional = true }
rand = { workspace = true, optional = true }
starknet-crypto = { workspace = true, optional = true }
chrono = { workspace = true, optional = true }
libp2p-webrtc = { git = "https://github.com/libp2p/rust-libp2p", features = [ "pem", "tokio" ], rev = "cdc9638", optional = true }

[dev-dependencies]
indexmap.workspace = true
katana-runner.workspace = true
tempfile.workspace = true
tokio.workspace = true
tracing-subscriber.workspace = true

[target.'cfg(target_arch = "wasm32")'.dev-dependencies]
tracing-wasm = "0.2.1"
wasm-bindgen-futures = "0.4.40"
wasm-bindgen-test = "0.3.40"
wasm-timer = "0.2.5"


[target.'cfg(not(target_arch = "wasm32"))'.dependencies]
libp2p = { git = "https://github.com/libp2p/rust-libp2p", features = [ "dns", "ed25519", "gossipsub", "identify", "macros", "noise", "ping", "quic", "relay", "tcp", "tokio", "websocket", "yamux" ], rev = "cdc9638" }
<<<<<<< HEAD
=======
libp2p-webrtc = { git = "https://github.com/libp2p/rust-libp2p", features = [ "pem", "tokio" ], rev = "cdc9638" }
sqlx.workspace = true
torii-sqlite.workspace = true
>>>>>>> 5d1d3085

[target.'cfg(target_arch = "wasm32")'.dependencies]
libp2p = { git = "https://github.com/libp2p/rust-libp2p", features = [ "ed25519", "gossipsub", "identify", "macros", "noise", "ping", "tcp", "wasm-bindgen", "yamux" ], rev = "cdc9638" }
libp2p-webrtc-websys = { git = "https://github.com/libp2p/rust-libp2p", rev = "cdc9638" }
libp2p-websocket-websys = { git = "https://github.com/libp2p/rust-libp2p", rev = "cdc9638" }<|MERGE_RESOLUTION|>--- conflicted
+++ resolved
@@ -7,7 +7,7 @@
 
 [features]
 client = [  ]
-server = [ "dep:sqlx", "dep:torii-core", "dep:dojo-types", "dep:dojo-world", "dep:starknet-crypto", "dep:chrono", "dep:libp2p-webrtc", "dep:rand" ]
+server = [ "dep:sqlx", "dep:torii-sqlite", "dep:dojo-types", "dep:dojo-world", "dep:starknet-crypto", "dep:chrono", "dep:libp2p-webrtc", "dep:rand" ]
 
 # See more keys and their definitions at https://doc.rust-lang.org/cargo/reference/manifest.html
 
@@ -46,12 +46,6 @@
 
 [target.'cfg(not(target_arch = "wasm32"))'.dependencies]
 libp2p = { git = "https://github.com/libp2p/rust-libp2p", features = [ "dns", "ed25519", "gossipsub", "identify", "macros", "noise", "ping", "quic", "relay", "tcp", "tokio", "websocket", "yamux" ], rev = "cdc9638" }
-<<<<<<< HEAD
-=======
-libp2p-webrtc = { git = "https://github.com/libp2p/rust-libp2p", features = [ "pem", "tokio" ], rev = "cdc9638" }
-sqlx.workspace = true
-torii-sqlite.workspace = true
->>>>>>> 5d1d3085
 
 [target.'cfg(target_arch = "wasm32")'.dependencies]
 libp2p = { git = "https://github.com/libp2p/rust-libp2p", features = [ "ed25519", "gossipsub", "identify", "macros", "noise", "ping", "tcp", "wasm-bindgen", "yamux" ], rev = "cdc9638" }
