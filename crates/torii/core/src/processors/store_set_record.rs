--- conflicted
+++ resolved
@@ -39,11 +39,7 @@
         &self,
         _world: &WorldContractReader<P>,
         db: &mut Sql,
-<<<<<<< HEAD
-        block: &BlockWithTxs,
-=======
         _block_number: u64,
->>>>>>> 35d789a7
         _transaction_receipt: &TransactionReceipt,
         event_id: &str,
         event: &Event,
