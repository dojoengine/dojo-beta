[workspace]
resolver = "2"

members = [
	"bin/dojo-language-server",
	"bin/katana",
	"bin/saya",
	"bin/scheduler",
	"bin/sozo",
	"bin/torii",
	"crates/dojo/bindgen",
	"crates/dojo/core",
	"crates/dojo/lang",
	"crates/dojo/test-utils",
	"crates/dojo/types",
	"crates/dojo/utils",
	"crates/dojo/world",
	"crates/dojo/world/abigen",
	"crates/katana/cli",
	"crates/katana/controller",
	"crates/katana/core",
	"crates/katana/executor",
	"crates/katana/feeder-gateway",
	"crates/katana/grpc",
	"crates/katana/node",
	"crates/katana/node-bindings",
	"crates/katana/pool",
	"crates/katana/primitives",
	"crates/katana/rpc/rpc",
	"crates/katana/rpc/rpc-api",
	"crates/katana/rpc/rpc-types",
	"crates/katana/rpc/rpc-types-builder",
	"crates/katana/runner",
	"crates/katana/runner/macro",
	"crates/katana/storage/codecs",
	"crates/katana/storage/codecs/derive",
	"crates/katana/storage/db",
	"crates/katana/storage/provider",
	"crates/katana/sync/pipeline",
	"crates/katana/sync/stage",
	"crates/katana/tasks",
	"crates/katana/trie",
	"crates/metrics",
	"crates/saya/core",
	"crates/saya/provider",
	"crates/sozo/scarbext",
	"crates/sozo/signers",
	"crates/sozo/walnut",
	"crates/torii/cli",
	"crates/torii/client",
	"crates/torii/server",
	"crates/torii/types-test",
	"examples/spawn-and-move",
	"scripts/verify_db_balances",
	"xtask/generate-test-db",
]

[workspace.package]
edition = "2021"
license = "Apache-2.0"
license-file = "LICENSE"
repository = "https://github.com/dojoengine/dojo/"
version = "1.0.12"

[profile.performance]
codegen-units = 1
incremental = false
inherits = "release"
lto = "fat"

[profile.profiling]
debug = true
inherits = "release"

[workspace.dependencies]
cainome = { git = "https://github.com/cartridge-gg/cainome", tag = "v0.4.11", features = [ "abigen-rs" ] }
cainome-cairo-serde = { git = "https://github.com/cartridge-gg/cainome", tag = "v0.4.11" }
dojo-utils = { path = "crates/dojo/utils" }

# metrics
dojo-metrics = { path = "crates/metrics" }

# dojo-lang
dojo-bindgen = { path = "crates/dojo/bindgen" }
dojo-core = { path = "crates/dojo/core" }
dojo-lang = { path = "crates/dojo/lang" }
dojo-test-utils = { path = "crates/dojo/test-utils" }
dojo-types = { path = "crates/dojo/types" }
dojo-world = { path = "crates/dojo/world" }

# dojo-world
topological-sort = "0.2"

# katana
katana-cairo = { path = "crates/katana/cairo" }
katana-cli = { path = "crates/katana/cli" }
katana-codecs = { path = "crates/katana/storage/codecs" }
katana-codecs-derive = { path = "crates/katana/storage/codecs/derive" }
katana-core = { path = "crates/katana/core", default-features = false }
katana-db = { path = "crates/katana/storage/db" }
katana-executor = { path = "crates/katana/executor" }
katana-feeder-gateway = { path = "crates/katana/feeder-gateway" }
katana-node = { path = "crates/katana/node", default-features = false }
katana-node-bindings = { path = "crates/katana/node-bindings" }
katana-pipeline = { path = "crates/katana/sync/pipeline" }
katana-pool = { path = "crates/katana/pool" }
katana-primitives = { path = "crates/katana/primitives" }
katana-provider = { path = "crates/katana/storage/provider" }
katana-rpc = { path = "crates/katana/rpc/rpc" }
katana-rpc-api = { path = "crates/katana/rpc/rpc-api", default-features = false }
katana-rpc-types = { path = "crates/katana/rpc/rpc-types" }
katana-rpc-types-builder = { path = "crates/katana/rpc/rpc-types-builder" }
katana-runner = { path = "crates/katana/runner" }
katana-slot-controller = { path = "crates/katana/controller" }
katana-stage = { path = "crates/katana/sync/stage" }
katana-tasks = { path = "crates/katana/tasks" }
katana-trie = { path = "crates/katana/trie" }

# torii
torii-cli = { path = "crates/torii/cli" }
torii-client = { path = "crates/torii/client" }
torii-indexer = { path = "crates/torii/indexer" }
torii-sqlite = { path = "crates/torii/sqlite" }
torii-graphql = { path = "crates/torii/graphql" }
torii-grpc = { path = "crates/torii/grpc" }
torii-relay = { path = "crates/torii/libp2p" }
torii-server = { path = "crates/torii/server" }
torii-runner = { path = "crates/torii/runner" }
torii-typed-data = { path = "crates/torii/typed-data" }

# saya
saya-core = { path = "crates/saya/core" }
saya-provider = { path = "crates/saya/provider" }

# sozo
sozo-ops = { path = "crates/sozo/ops" }
sozo-scarbext = { path = "crates/sozo/scarbext" }
sozo-signers = { path = "crates/sozo/signers" }
sozo-walnut = { path = "crates/sozo/walnut" }

anyhow = "1.0.89"
arbitrary = { version = "1.3.2", features = [ "derive" ] }
assert_fs = "1.1"
assert_matches = "1.5.0"
async-trait = "0.1.82"
auto_impl = "1.2.0"
base64 = "0.21.2"
bigdecimal = "0.4.1"
bytes = "1.6"
cairo-lang-compiler = "=2.8.4"
cairo-lang-debug = "=2.8.4"
cairo-lang-defs = "=2.8.4"
cairo-lang-diagnostics = "2.7.0"
cairo-lang-filesystem = "=2.8.4"
cairo-lang-formatter = "=2.8.4"
cairo-lang-language-server = "=2.8.4"
cairo-lang-lowering = "=2.8.4"
cairo-lang-parser = "=2.8.4"
cairo-lang-plugins = { version = "=2.8.4", features = [ "testing" ] }
cairo-lang-project = "=2.8.4"
cairo-lang-semantic = "=2.8.4"
cairo-lang-sierra = "=2.8.4"
cairo-lang-sierra-generator = "=2.8.4"
cairo-lang-sierra-to-casm = "=2.8.4"
cairo-lang-starknet = "=2.8.4"
cairo-lang-starknet-classes = "=2.8.4"
cairo-lang-syntax = "=2.8.4"
cairo-lang-test-plugin = "=2.8.4"
cairo-lang-test-runner = "=2.8.4"
cairo-lang-test-utils = "=2.8.4"
cairo-lang-utils = "=2.8.4"
cairo-vm = "1.0.0-rc4"
camino = { version = "1.1.2", features = [ "serde1" ] }
chrono = { version = "0.4.24", features = [ "serde" ] }
clap = { version = "4.5.16", features = [ "derive", "env" ] }
clap-verbosity-flag = "2.0.1"
clap_complete = "4.3"
colored = "2.0.0"
colored_json = "3.2.0"
console = "0.15.7"
convert_case = "0.6.0"
crypto-bigint = { version = "0.5.3", features = [ "serde" ] }
data-url = "0.3"
derive_more = "0.99.17"
flate2 = "1.0.24"
fluent-uri = "0.3"
futures = "0.3.30"
futures-util = "0.3.30"
hashlink = "0.9.1"
hex = "0.4.3"
hex-literal = "0.4.1"
http = "0.2.9"
image = "0.25.2"
indexmap = "2.2.5"
indoc = "1.0.7"
itertools = "0.12.1"
jsonrpsee = { version = "0.16.2", default-features = false }
lazy_static = "1.4.0"
log = "0.4.21"
metrics = "0.23.0"
num-bigint = "0.4.3"
num-traits = { version = "0.2", default-features = false }
once_cell = "1.0"
parking_lot = "0.12.1"
postcard = { version = "1.0.10", features = [ "use-std" ], default-features = false }
pretty_assertions = "1.2.1"
rand = "0.8.5"
rayon = "1.8.0"
regex = "1.10.3"
reqwest = { version = "0.11.27", features = [ "blocking", "json", "rustls-tls" ], default-features = false }
rpassword = "7.2.0"
rstest = "0.18.2"
rstest_reuse = "0.6.0"
salsa = "0.16.1"
<<<<<<< HEAD
scarb = { path = "/Users/glihm/swm/scarb/scarb" }
scarb-ui = { path = "/Users/glihm/swm/scarb/utils/scarb-ui" }
#scarb = { git = "https://github.com/dojoengine/scarb", rev = "7eac49b3e61236ce466e712225d9c989f9db1ef3" }
#scarb-ui = { git = "https://github.com/dojoengine/scarb", rev = "7eac49b3e61236ce466e712225d9c989f9db1ef3" }
=======
scarb = { git = "https://github.com/dojoengine/scarb", rev = "e2c01f5351c5c9097f61b2201163611f84f62156" }
scarb-ui = { git = "https://github.com/dojoengine/scarb", rev = "e2c01f5351c5c9097f61b2201163611f84f62156" }
>>>>>>> 5f74aaef
semver = "1.0.5"
serde = { version = "1.0", features = [ "derive" ] }
serde_json = { version = "1.0", features = [ "arbitrary_precision" ] }
serde_with = "3.11.0"
similar-asserts = "1.5.0"
smol_str = { version = "0.2.0", features = [ "serde" ] }
spinoff = "0.8.0"
sqlx = { version = "0.8.2", features = [ "chrono", "macros", "regexp", "runtime-async-std", "runtime-tokio", "sqlite", "uuid" ] }
starknet_api = "0.11.0"
strum = "0.25"
strum_macros = "0.25"
tempfile = "3.9.0"
test-log = "0.2.11"
thiserror = "1.0.32"
tokio = { version = "1.39.2", features = [ "full" ] }
tokio-util = "0.7.12"
toml = "0.8"
tower = "0.4.13"
tower-http = "0.4.4"
tracing = { version = "0.1.38", features = [ "log" ], default-features = false }
tracing-log = "0.1.3"
tracing-subscriber = { version = "0.3.16", features = [ "env-filter", "json" ] }
url = { version = "2.4.0", features = [ "serde" ] }
walkdir = "2.5.0"
# TODO: see if we still need the git version
ipfs-api-backend-hyper = { git = "https://github.com/ferristseng/rust-ipfs-api", rev = "af2c17f7b19ef5b9898f458d97a90055c3605633", features = [ "with-hyper-rustls", "with-send-sync" ] }
mime_guess = "2.0"

# server
hyper = "0.14.27"
warp = "0.3"

# gRPC
prost = "0.12"
tonic = { version = "0.11", features = [ "gzip", "tls", "tls-roots", "tls-webpki-roots" ] }
tonic-build = "0.11"
tonic-reflection = "0.11"
tonic-web = "0.11"

# WASM-compatible gRPC deps
tonic-web-wasm-client = "0.6.0"
wasm-prost = { version = "0.13", package = "prost" }
wasm-tonic = { version = "0.12", default-features = false, features = [ "codegen", "gzip", "prost" ], package = "tonic" }
wasm-tonic-build = { version = "0.12", default-features = false, features = [ "prost" ], package = "tonic-build" }

alloy-primitives = { version = "0.8.3", default-features = false }
alloy-sol-types = { version = "0.8.3", default-features = false }

criterion = "0.5.1"

# Slot integration. Dojo don't need to manually include `account_sdk` as dependency as `slot` already re-exports it.
slot = { git = "https://github.com/cartridge-gg/slot", rev = "1298a30" }

alloy-contract = { version = "0.3", default-features = false }
alloy-json-rpc = { version = "0.3", default-features = false }
alloy-network = { version = "0.3", default-features = false }
alloy-provider = { version = "0.3", default-features = false }
alloy-rpc-types-eth = { version = "0.3", default-features = false }
alloy-signer = { version = "0.3", default-features = false }
alloy-transport = { version = "0.3", default-features = false }

starknet = "0.12.0"
starknet-crypto = "0.7.1"
starknet-types-core = { version = "0.1.7", features = [ "arbitrary", "hash" ] }

bitvec = "1.0.1"

# macro
proc-macro2 = "1.0"
quote = "1.0"
syn = { version = "2.0", default-features = false }<|MERGE_RESOLUTION|>--- conflicted
+++ resolved
@@ -119,13 +119,13 @@
 # torii
 torii-cli = { path = "crates/torii/cli" }
 torii-client = { path = "crates/torii/client" }
-torii-indexer = { path = "crates/torii/indexer" }
-torii-sqlite = { path = "crates/torii/sqlite" }
 torii-graphql = { path = "crates/torii/graphql" }
 torii-grpc = { path = "crates/torii/grpc" }
+torii-indexer = { path = "crates/torii/indexer" }
 torii-relay = { path = "crates/torii/libp2p" }
+torii-runner = { path = "crates/torii/runner" }
 torii-server = { path = "crates/torii/server" }
-torii-runner = { path = "crates/torii/runner" }
+torii-sqlite = { path = "crates/torii/sqlite" }
 torii-typed-data = { path = "crates/torii/typed-data" }
 
 # saya
@@ -212,15 +212,8 @@
 rstest = "0.18.2"
 rstest_reuse = "0.6.0"
 salsa = "0.16.1"
-<<<<<<< HEAD
-scarb = { path = "/Users/glihm/swm/scarb/scarb" }
-scarb-ui = { path = "/Users/glihm/swm/scarb/utils/scarb-ui" }
-#scarb = { git = "https://github.com/dojoengine/scarb", rev = "7eac49b3e61236ce466e712225d9c989f9db1ef3" }
-#scarb-ui = { git = "https://github.com/dojoengine/scarb", rev = "7eac49b3e61236ce466e712225d9c989f9db1ef3" }
-=======
 scarb = { git = "https://github.com/dojoengine/scarb", rev = "e2c01f5351c5c9097f61b2201163611f84f62156" }
 scarb-ui = { git = "https://github.com/dojoengine/scarb", rev = "e2c01f5351c5c9097f61b2201163611f84f62156" }
->>>>>>> 5f74aaef
 semver = "1.0.5"
 serde = { version = "1.0", features = [ "derive" ] }
 serde_json = { version = "1.0", features = [ "arbitrary_precision" ] }
