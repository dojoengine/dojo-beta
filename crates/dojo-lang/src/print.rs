--- conflicted
+++ resolved
@@ -26,11 +26,7 @@
 
     RewriteNode::interpolate_patched(
         "#[cfg(test)]
-<<<<<<< HEAD
-            impl $type_name$StructPrintImpl of debug::PrintTrait<$type_name$> {
-=======
-            impl $type_name$PrintImpl of core::debug::PrintTrait<$type_name$> {
->>>>>>> e351f0f5
+            impl $type_name$StructPrintImpl of core::debug::PrintTrait<$type_name$> {
                 fn print(self: $type_name$) {
                     $print$
                 }
