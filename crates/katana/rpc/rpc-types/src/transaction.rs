use std::sync::Arc;

use anyhow::Result;
use derive_more::Deref;
use katana_primitives::chain::ChainId;
use katana_primitives::contract::{ClassHash, ContractAddress};
use katana_primitives::conversion::rpc::{
    compiled_class_hash_from_flattened_sierra_class, flattened_sierra_to_compiled_class,
    legacy_rpc_to_inner_compiled_class,
};
use katana_primitives::transaction::{
<<<<<<< HEAD
    DeclareTx, DeclareTxV1, DeclareTxV2, DeclareTxWithClass, DeployAccountTx, InvokeTx, TxExecInfo,
    TxHash, TxWithHash,
=======
    DeclareTx, DeclareTxV1, DeclareTxV2, DeclareTxV3, DeclareTxWithClass, DeployAccountTx,
    DeployAccountTxV1, DeployAccountTxV3, InvokeTx, InvokeTxV1, InvokeTxV3, TxHash, TxWithHash,
>>>>>>> 8bfd5ada
};
use katana_primitives::FieldElement;
use serde::{Deserialize, Serialize};
use starknet::core::types::{
    BroadcastedDeclareTransaction, BroadcastedDeployAccountTransaction,
    BroadcastedInvokeTransaction, DeclareTransactionResult, DeployAccountTransactionResult,
    DeployAccountTransactionV1, DeployAccountTransactionV3, InvokeTransactionResult,
};
use starknet::core::utils::get_contract_address;

use crate::receipt::MaybePendingTxReceipt;

pub const CHUNK_SIZE_DEFAULT: u64 = 100;

#[derive(Debug, Clone, Serialize, Deserialize, Deref)]
#[serde(transparent)]
pub struct BroadcastedInvokeTx(BroadcastedInvokeTransaction);

impl BroadcastedInvokeTx {
    pub fn is_query(&self) -> bool {
        match &self.0 {
            BroadcastedInvokeTransaction::V1(tx) => tx.is_query,
            BroadcastedInvokeTransaction::V3(tx) => tx.is_query,
        }
    }

    pub fn into_tx_with_chain_id(self, chain_id: ChainId) -> InvokeTx {
        match self.0 {
            BroadcastedInvokeTransaction::V1(tx) => InvokeTx::V1(InvokeTxV1 {
                chain_id,
                nonce: tx.nonce,
                calldata: tx.calldata,
                signature: tx.signature,
                sender_address: tx.sender_address.into(),
                max_fee: tx.max_fee.try_into().expect("max_fee is too big"),
            }),

            BroadcastedInvokeTransaction::V3(tx) => InvokeTx::V3(InvokeTxV3 {
                chain_id,
                nonce: tx.nonce,
                calldata: tx.calldata,
                signature: tx.signature,
                sender_address: tx.sender_address.into(),
                account_deployment_data: tx.account_deployment_data,
                fee_data_availability_mode: tx.fee_data_availability_mode,
                nonce_data_availability_mode: tx.nonce_data_availability_mode,
                paymaster_data: tx.paymaster_data,
                resource_bounds: tx.resource_bounds,
                tip: tx.tip,
            }),
        }
    }
}

#[derive(Debug, Clone, Serialize, Deserialize, Deref)]
#[serde(transparent)]
pub struct BroadcastedDeclareTx(BroadcastedDeclareTransaction);

impl BroadcastedDeclareTx {
    /// Validates that the provided compiled class hash is computed correctly from the class
    /// provided in the transaction.
    pub fn validate_compiled_class_hash(&self) -> Result<bool> {
        let is_valid = match &self.0 {
            BroadcastedDeclareTransaction::V1(_) => true,

            BroadcastedDeclareTransaction::V2(tx) => {
                let hash = compiled_class_hash_from_flattened_sierra_class(&tx.contract_class)?;
                hash == tx.compiled_class_hash
            }

            BroadcastedDeclareTransaction::V3(tx) => {
                let hash = compiled_class_hash_from_flattened_sierra_class(&tx.contract_class)?;
                hash == tx.compiled_class_hash
            }
        };

        Ok(is_valid)
    }

    /// This function assumes that the compiled class hash is valid.
    pub fn try_into_tx_with_chain_id(self, chain_id: ChainId) -> Result<DeclareTxWithClass> {
        match self.0 {
            BroadcastedDeclareTransaction::V1(tx) => {
                let (class_hash, compiled_class) =
                    legacy_rpc_to_inner_compiled_class(&tx.contract_class)?;

                Ok(DeclareTxWithClass {
                    compiled_class,
                    sierra_class: None,
                    transaction: DeclareTx::V1(DeclareTxV1 {
                        chain_id,
                        class_hash,
                        nonce: tx.nonce,
                        signature: tx.signature,
                        sender_address: tx.sender_address.into(),
                        max_fee: tx.max_fee.try_into().expect("max fee is too large"),
                    }),
                })
            }

            BroadcastedDeclareTransaction::V2(tx) => {
                // TODO: avoid computing the class hash again
                let (class_hash, _, compiled_class) =
                    flattened_sierra_to_compiled_class(&tx.contract_class)?;

                Ok(DeclareTxWithClass {
                    compiled_class,
                    sierra_class: Arc::into_inner(tx.contract_class),
                    transaction: DeclareTx::V2(DeclareTxV2 {
                        chain_id,
                        class_hash,
                        nonce: tx.nonce,
                        signature: tx.signature,
                        sender_address: tx.sender_address.into(),
                        compiled_class_hash: tx.compiled_class_hash,
                        max_fee: tx.max_fee.try_into().expect("max fee is too large"),
                    }),
                })
            }

            BroadcastedDeclareTransaction::V3(tx) => {
                // TODO: avoid computing the class hash again
                let (class_hash, _, compiled_class) =
                    flattened_sierra_to_compiled_class(&tx.contract_class)?;

                Ok(DeclareTxWithClass {
                    compiled_class,
                    sierra_class: Arc::into_inner(tx.contract_class),
                    transaction: DeclareTx::V3(DeclareTxV3 {
                        chain_id,
                        class_hash,
                        nonce: tx.nonce,
                        signature: tx.signature,
                        sender_address: tx.sender_address.into(),
                        compiled_class_hash: tx.compiled_class_hash,
                        tip: tx.tip,
                        paymaster_data: tx.paymaster_data,
                        account_deployment_data: tx.account_deployment_data,
                        resource_bounds: tx.resource_bounds,
                        fee_data_availability_mode: tx.fee_data_availability_mode,
                        nonce_data_availability_mode: tx.nonce_data_availability_mode,
                    }),
                })
            }
        }
    }

    pub fn is_query(&self) -> bool {
        match &self.0 {
            BroadcastedDeclareTransaction::V1(tx) => tx.is_query,
            BroadcastedDeclareTransaction::V2(tx) => tx.is_query,
            BroadcastedDeclareTransaction::V3(tx) => tx.is_query,
        }
    }
}

#[derive(Debug, Clone, Serialize, Deserialize, Deref)]
#[serde(transparent)]
pub struct BroadcastedDeployAccountTx(BroadcastedDeployAccountTransaction);

impl BroadcastedDeployAccountTx {
    pub fn is_query(&self) -> bool {
        match &self.0 {
            BroadcastedDeployAccountTransaction::V1(tx) => tx.is_query,
            BroadcastedDeployAccountTransaction::V3(tx) => tx.is_query,
        }
    }

    pub fn into_tx_with_chain_id(self, chain_id: ChainId) -> DeployAccountTx {
        match self.0 {
            BroadcastedDeployAccountTransaction::V1(tx) => {
                let contract_address = get_contract_address(
                    tx.contract_address_salt,
                    tx.class_hash,
                    &tx.constructor_calldata,
                    FieldElement::ZERO,
                );

                DeployAccountTx::V1(DeployAccountTxV1 {
                    chain_id,
                    nonce: tx.nonce,
                    signature: tx.signature,
                    class_hash: tx.class_hash,
                    contract_address: contract_address.into(),
                    constructor_calldata: tx.constructor_calldata,
                    contract_address_salt: tx.contract_address_salt,
                    max_fee: tx.max_fee.try_into().expect("max_fee is too big"),
                })
            }

            BroadcastedDeployAccountTransaction::V3(tx) => {
                let contract_address = get_contract_address(
                    tx.contract_address_salt,
                    tx.class_hash,
                    &tx.constructor_calldata,
                    FieldElement::ZERO,
                );

                DeployAccountTx::V3(DeployAccountTxV3 {
                    chain_id,
                    nonce: tx.nonce,
                    signature: tx.signature,
                    class_hash: tx.class_hash,
                    contract_address: contract_address.into(),
                    constructor_calldata: tx.constructor_calldata,
                    contract_address_salt: tx.contract_address_salt,
                    fee_data_availability_mode: tx.fee_data_availability_mode,
                    nonce_data_availability_mode: tx.nonce_data_availability_mode,
                    paymaster_data: tx.paymaster_data,
                    resource_bounds: tx.resource_bounds,
                    tip: tx.tip,
                })
            }
        }
    }
}

#[derive(Debug, Clone, Serialize, Deserialize)]
#[serde(untagged)]
pub enum BroadcastedTx {
    Invoke(BroadcastedInvokeTx),
    Declare(BroadcastedDeclareTx),
    DeployAccount(BroadcastedDeployAccountTx),
}

#[derive(Debug, Clone, Serialize, Deserialize)]
#[serde(transparent)]
pub struct Tx(pub starknet::core::types::Transaction);

#[derive(Debug, Clone, Serialize, Deserialize)]
#[serde(transparent)]
pub struct DeployAccountTxResult(DeployAccountTransactionResult);

#[derive(Debug, Clone, Serialize, Deserialize)]
#[serde(transparent)]
pub struct DeclareTxResult(DeclareTransactionResult);

#[derive(Debug, Clone, Serialize, Deserialize)]
#[serde(transparent)]
pub struct InvokeTxResult(InvokeTransactionResult);

impl From<TxWithHash> for Tx {
    fn from(value: TxWithHash) -> Self {
        use katana_primitives::transaction::Tx as InternalTx;

        let transaction_hash = value.hash;
        let tx = match value.transaction {
            InternalTx::Invoke(invoke) => match invoke {
                InvokeTx::V1(tx) => starknet::core::types::Transaction::Invoke(
                    starknet::core::types::InvokeTransaction::V1(
                        starknet::core::types::InvokeTransactionV1 {
                            nonce: tx.nonce,
                            transaction_hash,
                            calldata: tx.calldata,
                            signature: tx.signature,
                            max_fee: tx.max_fee.into(),
                            sender_address: tx.sender_address.into(),
                        },
                    ),
                ),

                InvokeTx::V3(tx) => starknet::core::types::Transaction::Invoke(
                    starknet::core::types::InvokeTransaction::V3(
                        starknet::core::types::InvokeTransactionV3 {
                            nonce: tx.nonce,
                            transaction_hash,
                            calldata: tx.calldata,
                            signature: tx.signature,
                            sender_address: tx.sender_address.into(),
                            account_deployment_data: tx.account_deployment_data,
                            fee_data_availability_mode: tx.fee_data_availability_mode,
                            nonce_data_availability_mode: tx.nonce_data_availability_mode,
                            paymaster_data: tx.paymaster_data,
                            resource_bounds: tx.resource_bounds,
                            tip: tx.tip,
                        },
                    ),
                ),
            },

            InternalTx::Declare(tx) => starknet::core::types::Transaction::Declare(match tx {
                DeclareTx::V1(tx) => starknet::core::types::DeclareTransaction::V1(
                    starknet::core::types::DeclareTransactionV1 {
                        nonce: tx.nonce,
                        transaction_hash,
                        signature: tx.signature,
                        class_hash: tx.class_hash,
                        max_fee: tx.max_fee.into(),
                        sender_address: tx.sender_address.into(),
                    },
                ),

                DeclareTx::V2(tx) => starknet::core::types::DeclareTransaction::V2(
                    starknet::core::types::DeclareTransactionV2 {
                        nonce: tx.nonce,
                        transaction_hash,
                        signature: tx.signature,
                        class_hash: tx.class_hash,
                        max_fee: tx.max_fee.into(),
                        sender_address: tx.sender_address.into(),
                        compiled_class_hash: tx.compiled_class_hash,
                    },
                ),

                DeclareTx::V3(tx) => starknet::core::types::DeclareTransaction::V3(
                    starknet::core::types::DeclareTransactionV3 {
                        nonce: tx.nonce,
                        transaction_hash,
                        signature: tx.signature,
                        class_hash: tx.class_hash,
                        sender_address: tx.sender_address.into(),
                        compiled_class_hash: tx.compiled_class_hash,
                        account_deployment_data: tx.account_deployment_data,
                        fee_data_availability_mode: tx.fee_data_availability_mode,
                        nonce_data_availability_mode: tx.nonce_data_availability_mode,
                        paymaster_data: tx.paymaster_data,
                        resource_bounds: tx.resource_bounds,
                        tip: tx.tip,
                    },
                ),
            }),

            InternalTx::L1Handler(tx) => starknet::core::types::Transaction::L1Handler(
                starknet::core::types::L1HandlerTransaction {
                    transaction_hash,
                    calldata: tx.calldata,
                    contract_address: tx.contract_address.into(),
                    entry_point_selector: tx.entry_point_selector,
                    nonce: tx.nonce.try_into().expect("nonce should fit in u64"),
                    version: tx.version,
                },
            ),

            InternalTx::DeployAccount(tx) => {
                starknet::core::types::Transaction::DeployAccount(match tx {
                    DeployAccountTx::V1(tx) => starknet::core::types::DeployAccountTransaction::V1(
                        DeployAccountTransactionV1 {
                            transaction_hash,
                            nonce: tx.nonce,
                            signature: tx.signature,
                            class_hash: tx.class_hash,
                            max_fee: tx.max_fee.into(),
                            constructor_calldata: tx.constructor_calldata,
                            contract_address_salt: tx.contract_address_salt,
                        },
                    ),

                    DeployAccountTx::V3(tx) => starknet::core::types::DeployAccountTransaction::V3(
                        DeployAccountTransactionV3 {
                            transaction_hash,
                            nonce: tx.nonce,
                            signature: tx.signature,
                            class_hash: tx.class_hash,
                            constructor_calldata: tx.constructor_calldata,
                            contract_address_salt: tx.contract_address_salt,
                            fee_data_availability_mode: tx.fee_data_availability_mode,
                            nonce_data_availability_mode: tx.nonce_data_availability_mode,
                            paymaster_data: tx.paymaster_data,
                            resource_bounds: tx.resource_bounds,
                            tip: tx.tip,
                        },
                    ),
                })
            }
        };

        Tx(tx)
    }
}

impl DeployAccountTxResult {
    pub fn new(transaction_hash: TxHash, contract_address: ContractAddress) -> Self {
        Self(DeployAccountTransactionResult {
            transaction_hash,
            contract_address: contract_address.into(),
        })
    }
}

impl DeclareTxResult {
    pub fn new(transaction_hash: TxHash, class_hash: ClassHash) -> Self {
        Self(DeclareTransactionResult { transaction_hash, class_hash })
    }
}

impl InvokeTxResult {
    pub fn new(transaction_hash: TxHash) -> Self {
        Self(InvokeTransactionResult { transaction_hash })
    }
}

impl From<(TxHash, ContractAddress)> for DeployAccountTxResult {
    fn from((transaction_hash, contract_address): (TxHash, ContractAddress)) -> Self {
        Self::new(transaction_hash, contract_address)
    }
}

impl From<(TxHash, ClassHash)> for DeclareTxResult {
    fn from((transaction_hash, class_hash): (TxHash, ClassHash)) -> Self {
        Self::new(transaction_hash, class_hash)
    }
}

impl From<TxHash> for InvokeTxResult {
    fn from(transaction_hash: TxHash) -> Self {
        Self::new(transaction_hash)
    }
}

impl From<BroadcastedInvokeTx> for InvokeTx {
    fn from(tx: BroadcastedInvokeTx) -> Self {
        match tx.0 {
            BroadcastedInvokeTransaction::V1(tx) => InvokeTx::V1(InvokeTxV1 {
                nonce: tx.nonce,
                calldata: tx.calldata,
                signature: tx.signature,
                chain_id: ChainId::default(),
                sender_address: tx.sender_address.into(),
                max_fee: tx.max_fee.try_into().expect("max_fee is too big"),
            }),

            BroadcastedInvokeTransaction::V3(tx) => InvokeTx::V3(InvokeTxV3 {
                nonce: tx.nonce,
                calldata: tx.calldata,
                signature: tx.signature,
                chain_id: ChainId::default(),
                sender_address: tx.sender_address.into(),
                account_deployment_data: tx.account_deployment_data,
                fee_data_availability_mode: tx.fee_data_availability_mode,
                nonce_data_availability_mode: tx.nonce_data_availability_mode,
                paymaster_data: tx.paymaster_data,
                resource_bounds: tx.resource_bounds,
                tip: tx.tip,
            }),
        }
    }
}

impl From<BroadcastedDeployAccountTx> for DeployAccountTx {
    fn from(tx: BroadcastedDeployAccountTx) -> Self {
        match tx.0 {
            BroadcastedDeployAccountTransaction::V1(tx) => {
                let contract_address = get_contract_address(
                    tx.contract_address_salt,
                    tx.class_hash,
                    &tx.constructor_calldata,
                    FieldElement::ZERO,
                );

                DeployAccountTx::V1(DeployAccountTxV1 {
                    nonce: tx.nonce,
                    signature: tx.signature,
                    class_hash: tx.class_hash,
                    chain_id: ChainId::default(),
                    contract_address: contract_address.into(),
                    constructor_calldata: tx.constructor_calldata,
                    contract_address_salt: tx.contract_address_salt,
                    max_fee: tx.max_fee.try_into().expect("max_fee is too big"),
                })
            }

            BroadcastedDeployAccountTransaction::V3(tx) => {
                let contract_address = get_contract_address(
                    tx.contract_address_salt,
                    tx.class_hash,
                    &tx.constructor_calldata,
                    FieldElement::ZERO,
                );

                DeployAccountTx::V3(DeployAccountTxV3 {
                    nonce: tx.nonce,
                    signature: tx.signature,
                    class_hash: tx.class_hash,
                    chain_id: ChainId::default(),
                    contract_address: contract_address.into(),
                    constructor_calldata: tx.constructor_calldata,
                    contract_address_salt: tx.contract_address_salt,
                    fee_data_availability_mode: tx.fee_data_availability_mode,
                    nonce_data_availability_mode: tx.nonce_data_availability_mode,
                    paymaster_data: tx.paymaster_data,
                    resource_bounds: tx.resource_bounds,
                    tip: tx.tip,
                })
            }
        }
    }
}

#[derive(Debug, Clone, Serialize, Deserialize, Copy)]
pub struct TransactionsPageCursor {
    pub block_number: u64,
    pub transaction_index: u64,
    pub chunk_size: u64,
}

impl Default for TransactionsPageCursor {
    fn default() -> Self {
        Self { block_number: 0, transaction_index: 0, chunk_size: CHUNK_SIZE_DEFAULT }
    }
}

#[derive(Debug, Clone, Serialize, Deserialize)]
pub struct TransactionsPage {
    pub transactions: Vec<(TxWithHash, MaybePendingTxReceipt)>,
    pub cursor: TransactionsPageCursor,
}

#[derive(Debug, Clone, Serialize, Deserialize)]
pub struct TransactionsExecutionsPage {
    pub transactions_executions: Vec<TxExecInfo>,
    pub cursor: TransactionsPageCursor,
}<|MERGE_RESOLUTION|>--- conflicted
+++ resolved
@@ -9,13 +9,8 @@
     legacy_rpc_to_inner_compiled_class,
 };
 use katana_primitives::transaction::{
-<<<<<<< HEAD
-    DeclareTx, DeclareTxV1, DeclareTxV2, DeclareTxWithClass, DeployAccountTx, InvokeTx, TxExecInfo,
-    TxHash, TxWithHash,
-=======
     DeclareTx, DeclareTxV1, DeclareTxV2, DeclareTxV3, DeclareTxWithClass, DeployAccountTx,
-    DeployAccountTxV1, DeployAccountTxV3, InvokeTx, InvokeTxV1, InvokeTxV3, TxHash, TxWithHash,
->>>>>>> 8bfd5ada
+    DeployAccountTxV1, DeployAccountTxV3, InvokeTx, InvokeTxV1, InvokeTxV3, TxHash, TxExecInfo, TxWithHash,
 };
 use katana_primitives::FieldElement;
 use serde::{Deserialize, Serialize};
