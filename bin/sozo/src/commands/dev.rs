--- conflicted
+++ resolved
@@ -140,27 +140,16 @@
         return Ok((new_manifest.into(), world_address));
     }
 
-<<<<<<< HEAD
     let ui = ws.config().ui();
     let strategy = prepare_migration(&target_dir, diff, name, world_address, &ui)?;
 
     match migration::apply_diff(ws, account, None, &strategy).await {
-        Ok(address) => {
-            config
-                .ui()
-                .print(format!("🎉 World at address {} updated!", format_args!("{:#x}", address)));
-            world_address = Some(address);
-=======
-    match migration::apply_diff(ws, &target_dir, diff, name.clone(), world_address, account, None)
-        .await
-    {
         Ok(migration_output) => {
             config.ui().print(format!(
                 "🎉 World at address {} updated!",
                 format_args!("{:#x}", migration_output.world_address)
             ));
             world_address = Some(migration_output.world_address);
->>>>>>> cfdd1702
         }
         Err(err) => {
             config.ui().error(err.to_string());
