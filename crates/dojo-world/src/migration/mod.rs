--- conflicted
+++ resolved
@@ -168,20 +168,12 @@
     let (flattened_class, casm_class_hash) =
         prepare_contract_declaration_params(artifact_path).unwrap();
 
-<<<<<<< HEAD
     // TODO: Uncomment once supported by Katana
     // if account.provider().get_class(&BlockId::Tag(BlockTag::Pending), casm_class_hash).await.is_ok()
     // {
     //     println!("{name} class already declared");
     //     return;
     // }
-=======
-    if account.provider().get_class(BlockId::Tag(BlockTag::Pending), casm_class_hash).await.is_ok()
-    {
-        println!("{name} class already declared");
-        return;
-    }
->>>>>>> f4c1963c
 
     let result = account.declare(Arc::new(flattened_class), casm_class_hash).send().await;
 
