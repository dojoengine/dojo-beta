use std::str::FromStr;

use anyhow::{anyhow, Result};
use chrono::{DateTime, Utc};
use dojo_types::primitive::Primitive;
use dojo_types::schema::Ty;
use dojo_world::manifest::System;
use sqlx::pool::PoolConnection;
use sqlx::{Executor, Pool, Row, Sqlite};
use starknet::core::types::{Event, FieldElement};
use starknet_crypto::poseidon_hash_many;

use super::World;
use crate::simple_broker::SimpleBroker;
use crate::types::{Entity, Model as ModelType};

#[cfg(test)]
#[path = "sql_test.rs"]
mod test;

pub struct Sql {
    world_address: FieldElement,
    pool: Pool<Sqlite>,
    query_queue: Vec<String>,
}

impl Sql {
    pub async fn new(pool: Pool<Sqlite>, world_address: FieldElement) -> Result<Self> {
        let queries = vec![
            format!(
                "INSERT OR IGNORE INTO indexers (id, head) VALUES ('{:#x}', '{}')",
                world_address, 0
            ),
            format!(
                "INSERT OR IGNORE INTO worlds (id, world_address) VALUES ('{:#x}', '{:#x}')",
                world_address, world_address
            ),
        ];

        let mut tx = pool.begin().await?;

        for query in queries {
            tx.execute(sqlx::query(&query)).await?;
        }

        tx.commit().await?;

        Ok(Self { pool, world_address, query_queue: vec![] })
    }

    pub async fn head(&self) -> Result<u64> {
        let mut conn: PoolConnection<Sqlite> = self.pool.acquire().await?;
        let indexer: (i64,) = sqlx::query_as(&format!(
            "SELECT head FROM indexers WHERE id = '{:#x}'",
            self.world_address
        ))
        .fetch_one(&mut conn)
        .await?;
        Ok(indexer.0.try_into().expect("doesnt fit in u64"))
    }

    pub fn set_head(&mut self, head: u64) {
        self.query_queue.push(format!(
            "UPDATE indexers SET head = {head} WHERE id = '{:#x}'",
            self.world_address
        ));
    }

    pub async fn world(&self) -> Result<World> {
        let mut conn: PoolConnection<Sqlite> = self.pool.acquire().await?;
        let meta: World =
            sqlx::query_as(&format!("SELECT * FROM worlds WHERE id = '{:#x}'", self.world_address))
                .fetch_one(&mut conn)
                .await?;

        Ok(meta)
    }

    pub async fn register_model(
        &mut self,
        model: Ty,
        layout: Vec<FieldElement>,
        class_hash: FieldElement,
    ) -> Result<()> {
        let layout_blob = layout.iter().map(|x| (*x).try_into().unwrap()).collect::<Vec<u8>>();
        self.query_queue.push(format!(
            "INSERT INTO models (id, name, class_hash, layout) VALUES ('{}', '{}', '{:#x}', '{}') \
             ON CONFLICT(id) DO UPDATE SET class_hash='{:#x}'",
            model.name(),
            model.name(),
            class_hash,
            hex::encode(&layout_blob),
            class_hash
        ));

        let mut model_idx = 0_usize;
        self.build_register_queries_recursive(&model, vec![model.name()], &mut model_idx);

        self.execute().await?;

        // Since previous query has not been executed, we have to make sure created_at exists
        let created_at: DateTime<Utc> =
            match sqlx::query("SELECT created_at FROM models WHERE id = ?")
                .bind(model.name())
                .fetch_one(&self.pool)
                .await
            {
                Ok(query_result) => query_result.try_get("created_at")?,
                Err(_) => Utc::now(),
            };

        SimpleBroker::publish(ModelType {
            id: model.name(),
            name: model.name(),
            class_hash: format!("{:#x}", class_hash),
            transaction_hash: "0x0".to_string(),
            created_at,
        });
        Ok(())
    }

    pub async fn register_system(&mut self, system: System) -> Result<()> {
        let query = format!(
            "INSERT INTO systems (id, name, class_hash) VALUES ('{}', '{}', '{:#x}') ON \
             CONFLICT(id) DO UPDATE SET class_hash='{:#x}'",
            system.name, system.name, system.class_hash, system.class_hash
        );
        self.query_queue.push(query);
        Ok(())
    }

    pub async fn set_entity(&mut self, entity: Ty) -> Result<()> {
        let keys = if let Ty::Struct(s) = &entity {
            let mut keys = Vec::new();
            for m in s.keys() {
                keys.extend(m.serialize()?);
            }
            keys
        } else {
            return Err(anyhow!("Entity is not a struct"));
        };

        let entity_id = format!("{:#x}", poseidon_hash_many(&keys));
        let existing: Option<(String,)> =
            sqlx::query_as("SELECT model_names FROM entities WHERE id = ?")
                .bind(&entity_id)
                .fetch_optional(&self.pool)
                .await?;

        let model_names = if let Some((model_names,)) = existing {
            format!("{},{}", model_names, entity.name())
        } else {
            entity.name()
        };

        let keys_str = felts_sql_string(&keys);
        self.query_queue.push(format!(
            "INSERT INTO entities (id, keys, model_names) VALUES ('{}', '{}', '{}') ON \
             CONFLICT(id) DO UPDATE SET model_names=excluded.model_names, \
             updated_at=CURRENT_TIMESTAMP",
            entity_id, keys_str, model_names
        ));

        let path = vec![entity.name()];
        self.build_set_entity_queries_recursive(path, &entity_id, &entity);

        self.execute().await?;

        let query_result = sqlx::query("SELECT created_at FROM entities WHERE id = ?")
            .bind(entity_id.clone())
            .fetch_one(&self.pool)
            .await?;
        let created_at: DateTime<Utc> = query_result.try_get("created_at")?;

        SimpleBroker::publish(Entity {
            id: entity_id.clone(),
            keys: keys_str,
            model_names,
            created_at,
            updated_at: Utc::now(),
        });
        Ok(())
    }

    pub fn delete_entity(&mut self, model: String, key: FieldElement) {
        let query = format!("DELETE FROM {model} WHERE id = {key}");
        self.query_queue.push(query);
    }

    pub async fn entity(&self, model: String, key: FieldElement) -> Result<Vec<FieldElement>> {
        let query = format!("SELECT * FROM {model} WHERE id = {key}");
        let mut conn: PoolConnection<Sqlite> = self.pool.acquire().await?;
        let row: (i32, String, String) = sqlx::query_as(&query).fetch_one(&mut conn).await?;
        Ok(serde_json::from_str(&row.2).unwrap())
    }

    pub async fn entities(&self, model: String) -> Result<Vec<Vec<FieldElement>>> {
        let query = format!("SELECT * FROM {model}");
        let mut conn: PoolConnection<Sqlite> = self.pool.acquire().await?;
        let mut rows =
            sqlx::query_as::<_, (i32, String, String)>(&query).fetch_all(&mut conn).await?;
        Ok(rows.drain(..).map(|row| serde_json::from_str(&row.2).unwrap()).collect())
    }

    pub fn store_system_call(
        &mut self,
        system: String,
        transaction_hash: FieldElement,
        calldata: &[FieldElement],
    ) {
        let query = format!(
            "INSERT OR IGNORE INTO system_calls (data, transaction_hash, system_id) VALUES ('{}', \
             '{:#x}', '{}')",
            calldata.iter().map(|c| format!("{:#x}", c)).collect::<Vec<String>>().join(","),
            transaction_hash,
            system
        );
        self.query_queue.push(query);
    }

    pub fn store_event(&mut self, event: &Event, event_idx: usize, transaction_hash: FieldElement) {
        let keys_str = felts_sql_string(&event.keys);
        let data_str = felts_sql_string(&event.data);

        let id = format!("{:#x}:{}", transaction_hash, event_idx);
        let query = format!(
            "INSERT OR IGNORE INTO events (id, keys, data, transaction_hash) VALUES ('{}', '{}', \
             '{}', '{:#x}')",
            id, keys_str, data_str, transaction_hash
        );

        self.query_queue.push(query);
    }

    fn build_register_queries_recursive(
        &mut self,
        model: &Ty,
        path: Vec<String>,
        model_idx: &mut usize,
    ) {
        if let Ty::Enum(_) = model {
            // Complex enum values not supported yet.
            return;
        }

        self.build_model_query(path.clone(), model, *model_idx);

        if let Ty::Struct(s) = model {
            for member in s.children.iter() {
                if let Ty::Primitive(_) = member.ty {
                    continue;
                }

                let mut path_clone = path.clone();
                path_clone.push(member.ty.name());

                self.build_register_queries_recursive(
                    &member.ty,
                    path_clone,
                    &mut (*model_idx + 1),
                );
            }
        }
    }

    fn build_set_entity_queries_recursive(&mut self, path: Vec<String>, id: &str, entity: &Ty) {
        match entity {
            Ty::Struct(s) => {
                let table_id = path.join("$");
                let mut columns = vec!["entity_id".to_string()];
                let mut values = vec![format!("'{id}'")];

                for member in s.children.iter() {
                    match &member.ty {
                        Ty::Primitive(ty) => {
                            columns.push(format!("external_{}", &member.name));
                            values.push(ty.to_sql_value().unwrap());
                        }
                        Ty::Enum(e) => {
                            columns.push(format!("external_{}", &member.name));
                            values.push(e.to_sql_value().unwrap());
                        }
                        _ => {}
                    }
                }

                self.query_queue.push(format!(
                    "INSERT OR REPLACE INTO [{table_id}] ({}) VALUES ({})",
                    columns.join(", "),
                    values.join(", ")
                ));

                for member in s.children.iter() {
                    if let Ty::Struct(_) = &member.ty {
                        let mut path_clone = path.clone();
                        path_clone.push(member.ty.name());

                        self.build_set_entity_queries_recursive(path_clone, id, &member.ty);
                    }
                }
            }
            Ty::Enum(e) => {
                for child in e.options.iter() {
                    let mut path_clone = path.clone();
                    path_clone.push(child.1.name());
                    // self.build_entity_query(path_clone.clone(), id, &child.1);
                    self.build_set_entity_queries_recursive(path_clone, id, &child.1);
                }
            }
            _ => {}
        }
    }

    fn build_model_query(&mut self, path: Vec<String>, model: &Ty, model_idx: usize) {
        let table_id = path.join("$");

        let mut query = format!(
            "CREATE TABLE IF NOT EXISTS [{table_id}] (entity_id TEXT NOT NULL PRIMARY KEY, "
        );

        if let Ty::Struct(s) = model {
            for (member_idx, member) in s.children.iter().enumerate() {
                let name = member.name.clone();
                if let Ok(cairo_type) = Primitive::from_str(&member.ty.name()) {
                    query.push_str(&format!("external_{name} {}, ", cairo_type.to_sql_type()));
                } else if let Ty::Enum(e) = &member.ty {
                    let options = e
                        .options
                        .iter()
                        .map(|c| format!("'{}'", c.0))
                        .collect::<Vec<_>>()
                        .join(", ");
                    query.push_str(&format!(
                        "external_{name} TEXT CHECK(external_{name} IN ({options})) NOT NULL, ",
                    ));
                }

                self.query_queue.push(format!(
                    "INSERT OR IGNORE INTO model_members (id, model_id, model_idx, member_idx, \
                     name, type, type_enum, key) VALUES ('{table_id}', '{}', '{model_idx}', \
                     '{member_idx}', '{name}', '{}', '{}', {})",
                    path[0],
                    member.ty.name(),
<<<<<<< HEAD
                    member.ty.enum_string(),
=======
                    member.ty.as_ref(),
>>>>>>> b8bc50a2
                    member.key,
                ));
            }
        }

        query.push_str("created_at DATETIME NOT NULL DEFAULT CURRENT_TIMESTAMP, ");

        // If this is not the Model's root table, create a reference to the parent.
        if path.len() > 1 {
            let parent_table_id = path[..path.len() - 1].join("$");
            query.push_str(&format!(
                "FOREIGN KEY (entity_id) REFERENCES {parent_table_id} (entity_id), "
            ));
        };

        query.push_str("FOREIGN KEY (entity_id) REFERENCES entities(id));");
        self.query_queue.push(query);
    }

    pub async fn execute(&mut self) -> Result<()> {
        let queries = self.query_queue.clone();
        self.query_queue.clear();

        let mut tx = self.pool.begin().await?;
        for query in queries {
            tx.execute(sqlx::query(&query)).await?;
        }

        tx.commit().await?;

        Ok(())
    }
}

fn felts_sql_string(felts: &[FieldElement]) -> String {
    felts.iter().map(|k| format!("{:#x}", k)).collect::<Vec<String>>().join("/") + "/"
}<|MERGE_RESOLUTION|>--- conflicted
+++ resolved
@@ -341,11 +341,7 @@
                      '{member_idx}', '{name}', '{}', '{}', {})",
                     path[0],
                     member.ty.name(),
-<<<<<<< HEAD
-                    member.ty.enum_string(),
-=======
                     member.ty.as_ref(),
->>>>>>> b8bc50a2
                     member.key,
                 ));
             }
