--- conflicted
+++ resolved
@@ -2,14 +2,7 @@
 
 use camino::Utf8Path;
 use dojo_lang::compiler::{BASE_DIR, MANIFESTS_DIR};
-<<<<<<< HEAD
-=======
-use dojo_test_utils::compiler::build_full_test_config;
 use dojo_test_utils::migration::prepare_migration_with_world_and_seed;
-use dojo_test_utils::sequencer::{
-    get_default_test_starknet_config, SequencerConfig, StarknetConfig, TestSequencer,
-};
->>>>>>> dbdd5f3c
 use dojo_world::contracts::WorldContractReader;
 use dojo_world::manifest::{BaseManifest, DeploymentManifest, WORLD_CONTRACT_NAME};
 use dojo_world::metadata::{
@@ -38,24 +31,14 @@
     let config = setup::load_config();
     let ws = setup::setup_ws(&config);
 
-<<<<<<< HEAD
-    let mut migration = setup::setup_migration(&config).unwrap();
-=======
-    let migration = setup_migration().unwrap();
->>>>>>> dbdd5f3c
+    let migration = setup::setup_migration(&config).unwrap();
 
     let sequencer = KatanaRunner::new().expect("Fail to start runner");
 
     let mut account = sequencer.account(0);
     account.set_block_id(BlockId::Tag(BlockTag::Pending));
 
-<<<<<<< HEAD
-    execute_strategy(&ws, &mut migration, &account, TxnConfig::default()).await.unwrap();
-=======
     execute_strategy(&ws, &migration, &account, TxnConfig::default()).await.unwrap();
-
-    sequencer.stop().unwrap();
->>>>>>> dbdd5f3c
 }
 
 #[tokio::test(flavor = "multi_thread")]
@@ -63,11 +46,7 @@
     let config = setup::load_config();
     let ws = setup::setup_ws(&config);
 
-<<<<<<< HEAD
-    let mut migration = setup::setup_migration(&config).unwrap();
-=======
-    let migration = setup_migration().unwrap();
->>>>>>> dbdd5f3c
+    let migration = setup::setup_migration(&config).unwrap();
 
     let sequencer = KatanaRunner::new_with_config(&KatanaRunnerConfig {
         block_time: Some(1000),
@@ -78,12 +57,7 @@
     let mut account = sequencer.account(0);
     account.set_block_id(BlockId::Tag(BlockTag::Pending));
 
-<<<<<<< HEAD
-    execute_strategy(&ws, &mut migration, &account, TxnConfig::default()).await.unwrap();
-=======
     execute_strategy(&ws, &migration, &account, TxnConfig::default()).await.unwrap();
-    sequencer.stop().unwrap();
->>>>>>> dbdd5f3c
 }
 
 #[should_panic]
@@ -92,11 +66,7 @@
     let config = setup::load_config();
     let ws = setup::setup_ws(&config);
 
-<<<<<<< HEAD
-    let mut migration = setup::setup_migration(&config).unwrap();
-=======
-    let migration = setup_migration().unwrap();
->>>>>>> dbdd5f3c
+    let migration = setup::setup_migration(&config).unwrap();
 
     let sequencer = KatanaRunner::new_with_config(&KatanaRunnerConfig {
         disable_fee: true,
@@ -118,28 +88,6 @@
     );
 }
 
-<<<<<<< HEAD
-#[test]
-fn migrate_world_without_seed_will_fail() {
-    let config = setup::load_config();
-
-    let profile_name = "dev";
-    let base = config.manifest_path().parent().unwrap();
-    let target_dir = format!("{}/target/dev", base);
-
-    let manifest = BaseManifest::load_from_path(
-        &base.to_path_buf().join(MANIFESTS_DIR).join(profile_name).join(BASE_DIR),
-    )
-    .unwrap();
-
-    let world = WorldDiff::compute(manifest, None);
-    let res = prepare_for_migration(None, None, &Utf8Path::new(&target_dir).to_path_buf(), world);
-
-    assert!(res.is_err_and(|e| e.to_string().contains("Missing seed for World deployment.")))
-}
-
-=======
->>>>>>> dbdd5f3c
 #[tokio::test]
 async fn migration_from_remote() {
     let config = setup::load_config();
@@ -192,23 +140,14 @@
     let config = setup::load_config();
     let ws = setup::setup_ws(&config);
 
-<<<<<<< HEAD
-    let mut migration = setup::setup_migration(&config).unwrap();
-=======
-    let migration = setup_migration().unwrap();
->>>>>>> dbdd5f3c
+    let migration = setup::setup_migration(&config).unwrap();
 
     let sequencer = KatanaRunner::new().expect("Fail to start runner");
 
     let mut account = sequencer.account(0);
     account.set_block_id(BlockId::Tag(BlockTag::Pending));
 
-<<<<<<< HEAD
-    let output =
-        execute_strategy(&ws, &mut migration, &account, TxnConfig::init_wait()).await.unwrap();
-=======
-    let output = execute_strategy(&ws, &migration, &account, TxnConfig::default()).await.unwrap();
->>>>>>> dbdd5f3c
+    let output = execute_strategy(&ws, &migration, &account, TxnConfig::init_wait()).await.unwrap();
 
     let res = upload_metadata(&ws, &account, output.clone(), TxnConfig::init_wait()).await;
     assert!(res.is_ok());
@@ -270,12 +209,14 @@
 
 #[tokio::test(flavor = "multi_thread")]
 async fn migration_with_mismatching_world_address_and_seed() {
-    let base_dir = "../../../examples/spawn-and-move";
-    let target_dir = format!("{}/target/dev", base_dir);
+    let config = setup::load_config();
+
+    let base_dir = config.manifest_path().parent().unwrap().to_path_buf();
+    let target_dir = base_dir.join("{}/target/dev");
 
     let result = prepare_migration_with_world_and_seed(
-        base_dir.into(),
-        target_dir.into(),
+        base_dir,
+        target_dir,
         Some(felt!("0x1")),
         "sozo_test",
     );
