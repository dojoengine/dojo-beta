--- conflicted
+++ resolved
@@ -148,11 +148,7 @@
     limit: u64,
 ) -> Result<Vec<ValueMapping>> {
     let mut builder: QueryBuilder<'_, Sqlite> = QueryBuilder::new("SELECT * FROM entities");
-<<<<<<< HEAD
-    let keys_str = format!("{}%", keys.join(","));
-=======
     let keys_str = format!("{},%", keys.join(","));
->>>>>>> a319f1cf
     builder.push(" WHERE keys LIKE ").push_bind(keys_str);
     builder.push(" ORDER BY created_at DESC LIMIT ").push(limit);
 
