--- conflicted
+++ resolved
@@ -85,12 +85,8 @@
     let ws = setup_ws(&config);
     let ui = config.ui();
 
-<<<<<<< HEAD
-    let (migration, diff) = setup_migration(&config)?;
+    let (migration, diff) = setup_migration(&config, "dojo_examples")?;
     let default_namespace = get_default_namespace_from_ws(&ws).unwrap();
-=======
-    let (migration, _) = setup_migration(&config, "dojo_examples")?;
->>>>>>> 998c6801
 
     let mut account = sequencer.account(0);
     account.set_block_id(BlockId::Tag(BlockTag::Pending));
