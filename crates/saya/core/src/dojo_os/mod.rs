--- conflicted
+++ resolved
@@ -28,17 +28,9 @@
 
 use crate::StarknetAccountData;
 
-<<<<<<< HEAD
-        let signer = Felt::from_hex(SIGNER_KEY).expect("invalid signer hex");
-        let signer = LocalWallet::from(SigningKey::from_secret_scalar(signer));
-
-        let address = Felt::from_hex(SIGNER_ADDRESS).expect("invalid signer address");
-        let chain_id = Felt::from_hex(CHAIN_ID).expect("invalid chain id");
-=======
 type AccountType = SingleOwnerAccount<JsonRpcClient<HttpTransport>, LocalWallet>;
 
 pub static STARKNET_ACCOUNT: OnceCell<Arc<Mutex<AccountType>>> = OnceCell::new();
->>>>>>> 8f5ee1d5
 
 pub fn get_starknet_account(
     config: StarknetAccountData,
@@ -63,20 +55,12 @@
 }
 
 pub async fn starknet_apply_diffs(
-<<<<<<< HEAD
     world: Felt,
     new_state: Vec<Felt>,
     program_output: Vec<Felt>,
     program_hash: Felt,
     nonce: Felt,
-=======
-    world: FieldElement,
-    new_state: Vec<FieldElement>,
-    program_output: Vec<FieldElement>,
-    program_hash: FieldElement,
-    nonce: FieldElement,
     starknet_account: StarknetAccountData,
->>>>>>> 8f5ee1d5
 ) -> anyhow::Result<String> {
     let calldata = chain![
         vec![Felt::from(new_state.len() as u64 / 2)].into_iter(),
