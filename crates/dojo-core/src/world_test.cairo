--- conflicted
+++ resolved
@@ -801,11 +801,7 @@
 
 #[test]
 fn bench_execute_complex() {
-<<<<<<< HEAD
-    let world = spawn_test_world("dojo", array![foo::TEST_CLASS_HASH, benchmarks::character::TEST_CLASS_HASH],);
-=======
     let world = spawn_test_world("dojo", array![benchmarks::character::TEST_CLASS_HASH],);
->>>>>>> 37ca531f
     let bar_contract = IbarDispatcher {
         contract_address: deploy_with_world_address(bar::TEST_CLASS_HASH, world)
     };
