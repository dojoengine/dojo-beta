--- conflicted
+++ resolved
@@ -1,13 +1,8 @@
 {
   "world": {
     "kind": "WorldContract",
-<<<<<<< HEAD
-    "class_hash": "0x2df73a4ebdcf5658040af9f08e2196e99b9e47df356afe97a276ac25b9c095c",
-    "original_class_hash": "0x2df73a4ebdcf5658040af9f08e2196e99b9e47df356afe97a276ac25b9c095c",
-=======
-    "class_hash": "0x49f5416d0fb6e6ec76a4f55bfd0addad9ab8a3c864d882012a0a2060d8e8a28",
-    "original_class_hash": "0x49f5416d0fb6e6ec76a4f55bfd0addad9ab8a3c864d882012a0a2060d8e8a28",
->>>>>>> 8cfb0ba6
+    "class_hash": "0xf6f44afb3cacbcc01a371aff62c86ca9a45feba065424c99f7cd8637514d8f",
+    "original_class_hash": "0xf6f44afb3cacbcc01a371aff62c86ca9a45feba065424c99f7cd8637514d8f",
     "abi": [
       {
         "type": "impl",
@@ -960,13 +955,8 @@
         ]
       }
     ],
-<<<<<<< HEAD
-    "address": "0x468cebdb15d4554064371b80f8b5e96669f5e9b7a62ff4a161b965f565e310b",
-    "transaction_hash": "0x40f3467e169b975fdeb18d1bb704e1620bf5cda974184aef622c21470e5db1",
-=======
-    "address": "0x5134532e5d24c8264e61bb6bbe5c06031d462b8b7bdd15b5554e77e2a97c369",
-    "transaction_hash": "0x35473957a0f251eb91420957dfcacfe52c6b00c4f5ab5512bcb678b500abf",
->>>>>>> 8cfb0ba6
+    "address": "0x2e31cfde9f9990c7fe44b25043e3c6958a849c0a66ab535686d2b710e97f309",
+    "transaction_hash": "0x7106054ad5c4ccfcd5e512d286ce7cadc5ddc21b8cf058e4daab09743bace76",
     "block_number": 3,
     "seed": "dojo_examples",
     "metadata": {
@@ -985,15 +975,9 @@
   "contracts": [
     {
       "kind": "DojoContract",
-<<<<<<< HEAD
-      "address": "0x4ce36ebe24b3ad53dac0a489747ba45bc37d74505236abb34b0edb2611157ff",
+      "address": "0x263f89fc2bdf121a3bdcc9af35eb6b3d5c078f9bcc257e9f5627af81a7607fd",
       "class_hash": "0x6d905953360cf18e3393d128c6ced40b38fc83b033412c8541fd4aba59d2767",
       "original_class_hash": "0x6d905953360cf18e3393d128c6ced40b38fc83b033412c8541fd4aba59d2767",
-=======
-      "address": "0x6dee77ea677ba316b702ac7666b5f2eb7d12d3b93a450cf61371b1cb2b5a2a8",
-      "class_hash": "0xfe09a42928890d712af285559b4452ebbc448428dfa91179bfee66715a2add",
-      "original_class_hash": "0xfe09a42928890d712af285559b4452ebbc448428dfa91179bfee66715a2add",
->>>>>>> 8cfb0ba6
       "base_class_hash": "0x22f3e55b61d86c2ac5239fa3b3b8761f26b9a5c0b5f61ddbd5d756ced498b46",
       "abi": [
         {
@@ -1296,11 +1280,7 @@
     },
     {
       "kind": "DojoContract",
-<<<<<<< HEAD
-      "address": "0x1fe99da12c3e61e88f54c332317696da3d1c87ddcf8bd39bcc165c680583e19",
-=======
-      "address": "0x47bad9d0cd66bb0184ca7ebbc3b3067564e65aa5a3d3ffbf19ecbe9fb8fa1b4",
->>>>>>> 8cfb0ba6
+      "address": "0x2dc27292cc94aa40e4d2d327e511ce02e96f40ca3c41d1f9938860a1a4aee9f",
       "class_hash": "0x3ee016157303a7ce35a9fecdb5b8519159df620c5780527d61443636aaa3c3a",
       "original_class_hash": "0x3ee016157303a7ce35a9fecdb5b8519159df620c5780527d61443636aaa3c3a",
       "base_class_hash": "0x22f3e55b61d86c2ac5239fa3b3b8761f26b9a5c0b5f61ddbd5d756ced498b46",
