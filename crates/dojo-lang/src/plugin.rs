--- conflicted
+++ resolved
@@ -39,14 +39,10 @@
 pub const DOJO_INTERFACE_ATTR: &str = "dojo::interface";
 pub const DOJO_MODEL_ATTR: &str = "dojo::model";
 pub const DOJO_EVENT_ATTR: &str = "dojo::event";
-<<<<<<< HEAD
 pub const DOJO_INIT_ATTR: &str = "dojo::init";
-const DOJO_PLUGIN_EXPAND_VAR_ENV: &str = "DOJO_PLUGIN_EXPAND";
-=======
 
 pub const DOJO_INTROSPECT_ATTR: &str = "Introspect";
 pub const DOJO_PACKED_ATTR: &str = "IntrospectPacked";
->>>>>>> 35ca9745
 
 #[derive(Clone, Debug, PartialEq)]
 pub struct Model {
@@ -519,16 +515,13 @@
             DOJO_INTERFACE_ATTR.to_string(),
             DOJO_CONTRACT_ATTR.to_string(),
             DOJO_EVENT_ATTR.to_string(),
+            DOJO_MODEL_ATTR.to_string(),
+            DOJO_INIT_ATTR.to_string(),
             "key".to_string(),
             "computed".to_string(),
-<<<<<<< HEAD
-            "dojo::init".to_string(),
             // Not adding capacity for now, this will automatically
             // makes Scarb emitting a diagnostic saying this attribute is not supported.
             // "capacity".to_string(),
-=======
-            DOJO_MODEL_ATTR.to_string(),
->>>>>>> 35ca9745
         ]
     }
 }
