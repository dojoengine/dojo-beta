--- conflicted
+++ resolved
@@ -320,11 +320,8 @@
 
     fn build_model_query(&mut self, path: Vec<String>, model: &Ty, model_idx: usize) {
         let table_id = path.join("$");
-<<<<<<< HEAD
-=======
         let mut indices = Vec::new();
 
->>>>>>> 10188401
         let mut query = format!(
             "CREATE TABLE IF NOT EXISTS [{table_id}] (entity_id TEXT NOT NULL PRIMARY KEY, \
              event_id, "
