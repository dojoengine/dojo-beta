//! > Test expansion of the component contract.

//! > test_runner_name
ExpandContractTestRunner

//! > cairo_code
use array::ArrayTrait;
use serde::Serde;

#[derive(Component)]
struct Position {
    x: felt252,
    y: felt252,
}

#[derive(Component)]
struct Player {
    name: felt252, 
}

#[system]
mod Spawn {
    use array::ArrayTrait;
    use traits::Into;   
    use starknet::contract_address::ContractAddressIntoFelt252;

    use super::Position;
    use super::Player;

    fn execute(name: felt252) {
        let uuid = commands::uuid();
        commands::set_entity((420, (69, uuid)).into(), (
            Player { name: name },
            Position { x: 0, y: 0 },
        ));

        commands::set_entity(420.into(), (
            Player { name: name },
            Position { x: 0, y: 0 },
        ));

        let player_id = starknet::get_caller_address();
        commands::set_entity(player_id.into(), (
            Player { name: name },
            Position { x: 0, y: 0 },
        ));

        commands::set_entity((
            Player { name: name },
            Position { x: 0, y: 0 },
        ));

        commands::set_entity((0, 0, 0, 0, 0), (
            Player { name: name },
            Position { x: 0, y: 0 },
        ));

        commands::set_entity(1337.into(), (
            Player { name: name },
            Position { x: 0, y: 0 },
        ));
        return ();
    }
}

#[system]
mod Move {
    use traits::Into;
    use array::ArrayTrait;
    use super::Position;
    use super::Player;

    fn move_inner(positions: @Array<usize>, index: u32, count: u32) {
        return move_inner(positions, index + 1_u32, count - 1_u32);
    }

    fn execute(player_id: felt252) {
        let positions_query = commands::<(Position, Player)>::entities();
        let players_query = commands::<Player>::entities();
        let player = commands::<Player>::entity(player_id.into());
        let player_position = commands::<(Position, Player)>::entity(player_id.into());

        let mut bar = 123;
        let mut foo = ArrayTrait::<felt252>::new();
        foo.append(bar);

        if bar == 123 {
            let player_position = commands::<(Position, Player)>::entity(player_id.into());
            if foo.len() > 0_u32 {
                let positions_query = commands::<(Position, Player)>::entities();
            }
        } else if bar == 321 {
            let maybe_player = commands::<Player>::try_entity(player_id.into());
            let player = maybe_player.expect('not_found');
            let name = player.name;

            let positions_query = commands::<(Position, Player)>::try_entity(player_id.into());
            match positions_query {
                Option::Some((position, player)) => {
                    // do nothing
                },
                Option::None(()) => {
                    // do nothing
                }
            }
        } else {
            let player_position = commands::<(Position, Player)>::entity(player_id.into());
        }

        {
            let player_position = commands::<(Position, Player)>::entity(player_id.into());
        }

        let foo_bar = Option::Some(1);
        match foo_bar {
            Option::Some(x) => {
                let bar = x;
                let player_position = commands::<(Position, Player)>::entity(player_id.into());
                if bar == 123 {
                    let positions_query = commands::<(Position, Player)>::entities();
                }
            },
            Option::None(()) => {
                let player_position = commands::<(Position, Player)>::entity(player_id.into());
            }
        }

        let foo = match foo_bar {
            Option::Some(x) => {'foo'},
            Option::None(()) => 'bar',
        };

        let mut calldata = ArrayTrait::new();
        calldata.append('name');
        commands::execute(SpawnSystem, calldata.span());

        move_inner(@positions_query, 0_u32, positions_query.len());

        let err = commands::<>::entity(player_id.into());

        if bar == 123 {
            return ();
        } else if bar == 0 {
            return ();
        } else {
            return ();
        }
    }
}

//! > generated_cairo_code
use array::ArrayTrait;

use serde::Serde;

#[derive(Copy, Drop, Serde)]
struct Position {
    x: felt252,
    y: felt252,
}

#[abi]
trait IPosition {
    fn name() -> felt252;
    fn len() -> u8;
    fn serialize(raw: Span<felt252>) -> Position;
    fn deserialize(value: Position) -> Span<felt252>;
}

#[contract]
mod PositionComponent {
    use array::ArrayTrait;
    use option::OptionTrait;
    use dojo_core::serde::SpanSerde;
    use super::Position;

    #[view]
    fn name() -> felt252 {
        'Position'
    }

    #[view]
    fn len() -> usize {
        2_usize
    }
}

#[derive(Copy, Drop, Serde)]
struct Player {
    name: felt252, 
}

#[abi]
trait IPlayer {
    fn name() -> felt252;
    fn len() -> u8;
    fn serialize(raw: Span<felt252>) -> Player;
    fn deserialize(value: Player) -> Span<felt252>;
}

#[contract]
mod PlayerComponent {
    use array::ArrayTrait;
    use option::OptionTrait;
    use dojo_core::serde::SpanSerde;
    use super::Player;

    #[view]
    fn name() -> felt252 {
        'Player'
    }

    #[view]
    fn len() -> usize {
        1_usize
    }
}

#[contract]
mod SpawnSystem {
    use option::OptionTrait;
    use array::SpanTrait;

    use dojo_core::world;
    use dojo_core::interfaces::IWorldDispatcher;
    use dojo_core::interfaces::IWorldDispatcherTrait;
    use dojo_core::storage::query::Query;
    use dojo_core::storage::query::QueryTrait;
    use dojo_core::storage::query::Felt252IntoQuery;
    use dojo_core::storage::query::TupleSize1IntoQuery;
    use dojo_core::storage::query::TupleSize2IntoQuery;
    use dojo_core::storage::query::TupleSize3IntoQuery;
    use dojo_core::storage::query::TupleSize1IntoPartitionedQuery;
    use dojo_core::storage::query::TupleSize2IntoPartitionedQuery;
    use dojo_core::storage::query::ContractAddressIntoQuery;

    #[view]
    fn name() -> felt252 {
        'Spawn'
    }

    use array::ArrayTrait;
    use traits::Into;
    use starknet::contract_address::ContractAddressIntoFelt252;

    use super::Position;
    use super::Player;

    #[external]
    fn execute(name: felt252, world_address: starknet::ContractAddress) {
        let uuid = IWorldDispatcher { contract_address: world_address }.uuid();

        {
            let mut calldata = ArrayTrait::new();
            serde::Serde::<Player>::serialize(ref calldata, Player { name: name });
            IWorldDispatcher {
                contract_address: world_address
            }.set_entity('Player', (420, (69, uuid)).into(), 0_u8, calldata.span());
        }

        {
            let mut calldata = ArrayTrait::new();
            serde::Serde::<Position>::serialize(ref calldata, Position { x: 0, y: 0 });
            IWorldDispatcher {
                contract_address: world_address
            }.set_entity('Position', (420, (69, uuid)).into(), 0_u8, calldata.span());
        }

        {
            let mut calldata = ArrayTrait::new();
            serde::Serde::<Player>::serialize(ref calldata, Player { name: name });
            IWorldDispatcher {
                contract_address: world_address
            }.set_entity('Player', 420.into(), 0_u8, calldata.span());
        }

        {
            let mut calldata = ArrayTrait::new();
            serde::Serde::<Position>::serialize(ref calldata, Position { x: 0, y: 0 });
            IWorldDispatcher {
                contract_address: world_address
            }.set_entity('Position', 420.into(), 0_u8, calldata.span());
        }

        let player_id = starknet::get_caller_address();

        {
            let mut calldata = ArrayTrait::new();
            serde::Serde::<Player>::serialize(ref calldata, Player { name: name });
            IWorldDispatcher {
                contract_address: world_address
            }.set_entity('Player', player_id.into(), 0_u8, calldata.span());
        }

        {
            let mut calldata = ArrayTrait::new();
            serde::Serde::<Position>::serialize(ref calldata, Position { x: 0, y: 0 });
            IWorldDispatcher {
                contract_address: world_address
            }.set_entity('Position', player_id.into(), 0_u8, calldata.span());
        }

        {
            let mut calldata = ArrayTrait::new();
            serde::Serde::<Player>::serialize(ref calldata, Player { name: name });
            IWorldDispatcher {
                contract_address: world_address
            }.set_entity('Player', (0, 0, 0, 0, 0), 0_u8, calldata.span());
        }

        {
            let mut calldata = ArrayTrait::new();
            serde::Serde::<Position>::serialize(ref calldata, Position { x: 0, y: 0 });
            IWorldDispatcher {
                contract_address: world_address
            }.set_entity('Position', (0, 0, 0, 0, 0), 0_u8, calldata.span());
        }

        {
            let mut calldata = ArrayTrait::new();
            serde::Serde::<Player>::serialize(ref calldata, Player { name: name });
            IWorldDispatcher {
                contract_address: world_address
            }.set_entity('Player', 1337.into(), 0_u8, calldata.span());
        }

        {
            let mut calldata = ArrayTrait::new();
            serde::Serde::<Position>::serialize(ref calldata, Position { x: 0, y: 0 });
            IWorldDispatcher {
                contract_address: world_address
            }.set_entity('Position', 1337.into(), 0_u8, calldata.span());
        }
        return ();
    }
}

#[contract]
mod MoveSystem {
    use option::OptionTrait;
    use array::SpanTrait;

    use dojo_core::world;
    use dojo_core::interfaces::IWorldDispatcher;
    use dojo_core::interfaces::IWorldDispatcherTrait;
    use dojo_core::storage::query::Query;
    use dojo_core::storage::query::QueryTrait;
    use dojo_core::storage::query::Felt252IntoQuery;
    use dojo_core::storage::query::TupleSize1IntoQuery;
    use dojo_core::storage::query::TupleSize2IntoQuery;
    use dojo_core::storage::query::TupleSize3IntoQuery;
    use dojo_core::storage::query::TupleSize1IntoPartitionedQuery;
    use dojo_core::storage::query::TupleSize2IntoPartitionedQuery;
    use dojo_core::storage::query::ContractAddressIntoQuery;

    #[view]
    fn name() -> felt252 {
        'Move'
    }

    use traits::Into;
    use array::ArrayTrait;
    use super::Position;
    use super::Player;

    fn move_inner(positions: @Array<usize>, index: u32, count: u32) {
        return move_inner(positions, index + 1_u32, count - 1_u32);
    }

    #[external]
    fn execute(player_id: felt252, world_address: starknet::ContractAddress) {
        let positions_query = ArrayTrait::<usize>::new();
        let __positions_query_position_ids = IWorldDispatcher {
            contract_address: world_address
        }.entities('Position', 0);

        let __positions_query_player_ids = IWorldDispatcher {
            contract_address: world_address
        }.entities('Player', 0);
        let players_query = ArrayTrait::<usize>::new();
        let __players_query_player_ids = IWorldDispatcher {
            contract_address: world_address
        }.entities('Player', 0);

        let mut __player_player_raw = IWorldDispatcher {
            contract_address: world_address
        }.entity('Player', player_id.into(), 0_u8, 0_usize);
        assert(__player_player_raw.len() > 0_usize, 'Failed to find Player');
        let __player_player = serde::Serde::<Player>::deserialize(
            ref __player_player_raw
        ).expect('Failed to deserialize Player');
        let player = __player_player;

        let mut __player_position_position_raw = IWorldDispatcher {
            contract_address: world_address
        }.entity('Position', player_id.into(), 0_u8, 0_usize);
        assert(__player_position_position_raw.len() > 0_usize, 'Failed to find Position');
        let __player_position_position = serde::Serde::<Position>::deserialize(
            ref __player_position_position_raw
        ).expect('Failed to deserialize Position');

        let mut __player_position_player_raw = IWorldDispatcher {
            contract_address: world_address
        }.entity('Player', player_id.into(), 0_u8, 0_usize);
        assert(__player_position_player_raw.len() > 0_usize, 'Failed to find Player');
        let __player_position_player = serde::Serde::<Player>::deserialize(
            ref __player_position_player_raw
        ).expect('Failed to deserialize Player');
        let player_position = (__player_position_position, __player_position_player);

        let mut bar = 123;
        let mut foo = ArrayTrait::<felt252>::new();
        foo.append(bar);
        if bar == 123 {
            let mut __player_position_position_raw = IWorldDispatcher {
                contract_address: world_address
            }.entity('Position', player_id.into(), 0_u8, 0_usize);
            assert(__player_position_position_raw.len() > 0_usize, 'Failed to find Position');
            let __player_position_position = serde::Serde::<Position>::deserialize(
                ref __player_position_position_raw
            ).expect('Failed to deserialize Position');

            let mut __player_position_player_raw = IWorldDispatcher {
                contract_address: world_address
            }.entity('Player', player_id.into(), 0_u8, 0_usize);
            assert(__player_position_player_raw.len() > 0_usize, 'Failed to find Player');
            let __player_position_player = serde::Serde::<Player>::deserialize(
                ref __player_position_player_raw
            ).expect('Failed to deserialize Player');
            let player_position = (__player_position_position, __player_position_player);
            if foo.len() > 0_u32 {
                let positions_query = ArrayTrait::<usize>::new();
                let __positions_query_position_ids = IWorldDispatcher {
                    contract_address: world_address
                }.entities('Position', 0);

                let __positions_query_player_ids = IWorldDispatcher {
                    contract_address: world_address
                }.entities('Player', 0);
            }
        } else if bar == 321 {
            let mut __maybe_player_player_raw = IWorldDispatcher {
                contract_address: world_address
            }.entity('Player', player_id.into(), 0_u8, 0_usize);
            let __maybe_player_player = match __maybe_player_player_raw.len() > 0_usize {
                bool::False(()) => {
                    Option::None(())
                },
                bool::True(()) => {
                    Option::Some(
                        serde::Serde::<Player>::deserialize(
                            ref __maybe_player_player_raw
                        ).expect('Failed to deserialize Player')
                    )
                }
            };
            let maybe_player = if __maybe_player_player.is_some() {
                Option::Some(__maybe_player_player.unwrap())
            } else {
                Option::None(())
            };
            let player = maybe_player.expect('not_found');
            let name = player.name;

            let mut __positions_query_position_raw = IWorldDispatcher {
                contract_address: world_address
            }.entity('Position', player_id.into(), 0_u8, 0_usize);
            let __positions_query_position = match __positions_query_position_raw.len() > 0_usize {
                bool::False(()) => {
                    Option::None(())
                },
                bool::True(()) => {
                    Option::Some(
                        serde::Serde::<Position>::deserialize(
                            ref __positions_query_position_raw
                        ).expect('Failed to deserialize Position')
                    )
                }
            };

            let mut __positions_query_player_raw = IWorldDispatcher {
                contract_address: world_address
            }.entity('Player', player_id.into(), 0_u8, 0_usize);
            let __positions_query_player = match __positions_query_player_raw.len() > 0_usize {
                bool::False(()) => {
                    Option::None(())
                },
                bool::True(()) => {
                    Option::Some(
                        serde::Serde::<Player>::deserialize(
                            ref __positions_query_player_raw
                        ).expect('Failed to deserialize Player')
                    )
                }
            };
            let positions_query =
                if __positions_query_position.is_some() & __positions_query_player.is_some() {
                Option::Some(
                    (__positions_query_position.unwrap(), __positions_query_player.unwrap())
                )
            } else {
                Option::None(())
            };
            match positions_query {
                Option::Some((position, player)) => {},
                Option::None(()) => {},
            }
        } else {
            let mut __player_position_position_raw = IWorldDispatcher {
                contract_address: world_address
            }.entity('Position', player_id.into(), 0_u8, 0_usize);
            assert(__player_position_position_raw.len() > 0_usize, 'Failed to find Position');
            let __player_position_position = serde::Serde::<Position>::deserialize(
                ref __player_position_position_raw
            ).expect('Failed to deserialize Position');

            let mut __player_position_player_raw = IWorldDispatcher {
                contract_address: world_address
            }.entity('Player', player_id.into(), 0_u8, 0_usize);
            assert(__player_position_player_raw.len() > 0_usize, 'Failed to find Player');
            let __player_position_player = serde::Serde::<Player>::deserialize(
                ref __player_position_player_raw
            ).expect('Failed to deserialize Player');
            let player_position = (__player_position_position, __player_position_player);
        }
        {
            let mut __player_position_position_raw = IWorldDispatcher {
                contract_address: world_address
            }.entity('Position', player_id.into(), 0_u8, 0_usize);
            assert(__player_position_position_raw.len() > 0_usize, 'Failed to find Position');
            let __player_position_position = serde::Serde::<Position>::deserialize(
                ref __player_position_position_raw
            ).expect('Failed to deserialize Position');

            let mut __player_position_player_raw = IWorldDispatcher {
                contract_address: world_address
            }.entity('Player', player_id.into(), 0_u8, 0_usize);
            assert(__player_position_player_raw.len() > 0_usize, 'Failed to find Player');
            let __player_position_player = serde::Serde::<Player>::deserialize(
                ref __player_position_player_raw
            ).expect('Failed to deserialize Player');
            let player_position = (__player_position_position, __player_position_player);
        }
        let foo_bar = Option::Some(1);
        match foo_bar {
            Option::Some(x) => {
                let bar = x;

                let mut __player_position_position_raw = IWorldDispatcher {
                    contract_address: world_address
                }.entity('Position', player_id.into(), 0_u8, 0_usize);
                assert(__player_position_position_raw.len() > 0_usize, 'Failed to find Position');
                let __player_position_position = serde::Serde::<Position>::deserialize(
                    ref __player_position_position_raw
                ).expect('Failed to deserialize Position');

                let mut __player_position_player_raw = IWorldDispatcher {
                    contract_address: world_address
                }.entity('Player', player_id.into(), 0_u8, 0_usize);
                assert(__player_position_player_raw.len() > 0_usize, 'Failed to find Player');
                let __player_position_player = serde::Serde::<Player>::deserialize(
                    ref __player_position_player_raw
                ).expect('Failed to deserialize Player');
                let player_position = (__player_position_position, __player_position_player);
                if bar == 123 {
                    let positions_query = ArrayTrait::<usize>::new();
                    let __positions_query_position_ids = IWorldDispatcher {
                        contract_address: world_address
                    }.entities('Position', 0);

                    let __positions_query_player_ids = IWorldDispatcher {
                        contract_address: world_address
                    }.entities('Player', 0);
                }
            },
            Option::None(()) => {
                let mut __player_position_position_raw = IWorldDispatcher {
                    contract_address: world_address
                }.entity('Position', player_id.into(), 0_u8, 0_usize);
                assert(__player_position_position_raw.len() > 0_usize, 'Failed to find Position');
                let __player_position_position = serde::Serde::<Position>::deserialize(
                    ref __player_position_position_raw
                ).expect('Failed to deserialize Position');

                let mut __player_position_player_raw = IWorldDispatcher {
                    contract_address: world_address
                }.entity('Player', player_id.into(), 0_u8, 0_usize);
                assert(__player_position_player_raw.len() > 0_usize, 'Failed to find Player');
                let __player_position_player = serde::Serde::<Player>::deserialize(
                    ref __player_position_player_raw
                ).expect('Failed to deserialize Player');
                let player_position = (__player_position_position, __player_position_player);
            },
        }
        let foo = match foo_bar {
            Option::Some(x) => {
                'foo'
            },
            Option::None(()) => 'bar',
        };

        let mut calldata = ArrayTrait::new();
        calldata.append('name');
        IWorldDispatcher {
            contract_address: world_address
        }.execute('SpawnSystem', calldata.span());

        move_inner(@positions_query, 0_u32, positions_query.len());
        if bar == 123 {
            return ();
        } else if bar == 0 {
            return ();
        } else {
            return ();
        }
    }
}

//! > expected_diagnostics
error: Plugin diagnostic: Invalid arguments. Expected "(query, (components,))"
 --> lib.cairo:42:29
        commands::set_entity((
                            ^^

<<<<<<< HEAD
error: Plugin diagnostic: Component types cannot be empty
 --> lib.cairo:133:19
        let err = commands::<>::entity(player_id.into());
                  ^************************************^

error: Plugin diagnostic: Unexpected argument type. Expected: "dojo_core::storage::query::Query", found: "(core::felt252, core::felt252, core::felt252, core::felt252, core::felt252)".
=======
error: Plugin diagnostic: Unexpected argument type. Expected: "dojo_core::storage::query::Query", found: "(?58, ?59, ?60, ?61, ?62)".
>>>>>>> 072bae3b
 --> Spawn:77:99
                        IWorldDispatcher { contract_address: world_address }.set_entity('Player', (0, 0, 0, 0, 0), 0_u8, calldata.span());
                                                                                                  ^*************^

error: Plugin diagnostic: Unexpected argument type. Expected: "dojo_core::storage::query::Query", found: "(?70, ?71, ?72, ?73, ?74)".
 --> Spawn:83:101
                        IWorldDispatcher { contract_address: world_address }.set_entity('Position', (0, 0, 0, 0, 0), 0_u8, calldata.span());
                                                                                                    ^*************^<|MERGE_RESOLUTION|>--- conflicted
+++ resolved
@@ -622,16 +622,12 @@
         commands::set_entity((
                             ^^
 
-<<<<<<< HEAD
 error: Plugin diagnostic: Component types cannot be empty
  --> lib.cairo:133:19
         let err = commands::<>::entity(player_id.into());
                   ^************************************^
 
-error: Plugin diagnostic: Unexpected argument type. Expected: "dojo_core::storage::query::Query", found: "(core::felt252, core::felt252, core::felt252, core::felt252, core::felt252)".
-=======
 error: Plugin diagnostic: Unexpected argument type. Expected: "dojo_core::storage::query::Query", found: "(?58, ?59, ?60, ?61, ?62)".
->>>>>>> 072bae3b
  --> Spawn:77:99
                         IWorldDispatcher { contract_address: world_address }.set_entity('Player', (0, 0, 0, 0, 0), 0_u8, calldata.span());
                                                                                                   ^*************^
