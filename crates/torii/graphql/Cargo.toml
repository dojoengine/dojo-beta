[package]
description = "Torii graphql implementation."
edition.workspace = true
license-file.workspace = true
name = "torii-graphql"
repository.workspace = true
version.workspace = true

# See more keys and their definitions at https://doc.rust-lang.org/cargo/reference/manifest.html

[dependencies]
anyhow.workspace = true
async-graphql = { version = "6.0.7", features = [ "chrono", "dynamic-schema" ] }
async-graphql-warp = "6.0.7"
async-recursion = "1.0.5"
async-trait.workspace = true
base64.workspace = true
cainome.workspace = true
chrono.workspace = true
convert_case = "0.6.0"
dojo-types.workspace = true
lazy_static.workspace = true
regex.workspace = true
scarb-ui.workspace = true
serde.workspace = true
serde_json.workspace = true
sqlx.workspace = true
starknet-crypto.workspace = true
strum.workspace = true
strum_macros.workspace = true
thiserror.workspace = true
tokio.workspace = true
tokio-stream = "0.1.11"
tokio-util = "0.7.7"
toml.workspace = true
torii-core.workspace = true
tracing.workspace = true
url.workspace = true
warp.workspace = true

[dev-dependencies]
camino.workspace = true
dojo-test-utils = { workspace = true, features = [ "build-examples" ] }
dojo-utils.workspace = true
dojo-world.workspace = true
katana-runner.workspace = true
scarb.workspace = true
serial_test = "2.0.0"
<<<<<<< HEAD
starknet.workspace = true
=======
sozo-ops.workspace = true
starknet.workspace = true
starknet-crypto.workspace = true
>>>>>>> edc8840c
<|MERGE_RESOLUTION|>--- conflicted
+++ resolved
@@ -29,9 +29,9 @@
 strum.workspace = true
 strum_macros.workspace = true
 thiserror.workspace = true
-tokio.workspace = true
 tokio-stream = "0.1.11"
 tokio-util = "0.7.7"
+tokio.workspace = true
 toml.workspace = true
 torii-core.workspace = true
 tracing.workspace = true
@@ -46,10 +46,6 @@
 katana-runner.workspace = true
 scarb.workspace = true
 serial_test = "2.0.0"
-<<<<<<< HEAD
-starknet.workspace = true
-=======
 sozo-ops.workspace = true
-starknet.workspace = true
 starknet-crypto.workspace = true
->>>>>>> edc8840c
+starknet.workspace = true