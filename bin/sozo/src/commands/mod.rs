use anyhow::Result;
use clap::{command, Subcommand};
use scarb::core::Config;

<<<<<<< HEAD
use crate::args::Commands;

pub(crate) mod account;
=======
>>>>>>> a2412b32
pub(crate) mod auth;
pub(crate) mod build;
pub(crate) mod call;
pub(crate) mod clean;
pub(crate) mod completions;
pub(crate) mod dev;
pub(crate) mod events;
pub(crate) mod execute;
pub(crate) mod init;
pub(crate) mod keystore;
pub(crate) mod migrate;
pub(crate) mod model;
pub(crate) mod options;
pub(crate) mod register;
pub(crate) mod test;

use auth::AuthArgs;
use build::BuildArgs;
use call::CallArgs;
use clean::CleanArgs;
use completions::CompletionsArgs;
use dev::DevArgs;
use events::EventsArgs;
use execute::ExecuteArgs;
use init::InitArgs;
use migrate::MigrateArgs;
use model::ModelArgs;
use register::RegisterArgs;
use test::TestArgs;

#[derive(Subcommand)]
pub enum Commands {
    #[command(about = "Build the world, generating the necessary artifacts for deployment")]
    Build(BuildArgs),
    #[command(about = "Initialize a new project")]
    Init(InitArgs),
    #[command(about = "Remove generated artifacts, manifests and abis")]
    Clean(CleanArgs),
    #[command(about = "Run a migration, declaring and deploying contracts as necessary to \
                       update the world")]
    Migrate(Box<MigrateArgs>),
    #[command(about = "Developer mode: watcher for building and migration")]
    Dev(DevArgs),
    #[command(about = "Test the project's smart contracts")]
    Test(TestArgs),
    #[command(about = "Execute a world's system")]
    Execute(ExecuteArgs),
    #[command(about = "Call a world's system")]
    Call(CallArgs),
    #[command(about = "Interact with a worlds models")]
    Model(ModelArgs),
    #[command(about = "Register new models")]
    Register(RegisterArgs),
    #[command(about = "Queries world events")]
    Events(EventsArgs),
    #[command(about = "Manage world authorization")]
    Auth(AuthArgs),
    #[command(about = "Generate shell completion file for specified shell")]
    Completions(CompletionsArgs),
}

pub fn run(command: Commands, config: &Config) -> Result<()> {
    match command {
        Commands::Account(args) => args.run(config),
        Commands::Init(args) => args.run(config),
        Commands::Clean(args) => args.run(config),
        Commands::Test(args) => args.run(config),
        Commands::Build(args) => args.run(config),
        Commands::Migrate(args) => args.run(config),
        Commands::Dev(args) => args.run(config),
        Commands::Auth(args) => args.run(config),
        Commands::Execute(args) => args.run(config),
        Commands::Call(args) => args.run(config),
        Commands::Model(args) => args.run(config),
        Commands::Register(args) => args.run(config),
        Commands::Events(args) => args.run(config),
        Commands::Keystore(args) => args.run(),
        Commands::Completions(args) => args.run(),
    }
}<|MERGE_RESOLUTION|>--- conflicted
+++ resolved
@@ -2,12 +2,7 @@
 use clap::{command, Subcommand};
 use scarb::core::Config;
 
-<<<<<<< HEAD
-use crate::args::Commands;
-
 pub(crate) mod account;
-=======
->>>>>>> a2412b32
 pub(crate) mod auth;
 pub(crate) mod build;
 pub(crate) mod call;
@@ -24,6 +19,7 @@
 pub(crate) mod register;
 pub(crate) mod test;
 
+use account::AccountArgs;
 use auth::AuthArgs;
 use build::BuildArgs;
 use call::CallArgs;
@@ -33,6 +29,7 @@
 use events::EventsArgs;
 use execute::ExecuteArgs;
 use init::InitArgs;
+use keystore::KeystoreArgs;
 use migrate::MigrateArgs;
 use model::ModelArgs;
 use register::RegisterArgs;
@@ -40,6 +37,10 @@
 
 #[derive(Subcommand)]
 pub enum Commands {
+    #[command(about = "Manage accounts")]
+    Account(AccountArgs),
+    #[command(about = "Manage keystore files")]
+    Keystore(KeystoreArgs),
     #[command(about = "Build the world, generating the necessary artifacts for deployment")]
     Build(BuildArgs),
     #[command(about = "Initialize a new project")]
@@ -72,6 +73,7 @@
 pub fn run(command: Commands, config: &Config) -> Result<()> {
     match command {
         Commands::Account(args) => args.run(config),
+        Commands::Keystore(args) => args.run(config),
         Commands::Init(args) => args.run(config),
         Commands::Clean(args) => args.run(config),
         Commands::Test(args) => args.run(config),
@@ -84,7 +86,6 @@
         Commands::Model(args) => args.run(config),
         Commands::Register(args) => args.run(config),
         Commands::Events(args) => args.run(config),
-        Commands::Keystore(args) => args.run(),
         Commands::Completions(args) => args.run(),
     }
 }