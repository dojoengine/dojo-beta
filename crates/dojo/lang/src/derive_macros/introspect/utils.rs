--- conflicted
+++ resolved
@@ -30,11 +30,6 @@
     ty.starts_with("Option<(")
 }
 
-pub fn is_fixed_array(ty: &str) -> bool {
-    let re = Regex::new(FIXED_ARRAY_REGEX).unwrap();
-    re.is_match(ty)
-}
-
 pub fn is_byte_array(ty: &str) -> bool {
     ty.eq("ByteArray")
 }
@@ -43,12 +38,17 @@
     ty.starts_with("Array<") || ty.starts_with("Span<")
 }
 
-pub fn is_tuple(ty: &str) -> bool {
-    ty.starts_with('(')
-}
+// pub fn is_fixed_array(ty: &str) -> bool {
+//     let re = Regex::new(FIXED_ARRAY_REGEX).unwrap();
+//     re.is_match(ty)
+// }
 
 pub fn is_fixed_array(ty: &str) -> bool {
     ty.starts_with('[') && ty.ends_with(']')
+}
+
+pub fn is_tuple(ty: &str) -> bool {
+    ty.starts_with('(')
 }
 
 pub fn get_array_item_type(ty: &str) -> String {
@@ -59,12 +59,10 @@
     }
 }
 
-<<<<<<< HEAD
 pub fn get_fixed_array_type_and_size(ty: &str) -> (String, usize) {
-    let mut parts = ty.trim().strip_prefix('[').unwrap().strip_suffix(']').unwrap().split(';');
+    let mut parts = ty.trim().strip_prefix('[').unwrap().strip_suffix(']').unwrap().rsplit(2, ';');
     (parts.next().unwrap().trim().to_string(), parts.last().unwrap().trim().parse().unwrap())
 }
-=======
 pub fn trim_first_and_last_chars(s: &str) -> &str {
     let mut chars = s.trim().chars();
     chars.next();
@@ -78,7 +76,6 @@
     (res[1].trim().to_string(), res[0].trim().to_string())
 }
 
->>>>>>> 26fb851f
 /// split a tuple in array of items (nested tuples are not splitted).
 /// example (u8, (u16, u32), u128) -> ["u8", "(u16, u32)", "u128"]
 pub fn get_tuple_item_types(ty: &str) -> Vec<String> {
