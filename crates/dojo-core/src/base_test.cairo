--- conflicted
+++ resolved
@@ -109,11 +109,7 @@
             // Pre-computed address of a contract deployed through the world.
             // To print this addres, run:
             // sozo test --manifest-path crates/dojo-core/Scarb.toml -f test_deploy_from_world_invalid_model
-<<<<<<< HEAD
-            0x160684d21cfce86fcb0089d9d95d9458d496efac8599bb8d98a822e61739710
-=======
             0x7e40f4ebb8008ae9a80d9afde360978bfa4ef5c33bc9689941abc7ae4455573
->>>>>>> 836ee618
         }
     }
 }
