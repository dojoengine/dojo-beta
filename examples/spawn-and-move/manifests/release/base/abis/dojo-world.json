--- conflicted
+++ resolved
@@ -977,38 +977,7 @@
   },
   {
     "type": "event",
-<<<<<<< HEAD
-    "name": "dojo::world::world::StoreUpdateMember",
-    "kind": "struct",
-    "members": [
-      {
-        "name": "table",
-        "type": "core::felt252",
-        "kind": "data"
-      },
-      {
-        "name": "entity_id",
-        "type": "core::felt252",
-        "kind": "data"
-      },
-      {
-        "name": "member_selector",
-        "type": "core::felt252",
-        "kind": "data"
-      },
-      {
-        "name": "values",
-        "type": "core::array::Span::<core::felt252>",
-        "kind": "data"
-      }
-    ]
-  },
-  {
-    "type": "event",
-    "name": "dojo::world::world::StoreDelRecord",
-=======
     "name": "dojo::world::world_contract::world::StoreDelRecord",
->>>>>>> ea1b6a86
     "kind": "struct",
     "members": [
       {
