use std::fmt;
use std::str::FromStr;

use anyhow::{anyhow, Result};
use clap::Args;
use dojo_types::naming;
use dojo_utils::{Invoker, TxnConfig};
use dojo_world::contracts::naming::ensure_namespace;
use scarb::core::Config;
use sozo_ops::migration_ui::MigrationUi;
use sozo_scarbext::WorkspaceExt;
use sozo_walnut::WalnutDebugger;
use starknet::core::types::{Call, Felt};
use starknet::core::utils as snutils;
use tracing::trace;

use super::options::account::AccountOptions;
use super::options::starknet::StarknetOptions;
use super::options::transaction::TransactionOptions;
use super::options::world::WorldOptions;
use crate::commands::calldata_decoder;
use crate::utils;

#[derive(Debug, Args)]
#[command(about = "Execute a system with the given calldata.")]
pub struct ExecuteArgs {
    #[arg(
        help = "The address or the tag (ex: dojo_examples:actions) of the contract to be executed."
    )]
    pub tag_or_address: String,

    #[arg(help = "The name of the entrypoint to be executed.")]
    pub entrypoint: String,

    #[arg(short, long)]
    #[arg(help = "The calldata to be passed to the system. Comma separated values e.g., \
                  0x12345,128,u256:9999999999. Sozo supports some prefixes that you can use to \
                  automatically parse some types. The supported prefixes are:
                  - u256: A 256-bit unsigned integer.
                  - sstr: A cairo short string.
                  - str: A cairo string (ByteArray).
                  - int: A signed integer.
                  - no prefix: A cairo felt or any type that fit into one felt.")]
    pub calldata: Option<String>,

    #[command(flatten)]
    pub starknet: StarknetOptions,

    #[command(flatten)]
    pub account: AccountOptions,

    #[command(flatten)]
    pub world: WorldOptions,

    #[command(flatten)]
    pub transaction: TransactionOptions,
}

impl ExecuteArgs {
    pub fn run(self, config: &Config) -> Result<()> {
        trace!(args = ?self);

        let ws = scarb::ops::read_workspace(config.manifest_path(), config)?;

        let profile_config = ws.load_profile_config()?;

        let descriptor = if utils::is_address(&self.tag_or_address) {
            ContractDescriptor::Address(Felt::from_str(&self.tag_or_address)?)
        } else {
            ContractDescriptor::Tag(ensure_namespace(
                &self.tag_or_address,
                &profile_config.namespace.default,
            ))
        };

        #[cfg(feature = "walnut")]
        let _walnut_debugger = WalnutDebugger::new_from_flag(
            self.transaction.walnut,
            self.starknet.url(profile_config.env.as_ref())?,
        );

        let txn_config: TxnConfig = self.transaction.into();

        config.tokio_handle().block_on(async {
<<<<<<< HEAD
            let (world_diff, account, _) =
                utils::get_world_diff_and_account(self.account, self.starknet, self.world, &ws)
                    .await?;
=======
            let mut spinner = MigrationUi::new("").with_silent();

            let (world_diff, account, _) = utils::get_world_diff_and_account(
                self.account,
                self.starknet.clone(),
                self.world,
                &ws,
                &mut spinner,
            )
            .await?;
>>>>>>> af63e5f3

            let contract_address = match &descriptor {
                ContractDescriptor::Address(address) => Some(*address),
                ContractDescriptor::Tag(tag) => {
                    let selector = naming::compute_selector_from_tag(tag);
                    world_diff.get_contract_address(selector)
                }
            }
            .ok_or_else(|| anyhow!("Contract {descriptor} not found in the world diff."))?;

            trace!(
                contract=?descriptor,
                entrypoint=self.entrypoint,
                calldata=?self.calldata,
                "Executing Execute command."
            );

            let calldata = if let Some(cd) = self.calldata {
                calldata_decoder::decode_calldata(&cd)?
            } else {
                vec![]
            };

            let call = Call {
                calldata,
                to: contract_address,
                selector: snutils::get_selector_from_name(&self.entrypoint)?,
            };

            let invoker = Invoker::new(&account, txn_config);
            // TODO: add walnut back, perhaps at the invoker level.
            let tx_result = invoker.invoke(call).await?;

            println!("{}", tx_result);
            Ok(())
        })
    }
}

#[derive(Debug)]
pub enum ContractDescriptor {
    Address(Felt),
    Tag(String),
}

impl fmt::Display for ContractDescriptor {
    fn fmt(&self, f: &mut fmt::Formatter<'_>) -> fmt::Result {
        match self {
            ContractDescriptor::Address(address) => write!(f, "{:#066x}", address),
            ContractDescriptor::Tag(tag) => write!(f, "{}", tag),
        }
    }
}<|MERGE_RESOLUTION|>--- conflicted
+++ resolved
@@ -7,7 +7,6 @@
 use dojo_utils::{Invoker, TxnConfig};
 use dojo_world::contracts::naming::ensure_namespace;
 use scarb::core::Config;
-use sozo_ops::migration_ui::MigrationUi;
 use sozo_scarbext::WorkspaceExt;
 use sozo_walnut::WalnutDebugger;
 use starknet::core::types::{Call, Felt};
@@ -82,22 +81,16 @@
         let txn_config: TxnConfig = self.transaction.into();
 
         config.tokio_handle().block_on(async {
-<<<<<<< HEAD
-            let (world_diff, account, _) =
-                utils::get_world_diff_and_account(self.account, self.starknet, self.world, &ws)
-                    .await?;
-=======
-            let mut spinner = MigrationUi::new("").with_silent();
-
+            // We could save the world diff computation extracting the account directly from the
+            // options.
             let (world_diff, account, _) = utils::get_world_diff_and_account(
                 self.account,
                 self.starknet.clone(),
                 self.world,
                 &ws,
-                &mut spinner,
+                &mut None,
             )
             .await?;
->>>>>>> af63e5f3
 
             let contract_address = match &descriptor {
                 ContractDescriptor::Address(address) => Some(*address),
