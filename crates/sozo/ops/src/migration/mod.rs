use std::path::Path;

use anyhow::{anyhow, bail, Context, Result};
use camino::Utf8PathBuf;
use dojo_lang::compiler::{ABIS_DIR, BASE_DIR, DEPLOYMENTS_DIR, MANIFESTS_DIR, OVERLAYS_DIR};
use dojo_world::contracts::abi::world::ResourceMetadata;
use dojo_world::contracts::cairo_utils;
use dojo_world::contracts::world::WorldContract;
use dojo_world::manifest::{
    AbiFormat, AbstractManifestError, BaseManifest, DeploymentManifest, DojoContract, DojoModel,
    Manifest, ManifestMethods, OverlayManifest, WorldContract as ManifestWorldContract,
    WorldMetadata,
};
use dojo_world::metadata::{dojo_metadata_from_workspace, ArtifactMetadata};
use dojo_world::migration::contract::ContractMigration;
use dojo_world::migration::strategy::{generate_salt, prepare_for_migration, MigrationStrategy};
use dojo_world::migration::world::WorldDiff;
use dojo_world::migration::{
    Declarable, DeployOutput, Deployable, MigrationError, RegisterOutput, StateDiff, TxConfig,
    Upgradable, UpgradeOutput,
};
use dojo_world::utils::TransactionWaiter;
use futures::future;
use scarb::core::Workspace;
use scarb_ui::Ui;
use starknet::accounts::{Account, ConnectedAccount, SingleOwnerAccount};
use starknet::core::types::{
    BlockId, BlockTag, FieldElement, FunctionCall, InvokeTransactionResult, StarknetError,
};
use starknet::core::utils::{
    cairo_short_string_to_felt, get_contract_address, get_selector_from_name,
};
use starknet::providers::{Provider, ProviderError};
use tokio::fs;

mod ui;

use starknet::signers::Signer;
use ui::MigrationUi;

use self::ui::{bold_message, italic_message};

#[derive(Debug, Default, Clone)]
pub struct MigrationOutput {
    pub world_address: FieldElement,
    pub world_tx_hash: Option<FieldElement>,
    pub world_block_number: Option<u64>,
    // Represents if full migration got completeled.
    // If false that means migration got partially completed.
    pub full: bool,

    pub models: Vec<String>,
    pub contracts: Vec<Option<ContractMigrationOutput>>,
}

#[derive(Debug, Default, Clone)]
pub struct ContractMigrationOutput {
    name: String,
    contract_address: FieldElement,
    base_class_hash: FieldElement,
}

pub async fn migrate<P, S>(
    ws: &Workspace<'_>,
    world_address: Option<FieldElement>,
    chain_id: String,
    rpc_url: String,
    account: &SingleOwnerAccount<P, S>,
    name: Option<String>,
    dry_run: bool,
    txn_config: Option<TxConfig>,
) -> Result<()>
where
    P: Provider + Sync + Send + 'static,
    S: Signer + Sync + Send + 'static,
{
    let ui = ws.config().ui();

    // Setup account for migration and fetch world address if it exists.
    ui.print(format!("Chain ID: {}\n", &chain_id));

    // its path to a file so `parent` should never return `None`
    let manifest_dir = ws.manifest_path().parent().unwrap().to_path_buf();

    let profile_name =
        ws.current_profile().expect("Scarb profile expected to be defined.").to_string();
    let profile_dir = manifest_dir.join(MANIFESTS_DIR).join(&profile_name);

    let target_dir = ws.target_dir().path_existent().unwrap();
    let target_dir = target_dir.join(ws.config().profile().as_str());

    // Load local and remote World manifests.
    let (local_manifest, remote_manifest) =
        load_world_manifests(&profile_dir, account, world_address, &ui).await.map_err(|e| {
            ui.error(e.to_string());
            anyhow!(
                "\n Use `sozo clean` to clean your project, or `sozo clean --manifests-abis` to \
                 clean manifest and abi files only.\nThen, rebuild your project with `sozo build`.",
            )
        })?;

    // Calculate diff between local and remote World manifests.
    ui.print_step(2, "🧰", "Evaluating Worlds diff...");
    let diff = WorldDiff::compute(local_manifest.clone(), remote_manifest.clone());
    let total_diffs = diff.count_diffs();
    ui.print_sub(format!("Total diffs found: {total_diffs}"));

    if total_diffs == 0 {
        ui.print("\n✨ No changes to be made. Remote World is already up to date!");
        return Ok(());
    }

    let mut strategy = prepare_migration(&target_dir, diff, name.clone(), world_address, &ui)?;
    let world_address = strategy.world_address().expect("world address must exist");

    if dry_run {
        print_strategy(&ui, account.provider(), &strategy).await;

        update_manifests_and_abis(
            ws,
            local_manifest,
            &profile_dir,
            &profile_name,
            &rpc_url,
            world_address,
            None,
            name.as_ref(),
        )
        .await?;
    } else {
        // Migrate according to the diff.
        match apply_diff(ws, account, txn_config, &mut strategy).await {
            Ok(migration_output) => {
                update_manifests_and_abis(
                    ws,
                    local_manifest.clone(),
                    &profile_dir,
                    &profile_name,
                    &rpc_url,
                    world_address,
                    Some(migration_output.clone()),
                    name.as_ref(),
                )
                .await?;

                if !ws.config().offline() {
                    upload_metadata(ws, account, migration_output).await?;
                }
            }
            Err(e) => {
                update_manifests_and_abis(
                    ws,
                    local_manifest,
                    &profile_dir,
                    &profile_name,
                    &rpc_url,
                    world_address,
                    None,
                    name.as_ref(),
                )
                .await?;
                return Err(e)?;
            }
        }
    };

    Ok(())
}

async fn update_manifests_and_abis(
    ws: &Workspace<'_>,
    local_manifest: BaseManifest,
    profile_dir: &Utf8PathBuf,
    profile_name: &str,
    rpc_url: &str,
    world_address: FieldElement,
    migration_output: Option<MigrationOutput>,
    salt: Option<&String>,
) -> Result<()> {
    let ui = ws.config().ui();
    ui.print_step(5, "✨", "Updating manifests...");

    let deployed_path = profile_dir.join("manifest").with_extension("toml");
    let deployed_path_json = profile_dir.join("manifest").with_extension("json");

    let mut local_manifest: DeploymentManifest = local_manifest.into();

    local_manifest.world.inner.metadata = Some(WorldMetadata {
        profile_name: profile_name.to_string(),
        rpc_url: rpc_url.to_string(),
    });

    if deployed_path.exists() {
        let previous_manifest = DeploymentManifest::load_from_path(&deployed_path)?;
        local_manifest.merge_from_previous(previous_manifest);
    };

    local_manifest.world.inner.address = Some(world_address);
    if let Some(salt) = salt {
        local_manifest.world.inner.seed = Some(salt.to_owned());
    }

    // when the migration has not been applied because in `plan` mode or because of an error,
    // the `migration_output` is empty.
    if let Some(migration_output) = migration_output {
        if migration_output.world_tx_hash.is_some() {
            local_manifest.world.inner.transaction_hash = migration_output.world_tx_hash;
        }
        if migration_output.world_block_number.is_some() {
            local_manifest.world.inner.block_number = migration_output.world_block_number;
        }

<<<<<<< HEAD
    migration_output.contracts.iter().for_each(|contract_output| {
        // ignore failed migration which are represented by None
        if let Some(output) = contract_output {
            // find the contract in local manifest and update its address and base class hash
            let local = local_manifest
                .contracts
                .iter_mut()
                .find(|c| c.name == output.name.as_ref().unwrap())
                .expect("contract got migrated, means it should be present here");

            local.inner.base_class_hash = output.base_class_hash;
        }
    });
=======
        migration_output.contracts.iter().for_each(|contract_output| {
            // ignore failed migration which are represented by None
            if let Some(output) = contract_output {
                // find the contract in local manifest and update its address and base class hash
                let local = local_manifest
                    .contracts
                    .iter_mut()
                    .find(|c| c.name == output.name)
                    .expect("contract got migrated, means it should be present here");

                let salt = generate_salt(&local.name);
                local.inner.address = Some(get_contract_address(
                    salt,
                    output.base_class_hash,
                    &[],
                    migration_output.world_address,
                ));

                local.inner.base_class_hash = output.base_class_hash;
            }
        });
    }
>>>>>>> 017c0d14

    local_manifest.contracts.iter_mut().for_each(|contract| {
        let salt = generate_salt(&contract.name);
        contract.inner.address = Some(get_contract_address(
            salt,
            contract.inner.base_class_hash,
            &[],
            migration_output.world_address,
        ));
    });

    // copy abi files from `abi/base` to `abi/deployments/{chain_id}` and update abi path in
    // local_manifest
    update_manifest_abis(&mut local_manifest, profile_dir, profile_name).await;

    local_manifest.write_to_path_toml(&deployed_path)?;
    local_manifest.write_to_path_json(&deployed_path_json, profile_dir)?;
    ui.print("\n✨ Done.");

    Ok(())
}

async fn update_manifest_abis(
    local_manifest: &mut DeploymentManifest,
    profile_dir: &Utf8PathBuf,
    profile_name: &str,
) {
    fs::create_dir_all(profile_dir.join(ABIS_DIR).join(DEPLOYMENTS_DIR))
        .await
        .expect("Failed to create folder");

    async fn inner_helper<T>(
        profile_dir: &Utf8PathBuf,
        profile_name: &str,
        manifest: &mut Manifest<T>,
    ) where
        T: ManifestMethods,
    {
        // Unwraps in call to abi is safe because we always write abis for DojoContracts as relative
        // path.
        // In this relative path, we only what the root from
        // ABI directory.
        let base_relative_path = manifest
            .inner
            .abi()
            .unwrap()
            .to_path()
            .unwrap()
            .strip_prefix(Utf8PathBuf::new().join(MANIFESTS_DIR).join(profile_name))
            .unwrap();

        // The filename is safe to unwrap as it's always
        // present in the base relative path.
        let deployed_relative_path = Utf8PathBuf::new().join(ABIS_DIR).join(DEPLOYMENTS_DIR).join(
            base_relative_path
                .strip_prefix(Utf8PathBuf::new().join(ABIS_DIR).join(BASE_DIR))
                .unwrap(),
        );

        let full_base_path = profile_dir.join(base_relative_path);
        let full_deployed_path = profile_dir.join(deployed_relative_path.clone());

        fs::create_dir_all(full_deployed_path.parent().unwrap())
            .await
            .expect("Failed to create folder");

        fs::copy(full_base_path, full_deployed_path).await.expect("Failed to copy abi file");

        manifest.inner.set_abi(Some(AbiFormat::Path(deployed_relative_path)));
    }

    inner_helper::<ManifestWorldContract>(profile_dir, profile_name, &mut local_manifest.world)
        .await;

    for contract in local_manifest.contracts.iter_mut() {
        inner_helper::<DojoContract>(profile_dir, profile_name, contract).await;
    }

    for model in local_manifest.models.iter_mut() {
        inner_helper::<DojoModel>(profile_dir, profile_name, model).await;
    }
}

pub async fn apply_diff<P, S>(
    ws: &Workspace<'_>,
    account: &SingleOwnerAccount<P, S>,
    txn_config: Option<TxConfig>,
    strategy: &mut MigrationStrategy,
) -> Result<MigrationOutput>
where
    P: Provider + Sync + Send + 'static,
    S: Signer + Sync + Send + 'static,
{
    let ui = ws.config().ui();

    ui.print_step(4, "🛠", "Migrating...");
    ui.print(" ");

    let migration_output = execute_strategy(ws, strategy, account, txn_config)
        .await
        .map_err(|e| anyhow!(e))
        .with_context(|| "Problem trying to migrate.")?;

    if migration_output.full {
        if let Some(block_number) = migration_output.world_block_number {
            ui.print(format!(
                "\n🎉 Successfully migrated World on block #{} at address {}\n",
                block_number,
                bold_message(format!(
                    "{:#x}",
                    strategy.world_address().expect("world address must exist")
                ))
            ));
        } else {
            ui.print(format!(
                "\n🎉 Successfully migrated World at address {}\n",
                bold_message(format!(
                    "{:#x}",
                    strategy.world_address().expect("world address must exist")
                ))
            ));
        }
    } else {
        ui.print(format!(
            "\n🚨 Partially migrated World at address {}",
            bold_message(format!(
                "{:#x}",
                strategy.world_address().expect("world address must exist")
            ))
        ));
    }

    Ok(migration_output)
}

async fn load_world_manifests<P, S>(
    profile_dir: &Utf8PathBuf,
    account: &SingleOwnerAccount<P, S>,
    world_address: Option<FieldElement>,
    ui: &Ui,
) -> Result<(BaseManifest, Option<DeploymentManifest>)>
where
    P: Provider + Sync + Send + 'static,
    S: Signer + Sync + Send + 'static,
{
    ui.print_step(1, "🌎", "Building World state...");

    let mut local_manifest = BaseManifest::load_from_path(&profile_dir.join(BASE_DIR))
        .map_err(|e| anyhow!("Fail to load local manifest file: {e}."))?;

    let overlay_path = profile_dir.join(OVERLAYS_DIR);
    if overlay_path.exists() {
        let overlay_manifest = OverlayManifest::load_from_path(&profile_dir.join(OVERLAYS_DIR))
            .map_err(|e| anyhow!("Fail to load overlay manifest file: {e}."))?;

        // merge user defined changes to base manifest
        local_manifest.merge(overlay_manifest);
    }

    let remote_manifest = if let Some(address) = world_address {
        match DeploymentManifest::load_from_remote(account.provider(), address).await {
            Ok(manifest) => {
                ui.print_sub(format!("Found remote World: {address:#x}"));
                Some(manifest)
            }
            Err(AbstractManifestError::RemoteWorldNotFound) => None,
            Err(e) => {
                ui.verbose(format!("{e:?}"));
                return Err(anyhow!("Failed to build remote World state: {e}"));
            }
        }
    } else {
        None
    };

    if remote_manifest.is_none() {
        ui.print_sub("No remote World found");
    }

    Ok((local_manifest, remote_manifest))
}

pub fn prepare_migration(
    target_dir: &Utf8PathBuf,
    diff: WorldDiff,
    name: Option<String>,
    world_address: Option<FieldElement>,
    ui: &Ui,
) -> Result<MigrationStrategy> {
    ui.print_step(3, "📦", "Preparing for migration...");

    if name.is_none() && !diff.world.is_same() {
        bail!(
            "World name is required when attempting to migrate the World contract. Please provide \
             it using `--name`."
        );
    }

    let name = if let Some(name) = name {
        Some(cairo_short_string_to_felt(&name).with_context(|| "Failed to parse World name.")?)
    } else {
        None
    };

    let migration = prepare_for_migration(world_address, name, target_dir, diff)
        .with_context(|| "Problem preparing for migration.")?;

    let info = migration.info();

    ui.print_sub(format!(
        "Total items to be migrated ({}): New {} Update {}",
        info.new + info.update,
        info.new,
        info.update
    ));

    Ok(migration)
}

pub async fn execute_strategy<P, S>(
    ws: &Workspace<'_>,
    strategy: &mut MigrationStrategy,
    migrator: &SingleOwnerAccount<P, S>,
    txn_config: Option<TxConfig>,
) -> Result<MigrationOutput>
where
    P: Provider + Sync + Send + 'static,
    S: Signer + Sync + Send + 'static,
{
    let ui = ws.config().ui();
    let mut world_tx_hash: Option<FieldElement> = None;
    let mut world_block_number: Option<u64> = None;

    match &strategy.base {
        Some(base) => {
            ui.print_header("# Base Contract");

            match base.declare(migrator, txn_config.unwrap_or_default()).await {
                Ok(res) => {
                    ui.print_sub(format!("Class Hash: {:#x}", res.class_hash));
                }
                Err(MigrationError::ClassAlreadyDeclared) => {
                    ui.print_sub(format!("Already declared: {:#x}", base.diff.local));
                }
                Err(MigrationError::ArtifactError(e)) => {
                    return Err(handle_artifact_error(&ui, base.artifact_path(), e));
                }
                Err(e) => {
                    ui.verbose(format!("{e:?}"));
                    return Err(e.into());
                }
            };
        }
        None => {}
    };

    match &strategy.world {
        Some(world) => {
            ui.print_header("# World");

            // If a migration is pending for the world, we upgrade only if the remote world
            // already exists.
            if world.diff.remote_class_hash.is_some() {
                let _deploy_result = upgrade_contract(
                    world,
                    "world",
                    world.diff.original_class_hash,
                    strategy.base.as_ref().unwrap().diff.original,
                    migrator,
                    &ui,
                    &txn_config,
                )
                .await
                .map_err(|e| {
                    ui.verbose(format!("{e:?}"));
                    anyhow!("Failed to upgrade world: {e}")
                })?;

                ui.print_sub(format!(
                    "Upgraded Contract at address: {:#x}",
                    world.contract_address
                ));
            } else {
                let calldata = vec![strategy.base.as_ref().unwrap().diff.local];
                let deploy_result =
                    deploy_contract(world, "world", calldata.clone(), migrator, &ui, &txn_config)
                        .await
                        .map_err(|e| {
                            ui.verbose(format!("{e:?}"));
                            anyhow!("Failed to deploy world: {e}")
                        })?;

                (world_tx_hash, world_block_number) =
                    if let ContractDeploymentOutput::Output(deploy_result) = deploy_result {
                        (Some(deploy_result.transaction_hash), deploy_result.block_number)
                    } else {
                        (None, None)
                    };

                ui.print_sub(format!("Contract address: {:#x}", world.contract_address));
            }
        }
        None => {}
    };

    let mut migration_output = MigrationOutput {
        world_address: strategy.world_address()?,
        world_tx_hash,
        world_block_number,
        full: false,
        models: vec![],
        contracts: vec![],
    };

    // Once Torii supports indexing arrays, we should declare and register the
    // ResourceMetadata model.
    match register_models(strategy, migrator, &ui, txn_config).await {
        Ok(output) => {
            migration_output.models = output.registered_model_names;
        }
        Err(e) => {
            ui.anyhow(&e);
            return Ok(migration_output);
        }
    };

    match deploy_dojo_contracts(strategy, migrator, &ui, txn_config).await {
        Ok(output) => {
            migration_output.contracts = output;
        }
        Err(e) => {
            ui.anyhow(&e);
            return Ok(migration_output);
        }
    };

    migration_output.full = true;

    Ok(migration_output)
}

enum ContractDeploymentOutput {
    AlreadyDeployed(FieldElement),
    Output(DeployOutput),
}

enum ContractUpgradeOutput {
    Output(UpgradeOutput),
}

async fn deploy_contract<P, S>(
    contract: &ContractMigration,
    contract_id: &str,
    constructor_calldata: Vec<FieldElement>,
    migrator: &SingleOwnerAccount<P, S>,
    ui: &Ui,
    txn_config: &Option<TxConfig>,
) -> Result<ContractDeploymentOutput>
where
    P: Provider + Sync + Send + 'static,
    S: Signer + Sync + Send + 'static,
{
    match contract
        .deploy(
            contract.diff.local_class_hash,
            constructor_calldata,
            migrator,
            txn_config.unwrap_or_default(),
        )
        .await
    {
        Ok(mut val) => {
            if let Some(declare) = val.clone().declare {
                ui.print_hidden_sub(format!(
                    "Declare transaction: {:#x}",
                    declare.transaction_hash
                ));
            }

            ui.print_hidden_sub(format!("Deploy transaction: {:#x}", val.transaction_hash));

            val.name = Some(contract.diff.name.clone());
            Ok(ContractDeploymentOutput::Output(val))
        }
        Err(MigrationError::ContractAlreadyDeployed(contract_address)) => {
            Ok(ContractDeploymentOutput::AlreadyDeployed(contract_address))
        }
        Err(MigrationError::ArtifactError(e)) => {
            return Err(handle_artifact_error(ui, contract.artifact_path(), e));
        }
        Err(e) => {
            ui.verbose(format!("{e:?}"));
            Err(anyhow!("Failed to migrate {contract_id}: {e}"))
        }
    }
}

async fn upgrade_contract<P, S>(
    contract: &ContractMigration,
    contract_id: &str,
    original_class_hash: FieldElement,
    original_base_class_hash: FieldElement,
    migrator: &SingleOwnerAccount<P, S>,
    ui: &Ui,
    txn_config: &Option<TxConfig>,
) -> Result<ContractUpgradeOutput>
where
    P: Provider + Sync + Send + 'static,
    S: Signer + Sync + Send + 'static,
{
    match contract
        .upgrade_world(
            contract.diff.local_class_hash,
            original_class_hash,
            original_base_class_hash,
            migrator,
            (*txn_config).unwrap_or_default(),
        )
        .await
    {
        Ok(val) => {
            if let Some(declare) = val.clone().declare {
                ui.print_hidden_sub(format!(
                    "Declare transaction: {:#x}",
                    declare.transaction_hash
                ));
            }

            ui.print_hidden_sub(format!("Upgrade transaction: {:#x}", val.transaction_hash));

            Ok(ContractUpgradeOutput::Output(val))
        }
        Err(MigrationError::ArtifactError(e)) => {
            return Err(handle_artifact_error(ui, contract.artifact_path(), e));
        }
        Err(e) => {
            ui.verbose(format!("{e:?}"));
            Err(anyhow!("Failed to upgrade {contract_id}: {e}"))
        }
    }
}

async fn register_models<P, S>(
    strategy: &MigrationStrategy,
    migrator: &SingleOwnerAccount<P, S>,
    ui: &Ui,
    txn_config: Option<TxConfig>,
) -> Result<RegisterOutput>
where
    P: Provider + Sync + Send + 'static,
    S: Signer + Sync + Send + 'static,
{
    let models = &strategy.models;

    if models.is_empty() {
        return Ok(RegisterOutput {
            transaction_hash: FieldElement::ZERO,
            declare_output: vec![],
            registered_model_names: vec![],
        });
    }

    ui.print_header(format!("# Models ({})", models.len()));

    let mut declare_output = vec![];
    let mut registered_model_names = vec![];

    for c in models.iter() {
        ui.print(italic_message(&c.diff.name).to_string());

        let res = c.declare(migrator, txn_config.unwrap_or_default()).await;
        match res {
            Ok(output) => {
                ui.print_hidden_sub(format!("Declare transaction: {:#x}", output.transaction_hash));

                declare_output.push(output);
            }

            // Continue if model is already declared
            Err(MigrationError::ClassAlreadyDeclared) => {
                ui.print_sub(format!("Already declared: {:#x}", c.diff.local));
                continue;
            }
            Err(MigrationError::ArtifactError(e)) => {
                return Err(handle_artifact_error(ui, c.artifact_path(), e));
            }
            Err(e) => {
                ui.verbose(format!("{e:?}"));
                bail!("Failed to declare model {}: {e}", c.diff.name)
            }
        }

        ui.print_sub(format!("Class hash: {:#x}", c.diff.local));
    }

    let world_address = strategy.world_address()?;
    let world = WorldContract::new(world_address, migrator);

    let calls = models
        .iter()
        .map(|c| {
            registered_model_names.push(c.diff.name.clone());
            world.register_model_getcall(&c.diff.local.into())
        })
        .collect::<Vec<_>>();

    let InvokeTransactionResult { transaction_hash } =
        migrator.execute(calls).send().await.map_err(|e| {
            ui.verbose(format!("{e:?}"));
            anyhow!("Failed to register models to World: {e}")
        })?;

    TransactionWaiter::new(transaction_hash, migrator.provider()).await?;

    ui.print(format!("All models are registered at: {transaction_hash:#x}"));

    Ok(RegisterOutput { transaction_hash, declare_output, registered_model_names })
}

async fn deploy_dojo_contracts<P, S>(
    strategy: &mut MigrationStrategy,
    migrator: &SingleOwnerAccount<P, S>,
    ui: &Ui,
    txn_config: Option<TxConfig>,
) -> Result<Vec<Option<ContractMigrationOutput>>>
where
    P: Provider + Sync + Send + 'static,
    S: Signer + Sync + Send + 'static,
{
    let contracts = &strategy.contracts;

    if contracts.is_empty() {
        return Ok(vec![]);
    }

    ui.print_header(format!("# Contracts ({})", contracts.len()));

    let mut deploy_output = vec![];

    let world_address = strategy.world_address()?;

    let contracts = &mut strategy.contracts;
    for contract in contracts {
        let name = &contract.diff.name;
        ui.print(italic_message(name).to_string());
        match contract
            .deploy_dojo_contract(
                world_address,
                contract.diff.local_class_hash,
                contract.diff.base_class_hash,
                migrator,
                txn_config.unwrap_or_default(),
            )
            .await
        {
            Ok(output) => {
                if let Some(ref declare) = output.declare {
                    ui.print_hidden_sub(format!(
                        "Declare transaction: {:#x}",
                        declare.transaction_hash
                    ));
                }

                contract.contract_address = output.contract_address;

                if output.was_upgraded {
                    ui.print_hidden_sub(format!(
                        "Invoke transaction to upgrade: {:#x}",
                        output.transaction_hash
                    ));
                    ui.print_sub(format!(
                        "Contract address [upgraded]: {:#x}",
                        output.contract_address
                    ));
                } else {
                    ui.print_hidden_sub(format!(
                        "Deploy transaction: {:#x}",
                        output.transaction_hash
                    ));
                    ui.print_sub(format!("Contract address: {:#x}", output.contract_address));
                }
                deploy_output.push(Some(ContractMigrationOutput {
                    name: name.to_string(),
                    contract_address: output.contract_address,
                    base_class_hash: output.base_class_hash,
                }));
            }
            Err(MigrationError::ContractAlreadyDeployed(contract_address)) => {
                ui.print_sub(format!("Already deployed: {:#x}", contract_address));
                deploy_output.push(None);
            }
            Err(MigrationError::ArtifactError(e)) => {
                return Err(handle_artifact_error(ui, contract.artifact_path(), e));
            }
            Err(e) => {
                ui.verbose(format!("{e:?}"));
                return Err(anyhow!("Failed to migrate {name}: {e}"));
            }
        }
    }

    Ok(deploy_output)
}

pub fn handle_artifact_error(ui: &Ui, artifact_path: &Path, error: anyhow::Error) -> anyhow::Error {
    let path = artifact_path.to_string_lossy();
    let name = artifact_path.file_name().unwrap().to_string_lossy();
    ui.verbose(format!("{path}: {error:?}"));

    anyhow!(
        "Discrepancy detected in {name}.\nUse `sozo clean` to clean your project or `sozo clean \
         --artifacts` to clean artifacts only.\nThen, rebuild your project with `sozo build`."
    )
}

pub async fn get_contract_operation_name<P>(
    provider: &P,
    contract: &ContractMigration,
    world_address: Option<FieldElement>,
) -> String
where
    P: Provider + Sync + Send + 'static,
{
    if let Some(world_address) = world_address {
        if let Ok(base_class_hash) = provider
            .call(
                FunctionCall {
                    contract_address: world_address,
                    calldata: vec![],
                    entry_point_selector: get_selector_from_name("base").unwrap(),
                },
                BlockId::Tag(BlockTag::Pending),
            )
            .await
        {
            let contract_address =
                get_contract_address(contract.salt, base_class_hash[0], &[], world_address);

            match provider
                .get_class_hash_at(BlockId::Tag(BlockTag::Pending), contract_address)
                .await
            {
                Ok(current_class_hash) if current_class_hash != contract.diff.local_class_hash => {
                    return format!("upgrade {}", contract.diff.name);
                }
                Err(ProviderError::StarknetError(StarknetError::ContractNotFound)) => {
                    return format!("deploy {}", contract.diff.name);
                }
                Ok(_) => return "already deployed".to_string(),
                Err(_) => return format!("deploy {}", contract.diff.name),
            }
        }
    }
    format!("deploy {}", contract.diff.name)
}

pub async fn print_strategy<P>(ui: &Ui, provider: &P, strategy: &MigrationStrategy)
where
    P: Provider + Sync + Send + 'static,
{
    ui.print("\n📋 Migration Strategy\n");

    if let Some(base) = &strategy.base {
        ui.print_header("# Base Contract");
        ui.print_sub(format!("declare (class hash: {:#x})\n", base.diff.local));
    }

    if let Some(world) = &strategy.world {
        ui.print_header("# World");
        ui.print_sub(format!("declare (class hash: {:#x})\n", world.diff.local_class_hash));
    }

    if !&strategy.models.is_empty() {
        ui.print_header(format!("# Models ({})", &strategy.models.len()));
        for m in &strategy.models {
            ui.print_sub(format!("register {} (class hash: {:#x})", m.diff.name, m.diff.local));
        }
        ui.print(" ");
    }

    if !&strategy.contracts.is_empty() {
        ui.print_header(format!("# Contracts ({})", &strategy.contracts.len()));
        for c in &strategy.contracts {
            let op_name = get_contract_operation_name(provider, c, strategy.world_address).await;
            ui.print_sub(format!("{op_name} (class hash: {:#x})", c.diff.local_class_hash));
        }
        ui.print(" ");
    }
}

/// Upload a metadata as a IPFS artifact and then create a resource to register
/// into the Dojo resource registry.
///
/// # Arguments
/// * `element_name` - fully qualified name of the element linked to the metadata
/// * `resource_id` - the id of the resource to create.
/// * `artifact` - the artifact to upload on IPFS.
///
/// # Returns
/// A [`ResourceData`] object to register in the Dojo resource register
/// on success.
///  
async fn upload_on_ipfs_and_create_resource(
    ui: &Ui,
    element_name: String,
    resource_id: FieldElement,
    artifact: ArtifactMetadata,
) -> Result<ResourceMetadata> {
    match artifact.upload().await {
        Ok(hash) => {
            ui.print_sub(format!("{}: ipfs://{}", element_name, hash));
            create_resource_metadata(resource_id, hash)
        }
        Err(_) => Err(anyhow!("Failed to upload IPFS resource.")),
    }
}

/// Create a resource to register in the Dojo resource registry.
///
/// # Arguments
/// * `resource_id` - the ID of the resource
/// * `hash` - the IPFS hash
///
/// # Returns
/// A [`ResourceData`] object to register in the Dojo resource register
/// on success.
fn create_resource_metadata(resource_id: FieldElement, hash: String) -> Result<ResourceMetadata> {
    let mut encoded_uri = cairo_utils::encode_uri(&format!("ipfs://{hash}"))?;

    // Metadata is expecting an array of capacity 3.
    if encoded_uri.len() < 3 {
        encoded_uri.extend(vec![FieldElement::ZERO; 3 - encoded_uri.len()]);
    }

    Ok(ResourceMetadata { resource_id, metadata_uri: encoded_uri })
}

/// Upload metadata of the world/models/contracts as IPFS artifacts and then
/// register them in the Dojo resource registry.
///
/// # Arguments
///
/// * `ws` - the workspace
/// * `migrator` - the account used to migrate
/// * `migration_output` - the output after having applied the migration plan.
pub async fn upload_metadata<P, S>(
    ws: &Workspace<'_>,
    migrator: &SingleOwnerAccount<P, S>,
    migration_output: MigrationOutput,
) -> Result<()>
where
    P: Provider + Sync + Send + 'static,
    S: Signer + Sync + Send + 'static,
{
    let ui = ws.config().ui();

    ui.print(" ");
    ui.print_step(6, "🌐", "Uploading metadata...");
    ui.print(" ");

    let dojo_metadata = dojo_metadata_from_workspace(ws);
    let mut ipfs = vec![];
    let mut resources = vec![];

    // world
    if migration_output.world_tx_hash.is_some() {
        match dojo_metadata.world.upload().await {
            Ok(hash) => {
                let resource = create_resource_metadata(FieldElement::ZERO, hash.clone())?;
                ui.print_sub(format!("world: ipfs://{}", hash));
                resources.push(resource);
            }
            Err(err) => {
                ui.print_sub(format!("Failed to upload World metadata:\n{err}"));
            }
        }
    }

    // models
    if !migration_output.models.is_empty() {
        for model_name in migration_output.models {
            if let Some(m) = dojo_metadata.artifacts.get(&model_name) {
                ipfs.push(upload_on_ipfs_and_create_resource(
                    &ui,
                    model_name.clone(),
                    get_selector_from_name(&model_name).expect("ASCII model name"),
                    m.clone(),
                ));
            }
        }
    }

    // contracts
    let migrated_contracts = migration_output.contracts.into_iter().flatten().collect::<Vec<_>>();

    if !migrated_contracts.is_empty() {
        for contract in migrated_contracts {
            if let Some(m) = dojo_metadata.artifacts.get(&contract.name) {
                ipfs.push(upload_on_ipfs_and_create_resource(
                    &ui,
                    contract.name.clone(),
                    contract.contract_address,
                    m.clone(),
                ));
            }
        }
    }

    // upload IPFS
    resources.extend(
        future::try_join_all(ipfs)
            .await
            .map_err(|_| anyhow!("Unable to upload IPFS artifacts."))?,
    );

    ui.print("> All IPFS artifacts have been successfully uploaded.".to_string());

    // update the resource registry
    let world = WorldContract::new(migration_output.world_address, migrator);

    let calls = resources.iter().map(|r| world.set_metadata_getcall(r)).collect::<Vec<_>>();

    let InvokeTransactionResult { transaction_hash } =
        migrator.execute(calls).send().await.map_err(|e| {
            ui.verbose(format!("{e:?}"));
            anyhow!("Failed to register metadata into the resource registry: {e}")
        })?;

    TransactionWaiter::new(transaction_hash, migrator.provider()).await?;

    ui.print(format!(
        "> All metadata have been registered in the resource registry (tx hash: \
         {transaction_hash:#x})"
    ));

    ui.print("");
    ui.print("\n✨ Done.");

    Ok(())
}<|MERGE_RESOLUTION|>--- conflicted
+++ resolved
@@ -210,21 +210,6 @@
             local_manifest.world.inner.block_number = migration_output.world_block_number;
         }
 
-<<<<<<< HEAD
-    migration_output.contracts.iter().for_each(|contract_output| {
-        // ignore failed migration which are represented by None
-        if let Some(output) = contract_output {
-            // find the contract in local manifest and update its address and base class hash
-            let local = local_manifest
-                .contracts
-                .iter_mut()
-                .find(|c| c.name == output.name.as_ref().unwrap())
-                .expect("contract got migrated, means it should be present here");
-
-            local.inner.base_class_hash = output.base_class_hash;
-        }
-    });
-=======
         migration_output.contracts.iter().for_each(|contract_output| {
             // ignore failed migration which are represented by None
             if let Some(output) = contract_output {
@@ -235,28 +220,15 @@
                     .find(|c| c.name == output.name)
                     .expect("contract got migrated, means it should be present here");
 
-                let salt = generate_salt(&local.name);
-                local.inner.address = Some(get_contract_address(
-                    salt,
-                    output.base_class_hash,
-                    &[],
-                    migration_output.world_address,
-                ));
-
                 local.inner.base_class_hash = output.base_class_hash;
             }
         });
     }
->>>>>>> 017c0d14
 
     local_manifest.contracts.iter_mut().for_each(|contract| {
         let salt = generate_salt(&contract.name);
-        contract.inner.address = Some(get_contract_address(
-            salt,
-            contract.inner.base_class_hash,
-            &[],
-            migration_output.world_address,
-        ));
+        contract.inner.address =
+            Some(get_contract_address(salt, contract.inner.base_class_hash, &[], world_address));
     });
 
     // copy abi files from `abi/base` to `abi/deployments/{chain_id}` and update abi path in
@@ -949,7 +921,6 @@
 /// # Returns
 /// A [`ResourceData`] object to register in the Dojo resource register
 /// on success.
-///  
 async fn upload_on_ipfs_and_create_resource(
     ui: &Ui,
     element_name: String,
