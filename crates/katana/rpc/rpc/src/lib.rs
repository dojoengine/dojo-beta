//! RPC implementations.

#![allow(clippy::blocks_in_conditions)]
#![cfg_attr(not(test), warn(unused_crate_dependencies))]

use std::net::SocketAddr;
use std::time::Duration;

use jsonrpsee::server::{AllowHosts, ServerBuilder, ServerHandle};
use jsonrpsee::RpcModule;
use tower::ServiceBuilder;
use tracing::info;

pub mod cors;
pub mod dev;
pub mod health;
pub mod metrics;
pub mod proxy_get_request;
pub mod saya;
pub mod starknet;
pub mod torii;
mod utils;

use cors::Cors;
use health::HealthCheck;
use metrics::RpcServerMetrics;

#[derive(Debug, thiserror::Error)]
pub enum Error {
    #[error(transparent)]
    Jsonrpsee(#[from] jsonrpsee::core::Error),

    #[error("RPC server has already been stopped")]
    AlreadyStopped,
}

/// The RPC server handle.
#[derive(Debug, Clone)]
pub struct RpcServerHandle {
    /// The actual address that the server is binded to.
    addr: SocketAddr,
    /// The handle to the spawned [`jsonrpsee::server::Server`].
    handle: ServerHandle,
}

impl RpcServerHandle {
    /// Tell the server to stop without waiting for the server to stop.
    pub fn stop(&self) -> Result<(), Error> {
        self.handle.stop().map_err(|_| Error::AlreadyStopped)
    }

    /// Wait until the server has stopped.
    pub async fn stopped(self) {
        self.handle.stopped().await
    }

    /// Returns the socket address the server is listening on.
    pub fn addr(&self) -> &SocketAddr {
        &self.addr
    }
}

#[derive(Debug)]
pub struct RpcServer {
    metrics: bool,
    cors: Option<Cors>,
    health_check: bool,
    module: RpcModule<()>,
    max_connections: u32,
}

impl RpcServer {
    pub fn new() -> Self {
        Self {
            cors: None,
            metrics: false,
            health_check: false,
            max_connections: 100,
            module: RpcModule::new(()),
        }
    }

    /// Collect metrics about the RPC server.
    ///
    /// See top level module of [`crate::metrics`] to see what metrics are collected.
    pub fn metrics(mut self) -> Self {
        self.metrics = true;
        self
    }

    /// Enables health checking endpoint via HTTP `GET /health`
    pub fn health_check(mut self) -> Self {
        self.health_check = true;
        self
    }

    pub fn cors(mut self, cors: Cors) -> Self {
        self.cors = Some(cors);
        self
    }

    pub fn module(mut self, module: RpcModule<()>) -> Self {
        self.module = module;
        self
    }

    pub async fn start(&self, addr: SocketAddr) -> Result<RpcServerHandle, Error> {
        let mut modules = self.module.clone();

        let health_check_proxy = if self.health_check {
            modules.merge(HealthCheck)?;
            Some(HealthCheck::proxy())
        } else {
            None
        };

        let middleware = ServiceBuilder::new()
            .option_layer(self.cors.clone())
            .option_layer(health_check_proxy)
            .timeout(Duration::from_secs(20));

        let builder = ServerBuilder::new()
            .set_middleware(middleware)
            .set_host_filtering(AllowHosts::Any)
            .max_connections(self.max_connections);

        let handle = if self.metrics {
            let logger = RpcServerMetrics::new(&modules);
            let server = builder.set_logger(logger).build(addr).await?;

            let addr = server.local_addr()?;
            let handle = server.start(modules)?;

            RpcServerHandle { addr, handle }
        } else {
            let server = builder.build(addr).await?;

            let addr = server.local_addr()?;
            let handle = server.start(modules)?;

            RpcServerHandle { addr, handle }
        };

        // The socket address that we log out must be from the RPC handle, in the case that the
        // `addr` passed to this method has port number 0. As the 0 port will be resolved to
        // a free port during the call to `ServerBuilder::build(addr)`.

        info!(target: "rpc", addr = %handle.addr, "RPC server started.");

        Ok(handle)
    }
}

<<<<<<< HEAD
mod future;
mod logger;
mod transport;
mod utils;
=======
impl Default for RpcServer {
    fn default() -> Self {
        Self::new()
    }
}
>>>>>>> 09dfaafa
<|MERGE_RESOLUTION|>--- conflicted
+++ resolved
@@ -19,6 +19,10 @@
 pub mod saya;
 pub mod starknet;
 pub mod torii;
+
+mod future;
+mod logger;
+mod transport;
 mod utils;
 
 use cors::Cors;
@@ -151,15 +155,8 @@
     }
 }
 
-<<<<<<< HEAD
-mod future;
-mod logger;
-mod transport;
-mod utils;
-=======
 impl Default for RpcServer {
     fn default() -> Self {
         Self::new()
     }
-}
->>>>>>> 09dfaafa
+}