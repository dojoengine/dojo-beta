--- conflicted
+++ resolved
@@ -103,7 +103,14 @@
 
     let addr: SocketAddr = format!("{}:{}", args.host, args.port).parse()?;
 
-    let server = Server::new(addr, pool, block_receiver, args.world_address, Arc::clone(&provider));
+    let server = Server::new(
+        addr,
+        pool,
+        block_receiver,
+        args.world_address,
+        Arc::clone(&provider),
+        args.allowed_origins,
+    );
 
     tokio::select! {
         res = engine.start(cts) => {
@@ -112,11 +119,7 @@
             }
         }
 
-<<<<<<< HEAD
         res = server.start() => {
-=======
-        res = server::spawn_server(&addr, &pool, args.world_address, block_receiver,  Arc::clone(&provider), args.allowed_origins) => {
->>>>>>> b9bb4380
             if let Err(e) = res {
                 error!("Server failed with error: {e}");
             }
