--- conflicted
+++ resolved
@@ -9,12 +9,7 @@
 use dojo_world::contracts::model::ModelReader;
 use sqlx::sqlite::SqliteRow;
 use sqlx::{Pool, Row, Sqlite};
-<<<<<<< HEAD
-use starknet::core::types::FieldElement;
-=======
 use starknet::core::types::Felt;
-use starknet::core::utils::get_selector_from_name;
->>>>>>> 0c50c7d6
 
 use super::error::{self, Error};
 use crate::error::{ParseError, QueryError};
@@ -25,7 +20,7 @@
     /// The name of the model
     name: String,
     /// The selector of the model
-    selector: FieldElement,
+    selector: Felt,
     /// The class hash of the model
     class_hash: Felt,
     /// The contract address of the model
@@ -37,7 +32,7 @@
 }
 
 impl ModelSQLReader {
-    pub async fn new(selector: FieldElement, pool: Pool<Sqlite>) -> Result<Self, Error> {
+    pub async fn new(selector: Felt, pool: Pool<Sqlite>) -> Result<Self, Error> {
         let (namespace, name, class_hash, contract_address, packed_size, unpacked_size, layout): (
             String,
             String,
@@ -85,14 +80,8 @@
         &self.name
     }
 
-<<<<<<< HEAD
-    fn selector(&self) -> FieldElement {
+    fn selector(&self) -> Felt {
         self.selector
-=======
-    fn selector(&self) -> Felt {
-        // this should never fail
-        get_selector_from_name(&self.name).unwrap()
->>>>>>> 0c50c7d6
     }
 
     fn class_hash(&self) -> Felt {
