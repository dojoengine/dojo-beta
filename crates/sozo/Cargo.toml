--- conflicted
+++ resolved
@@ -35,14 +35,10 @@
 torii-client = { path = "../torii/client" }
 tracing-log = "0.1.3"
 tracing.workspace = true
-<<<<<<< HEAD
-url = "2.2.2"
+url.workspace = true
 notify-debouncer-mini = "0.3.0"
 notify = "6.0.1"
-=======
-url.workspace = true
 
->>>>>>> 825b9dca
 [dev-dependencies]
 assert_fs = "1.0.10"
 dojo-test-utils = { path = "../dojo-test-utils", features = [ "build-examples" ] }
