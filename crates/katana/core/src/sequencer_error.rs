use blockifier::execution::errors::EntryPointExecutionError;
use blockifier::state::errors::StateError;
use blockifier::transaction::errors::TransactionExecutionError;
use starknet::core::types::BlockId;
use starknet_api::core::ContractAddress;
use starknet_api::transaction::TransactionHash;
use starknet_api::StarknetApiError;

use crate::util::ContinuationTokenError;

#[derive(Debug, thiserror::Error)]
pub enum SequencerError {
    #[error("Block {0:?} not found.")]
    BlockNotFound(BlockId),
    #[error("Contract address {0:?} not found.")]
    ContractNotFound(ContractAddress),
    #[error("State update for block {0:?} not found.")]
    StateUpdateNotFound(BlockId),
    #[error("State for block {0:?} not found.")]
    StateNotFound(BlockId),
    #[error("Transaction with {0} hash not found.")]
    TxnNotFound(TransactionHash),
    #[error(transparent)]
    State(#[from] StateError),
    #[error(transparent)]
    TransactionExecution(#[from] TransactionExecutionError),
    #[error("Error converting {from} into {to}: {message}")]
    ConversionError { from: String, to: String, message: String },
    #[error(transparent)]
    StarknetApi(#[from] StarknetApiError),
    #[error(transparent)]
    EntryPointExecution(#[from] EntryPointExecutionError),
    #[error("Wait for pending transactions")]
    PendingTransactions,
<<<<<<< HEAD
    #[error("Unsupported Transaction")]
    UnsupportedTransaction,
=======
    #[error(transparent)]
    ContinuationToken(#[from] ContinuationTokenError),
>>>>>>> dcd1dddb
}<|MERGE_RESOLUTION|>--- conflicted
+++ resolved
@@ -32,11 +32,8 @@
     EntryPointExecution(#[from] EntryPointExecutionError),
     #[error("Wait for pending transactions")]
     PendingTransactions,
-<<<<<<< HEAD
     #[error("Unsupported Transaction")]
     UnsupportedTransaction,
-=======
     #[error(transparent)]
     ContinuationToken(#[from] ContinuationTokenError),
->>>>>>> dcd1dddb
 }