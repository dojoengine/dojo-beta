--- conflicted
+++ resolved
@@ -23,13 +23,7 @@
 use katana_provider::traits::transaction::{
     ReceiptProvider, TransactionProvider, TransactionsProviderExt,
 };
-<<<<<<< HEAD
 use starknet::core::types::{BlockTag, EmittedEvent, EventsPage};
-=======
-use starknet::core::types::{
-    BlockTag, EmittedEvent, EventsPage, FeeEstimate, SimulatedTransaction,
-};
->>>>>>> 810b0f45
 
 use crate::backend::config::StarknetConfig;
 use crate::backend::contract::StarknetContract;
@@ -182,57 +176,6 @@
         self.pool.add_transaction(tx);
     }
 
-<<<<<<< HEAD
-=======
-    pub fn estimate_fee(
-        &self,
-        transactions: Vec<ExecutableTxWithHash>,
-        block_id: BlockIdOrTag,
-        skip_validate: bool,
-    ) -> SequencerResult<Vec<FeeEstimate>> {
-        let state = self.state(&block_id)?;
-
-        let block_context = self
-            .block_execution_context_at(block_id)?
-            .ok_or_else(|| SequencerError::BlockNotFound(block_id))?;
-
-        // If the node is run with transaction validation disabled, then we should not validate
-        // transactions when estimating the fee even if the `SKIP_VALIDATE` flag is not set.
-        let should_validate = !(skip_validate || self.backend.config.disable_validate);
-
-        katana_executor::blockifier::utils::estimate_fee(
-            transactions.into_iter(),
-            block_context,
-            state,
-            should_validate,
-        )
-        .map_err(SequencerError::TransactionExecution)
-    }
-
-    pub fn simulate_transactions(
-        &self,
-        transactions: Vec<ExecutableTxWithHash>,
-        block_id: BlockIdOrTag,
-        validate: bool,
-        charge_fee: bool,
-    ) -> SequencerResult<Vec<SimulatedTransaction>> {
-        let state = self.state(&block_id)?;
-
-        let block_context = self
-            .block_execution_context_at(block_id)?
-            .ok_or_else(|| SequencerError::BlockNotFound(block_id))?;
-
-        katana_executor::blockifier::utils::simulate_transactions(
-            transactions,
-            &block_context,
-            state,
-            validate,
-            charge_fee,
-        )
-        .map_err(SequencerError::TransactionExecution)
-    }
-
->>>>>>> 810b0f45
     pub fn block_hash_and_number(&self) -> SequencerResult<(BlockHash, BlockNumber)> {
         let provider = self.backend.blockchain.provider();
         let hash = BlockHashProvider::latest_hash(provider)?;
@@ -343,13 +286,10 @@
 
         let tx @ Some(_) = tx else {
             return Ok(self.pending_executor().as_ref().and_then(|exec| {
-                exec.read().transactions().iter().find_map(|tx| {
-                    if tx.0.hash == *hash {
-                        Some(tx.0.clone())
-                    } else {
-                        None
-                    }
-                })
+                exec.read()
+                    .transactions()
+                    .iter()
+                    .find_map(|tx| if tx.0.hash == *hash { Some(tx.0.clone()) } else { None })
             }));
         };
 
