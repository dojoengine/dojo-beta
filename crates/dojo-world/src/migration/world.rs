use std::collections::HashMap;
use std::fmt::Display;
use std::fs;
use std::path::PathBuf;

use anyhow::{anyhow, Context, Result};
use camino::Utf8PathBuf;
use starknet::accounts::SingleOwnerAccount;
use starknet::core::types::FieldElement;
<<<<<<< HEAD
use starknet::providers::Provider;
use starknet::signers::{LocalWallet, SigningKey};
=======
>>>>>>> c6ea5a50

use super::{ClassMigration, ContractMigration, Migration};
use crate::manifest::Manifest;
use crate::{EnvironmentConfig, WorldConfig};

#[cfg(test)]
#[path = "world_test.rs"]
mod test;

#[derive(Debug, Default, Clone)]
pub struct Contract {
    pub name: String,
    pub address: Option<FieldElement>,
    pub local: FieldElement,
    pub remote: Option<FieldElement>,
}

impl Display for Contract {
    fn fmt(&self, f: &mut std::fmt::Formatter<'_>) -> std::fmt::Result {
        writeln!(f, "{}:", self.name)?;
        if let Some(address) = self.address {
            writeln!(f, "   Address: {address:#x}",)?;
        }
        writeln!(f, "   Local: {:#x}", self.local)?;

        if let Some(remote) = self.remote {
            writeln!(f, "   Remote: {remote:#x}")?;
        }

        Ok(())
    }
}

#[derive(Debug, Default, Clone)]
pub struct Class {
    pub name: String,
    pub local: FieldElement,
    pub remote: Option<FieldElement>,
}

impl Display for Class {
    fn fmt(&self, f: &mut std::fmt::Formatter<'_>) -> std::fmt::Result {
        writeln!(f, "{}:", self.name)?;
        writeln!(f, "   Local: {:#x}", self.local)?;

        if let Some(remote) = self.remote {
            writeln!(f, "   Remote: {remote:#x}")?;
        }

        Ok(())
    }
}

pub struct World {
    world: Contract,
    executor: Contract,
    contracts: Vec<Class>,
    components: Vec<Class>,
    systems: Vec<Class>,
    environment_config: EnvironmentConfig,
}

impl World {
    pub async fn from_path(
        target_dir: Utf8PathBuf,
        world_config: WorldConfig,
        env_config: EnvironmentConfig,
    ) -> Result<World> {
        let local_manifest = Manifest::load_from_path(target_dir.join("manifest.json"))?;

        let remote_manifest = if let Some(world_address) = world_config.address {
            let provider = env_config.provider()?;

            Manifest::from_remote(world_address, provider, Some(local_manifest.clone()))
                .await
                .map_err(|e| anyhow!("Problem creating remote manifest: {e}"))?
        } else {
            Manifest::default()
        };

        let systems = local_manifest
            .systems
            .iter()
            .map(|system| {
                Class {
                    // because the name returns by the `name` method of a
                    // system contract is without the 'System' suffix
                    name: system.name.strip_suffix("System").unwrap_or(&system.name).to_string(),
                    local: system.class_hash,
                    remote: remote_manifest
                        .systems
                        .iter()
                        .find(|e| e.name == system.name)
                        .map(|s| s.class_hash),
                }
            })
            .collect::<Vec<_>>();

        let components = local_manifest
            .components
            .iter()
            .map(|component| Class {
                name: component.name.to_string(),
                local: component.class_hash,
                remote: remote_manifest
                    .components
                    .iter()
                    .find(|e| e.name == component.name)
                    .map(|s| s.class_hash),
            })
            .collect::<Vec<_>>();

        let contracts = local_manifest
            .contracts
            .iter()
            .map(|contract| Class {
                name: contract.name.to_string(),
                local: contract.class_hash,
                remote: None,
            })
            .collect::<Vec<_>>();

        Ok(World {
            world: Contract {
                name: "World".into(),
                address: world_config.address,
                local: local_manifest.world.unwrap(),
                remote: remote_manifest.world,
            },
            executor: Contract {
                name: "Executor".into(),
                address: None,
                local: local_manifest.executor.unwrap(),
                remote: remote_manifest.executor,
            },
            systems,
            contracts,
            components,
            environment_config: env_config,
        })
    }

    /// evaluate which contracts/classes need to be (re)declared/deployed
    pub async fn prepare_for_migration(&self, target_dir: Utf8PathBuf) -> Result<Migration> {
        let entries = fs::read_dir(target_dir).unwrap_or_else(|error| {
            panic!("Problem reading source directory: {error}");
        });

        let mut artifact_paths = HashMap::new();
        for entry in entries.flatten() {
            let file_name = entry.file_name();
            let file_name_str = file_name.to_string_lossy();
            if file_name_str == "manifest.json" || !file_name_str.ends_with(".json") {
                continue;
            }

            let name =
                file_name_str.split('_').last().unwrap().trim_end_matches(".json").to_string();

            artifact_paths.insert(name, entry.path());
        }

        let world = evaluate_contract_for_migration(&self.world, &artifact_paths)?;
        let executor = evaluate_contract_for_migration(&self.executor, &artifact_paths)?;
        let components = evaluate_components_to_be_declared(&self.components, &artifact_paths)?;
        let systems = evaluate_systems_to_be_declared(&self.systems, &artifact_paths)?;

        let migrator = {
            let provider = self.environment_config.provider()?;
            let chain_id = provider.chain_id().await?;

            let account_address = self
                .environment_config
                .account_address
                .ok_or(anyhow!("missing account address for migration."))?;

            let signer = self.environment_config.signer()?;

            SingleOwnerAccount::new(
                provider,
                signer,
                account_address,
                chain_id,
            )
        };

        Ok(Migration { world, executor, systems, components, migrator })
    }
}

impl Display for World {
    fn fmt(&self, f: &mut std::fmt::Formatter<'_>) -> std::fmt::Result {
        writeln!(f, "{}", self.world)?;
        writeln!(f, "{}", self.executor)?;

        for component in &self.components {
            writeln!(f, "{component}")?;
        }

        for system in &self.systems {
            writeln!(f, "{system}")?;
        }

        for contract in &self.contracts {
            writeln!(f, "{contract}")?;
        }

        Ok(())
    }
}

fn evaluate_systems_to_be_declared(
    systems: &[Class],
    artifact_paths: &HashMap<String, PathBuf>,
) -> Result<Vec<ClassMigration>> {
    let mut syst_to_migrate: Vec<ClassMigration> = vec![];

    for s in systems {
        match s.remote {
            Some(remote) if remote == s.local => continue,
            _ => {
                let path = find_artifact_path(&format!("{}System", s.name), artifact_paths)?;
                syst_to_migrate.push(ClassMigration {
                    declared: false,
                    class: s.clone(),
                    artifact_path: path.clone(),
                });
            }
        }
    }

    Ok(syst_to_migrate)
}

fn evaluate_components_to_be_declared(
    components: &[Class],
    artifact_paths: &HashMap<String, PathBuf>,
) -> Result<Vec<ClassMigration>> {
    let mut comps_to_migrate: Vec<ClassMigration> = vec![];

    for c in components {
        match c.remote {
            Some(remote) if remote == c.local => continue,
            _ => {
                let path = find_artifact_path(&format!("{}Component", c.name), artifact_paths)?;
                comps_to_migrate.push(ClassMigration {
                    declared: false,
                    class: c.clone(),
                    artifact_path: path.clone(),
                });
            }
        }
    }

    Ok(comps_to_migrate)
}

// TODO: generate random salt if need to be redeployed
fn evaluate_contract_for_migration(
    contract: &Contract,
    artifact_paths: &HashMap<String, PathBuf>,
) -> Result<ContractMigration> {
    let should_deploy = if contract.address.is_none() {
        true
    } else {
        !matches!(contract.remote, Some(remote_hash) if remote_hash == contract.local)
    };

    let path = find_artifact_path(&contract.name, artifact_paths)?;

    Ok(ContractMigration {
        deployed: !should_deploy,
        contract: contract.clone(),
        artifact_path: path.clone(),
        contract_address: None,
        salt: FieldElement::ZERO,
    })
}

fn find_artifact_path<'a>(
    contract_name: &str,
    artifact_paths: &'a HashMap<String, PathBuf>,
) -> Result<&'a PathBuf> {
    artifact_paths
        .get(contract_name)
        .with_context(|| anyhow!("missing contract artifact for `{}` contract", contract_name))
}<|MERGE_RESOLUTION|>--- conflicted
+++ resolved
@@ -7,11 +7,6 @@
 use camino::Utf8PathBuf;
 use starknet::accounts::SingleOwnerAccount;
 use starknet::core::types::FieldElement;
-<<<<<<< HEAD
-use starknet::providers::Provider;
-use starknet::signers::{LocalWallet, SigningKey};
-=======
->>>>>>> c6ea5a50
 
 use super::{ClassMigration, ContractMigration, Migration};
 use crate::manifest::Manifest;
@@ -190,12 +185,7 @@
 
             let signer = self.environment_config.signer()?;
 
-            SingleOwnerAccount::new(
-                provider,
-                signer,
-                account_address,
-                chain_id,
-            )
+            SingleOwnerAccount::new(provider, signer, account_address, chain_id)
         };
 
         Ok(Migration { world, executor, systems, components, migrator })
