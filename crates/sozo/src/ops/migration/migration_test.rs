use camino::Utf8PathBuf;
use dojo_test_utils::compiler::build_test_config;
use dojo_test_utils::migration::prepare_migration;
use dojo_test_utils::sequencer::{
    get_default_test_starknet_config, SequencerConfig, StarknetConfig, TestSequencer,
};
use dojo_world::manifest::Manifest;
use dojo_world::migration::strategy::prepare_for_migration;
use dojo_world::migration::world::WorldDiff;
use scarb::ops;
use starknet::accounts::{ExecutionEncoding, SingleOwnerAccount};
use starknet::core::chain_id;
use starknet::core::types::{BlockId, BlockTag};
use starknet::macros::felt;
use starknet::providers::jsonrpc::HttpTransport;
use starknet::providers::JsonRpcClient;
use starknet::signers::{LocalWallet, SigningKey};

use crate::commands::options::transaction::TransactionOptions;
use crate::ops::migration::execute_strategy;

#[tokio::test(flavor = "multi_thread")]
async fn migrate_with_auto_mine() {
    let config = build_test_config("../../examples/spawn-and-move/Scarb.toml").unwrap();
    let ws = ops::read_workspace(config.manifest_path(), &config)
        .unwrap_or_else(|op| panic!("Error building workspace: {op:?}"));

    let migration = prepare_migration("../../examples/spawn-and-move/target/dev".into()).unwrap();

    let sequencer =
        TestSequencer::start(SequencerConfig::default(), get_default_test_starknet_config()).await;

    let mut account = sequencer.account();
    account.set_block_id(BlockId::Tag(BlockTag::Pending));

    execute_strategy(&ws, &migration, &account, None).await.unwrap();

    sequencer.stop().unwrap();
}

#[tokio::test(flavor = "multi_thread")]
async fn migrate_with_block_time() {
    let config = build_test_config("../../examples/spawn-and-move/Scarb.toml").unwrap();
    let ws = ops::read_workspace(config.manifest_path(), &config)
        .unwrap_or_else(|op| panic!("Error building workspace: {op:?}"));

    let migration = prepare_migration("../../examples/spawn-and-move/target/dev".into()).unwrap();

    let sequencer = TestSequencer::start(
        SequencerConfig { block_time: Some(1000), ..Default::default() },
        get_default_test_starknet_config(),
    )
    .await;

    let mut account = sequencer.account();
    account.set_block_id(BlockId::Tag(BlockTag::Pending));

    execute_strategy(&ws, &migration, &account, None).await.unwrap();
    sequencer.stop().unwrap();
}

#[tokio::test(flavor = "multi_thread")]
async fn migrate_with_small_fee_multiplier_will_fail() {
    let config = build_test_config("../../examples/spawn-and-move/Scarb.toml").unwrap();
    let ws = ops::read_workspace(config.manifest_path(), &config)
        .unwrap_or_else(|op| panic!("Error building workspace: {op:?}"));

    let migration = prepare_migration("../../examples/spawn-and-move/target/dev".into()).unwrap();

    let sequencer = TestSequencer::start(
        Default::default(),
        StarknetConfig { disable_fee: false, ..Default::default() },
    )
    .await;

    let account = SingleOwnerAccount::new(
        JsonRpcClient::new(HttpTransport::new(sequencer.url())),
        LocalWallet::from_signing_key(SigningKey::from_secret_scalar(
            sequencer.raw_account().private_key,
        )),
        sequencer.raw_account().account_address,
        chain_id::TESTNET,
        ExecutionEncoding::New,
    );

<<<<<<< HEAD
    assert!(execute_strategy(
        &ws,
        &migration,
        &account,
        Some(TransactionOptions { fee_estimate_multiplier: Some(0.2f64) }),
    )
    .await
    .is_err());
=======
    assert!(
        execute_strategy(
            &ws,
            &migration,
            &account,
            Some(TransactionOptions { fee_estimate_multiplier: Some(0.2f64), wait: false }),
        )
        .await
        .is_err()
    );
>>>>>>> cd410f99
    sequencer.stop().unwrap();
}

#[test]
fn migrate_world_without_seed_will_fail() {
    let target_dir =
        Utf8PathBuf::from_path_buf("../../examples/spawn-and-move/target/dev".into()).unwrap();
    let manifest = Manifest::load_from_path(target_dir.join("manifest.json")).unwrap();
    let world = WorldDiff::compute(manifest, None);
    let res = prepare_for_migration(None, None, target_dir, world);
    assert!(res.is_err_and(|e| e.to_string().contains("Missing seed for World deployment.")))
}

#[ignore]
#[tokio::test]
async fn migration_from_remote() {
    let config = build_test_config("../../examples/spawn-and-move/Scarb.toml").unwrap();
    let ws = ops::read_workspace(config.manifest_path(), &config)
        .unwrap_or_else(|op| panic!("Error building workspace: {op:?}"));
    let target_dir =
        Utf8PathBuf::from_path_buf("../../examples/spawn-and-move/target/dev".into()).unwrap();

    let sequencer =
        TestSequencer::start(SequencerConfig::default(), get_default_test_starknet_config()).await;

    let account = SingleOwnerAccount::new(
        JsonRpcClient::new(HttpTransport::new(sequencer.url())),
        LocalWallet::from_signing_key(SigningKey::from_secret_scalar(
            sequencer.raw_account().private_key,
        )),
        sequencer.raw_account().account_address,
        chain_id::TESTNET,
        ExecutionEncoding::New,
    );

    let manifest = Manifest::load_from_path(target_dir.join("manifest.json")).unwrap();
    let world = WorldDiff::compute(manifest, None);

    let migration =
        prepare_for_migration(None, Some(felt!("0x12345")), target_dir.clone(), world).unwrap();

    execute_strategy(&ws, &migration, &account, None).await.unwrap();

    let local_manifest = Manifest::load_from_path(target_dir.join("manifest.json")).unwrap();
    let remote_manifest = Manifest::load_from_remote(
        JsonRpcClient::new(HttpTransport::new(sequencer.url())),
        migration.world_address().unwrap(),
    )
    .await
    .unwrap();

    sequencer.stop().unwrap();

    assert_eq!(local_manifest.world.class_hash, remote_manifest.world.class_hash);
    assert_eq!(local_manifest.executor.class_hash, remote_manifest.executor.class_hash);
    assert_eq!(local_manifest.models.len(), remote_manifest.models.len());
}<|MERGE_RESOLUTION|>--- conflicted
+++ resolved
@@ -83,16 +83,6 @@
         ExecutionEncoding::New,
     );
 
-<<<<<<< HEAD
-    assert!(execute_strategy(
-        &ws,
-        &migration,
-        &account,
-        Some(TransactionOptions { fee_estimate_multiplier: Some(0.2f64) }),
-    )
-    .await
-    .is_err());
-=======
     assert!(
         execute_strategy(
             &ws,
@@ -103,7 +93,6 @@
         .await
         .is_err()
     );
->>>>>>> cd410f99
     sequencer.stop().unwrap();
 }
 
