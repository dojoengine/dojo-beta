--- conflicted
+++ resolved
@@ -42,10 +42,6 @@
     Three
 }
 
-<<<<<<< HEAD
-#[derive(Drop, Introspect)]
-enum EnumWithData {
-=======
 
 #[derive(Drop, Introspect)]
 enum EnumWithSameData {
@@ -63,7 +59,6 @@
 
 #[derive(Drop, Introspect)]
 enum EnumWithVariousData {
->>>>>>> 0db3b8c5
     One: u32,
     Two: (u8, u16),
     Three: Array<u128>,
@@ -102,15 +97,8 @@
 
         let v = *values.at(i);
         match v {
-<<<<<<< HEAD
-            Option::Some(v) => {
-                items.append(field(i.into(), tuple(array![fixed(array![8]), v])));
-            },
-            Option::None => { items.append(field(i.into(), fixed(array![8]))) }
-=======
             Option::Some(v) => { items.append(field(i.into(), v)); },
             Option::None => { items.append(field(i.into(), fixed(array![]))) }
->>>>>>> 0db3b8c5
         }
 
         i += 1;
@@ -169,11 +157,6 @@
 #[test]
 fn test_size_of_enum_without_variant_data() {
     let size = Introspect::<EnumNoData>::size();
-<<<<<<< HEAD
-    assert!(size.is_none());
-}
-
-=======
     assert!(size.is_some());
     assert!(size.unwrap() == 1);
 }
@@ -194,7 +177,6 @@
 }
 
 
->>>>>>> 0db3b8c5
 #[test]
 fn test_size_of_struct_with_option() {
     let size = Introspect::<StructWithOption>::size();
@@ -203,57 +185,23 @@
 
 #[test]
 fn test_size_of_enum_with_variant_data() {
-<<<<<<< HEAD
-    let size = Introspect::<EnumWithData>::size();
-=======
     let size = Introspect::<EnumWithVariousData>::size();
->>>>>>> 0db3b8c5
     assert!(size.is_none());
 }
 
 #[test]
 fn test_layout_of_enum_without_variant_data() {
     let layout = Introspect::<EnumNoData>::layout();
-<<<<<<< HEAD
-    let expected = Layout::Enum(
-        array![
-            // One
-            field(0, tuple(array![fixed(array![8])])),
-            // Two
-            field(1, tuple(array![fixed(array![8])])),
-            // Three
-            field(2, tuple(array![fixed(array![8])])),
-        ]
-            .span()
-    );
-=======
     let expected = _enum(array![ // One
     Option::None, // Two
     Option::None, // Three
     Option::None,]);
->>>>>>> 0db3b8c5
 
     assert!(layout == expected);
 }
 
 #[test]
 fn test_layout_of_enum_with_variant_data() {
-<<<<<<< HEAD
-    let layout = Introspect::<EnumWithData>::layout();
-    let expected = Layout::Enum(
-        array![
-            // One
-            field(0, tuple(array![fixed(array![8]), fixed(array![32]),])),
-            // Two
-            field(
-                1,
-                tuple(array![fixed(array![8]), tuple(array![fixed(array![8]), fixed(array![16]),])])
-            ),
-            // Three
-            field(2, tuple(array![fixed(array![8]), arr(fixed(array![128])),])),
-        ]
-            .span()
-=======
     let layout = Introspect::<EnumWithVariousData>::layout();
     let expected = _enum(
         array![
@@ -264,7 +212,6 @@
             // Three
             Option::Some(arr(fixed(array![128]))),
         ]
->>>>>>> 0db3b8c5
     );
 
     assert!(layout == expected);
