use anyhow::Result;
use cairo_lang_defs::patcher::PatchBuilder;
use cairo_lang_defs::plugin::{
    DynGeneratedFileAuxData, GeneratedFileAuxData, MacroPlugin, PluginDiagnostic,
    PluginGeneratedFile, PluginResult, PluginSuite,
};
use cairo_lang_syntax::attribute::structured::{
    AttributeArg, AttributeArgVariant, AttributeStructurize,
};
use cairo_lang_syntax::node::db::SyntaxGroup;
use cairo_lang_syntax::node::helpers::QueryAttrs;
use cairo_lang_syntax::node::ids::SyntaxStablePtrId;
use cairo_lang_syntax::node::{ast, Terminal, TypedSyntaxNode};
use dojo_types::system::Dependency;
use dojo_world::manifest::Member;
use scarb::compiler::plugin::builtin::BuiltinStarkNetPlugin;
use scarb::compiler::plugin::{CairoPlugin, CairoPluginInstance};
use scarb::core::{PackageId, PackageName, SourceId};
use semver::Version;
use smol_str::SmolStr;
use url::Url;

use crate::contract::DojoContract;
use crate::inline_macros::delete::DeleteMacro;
use crate::inline_macros::emit::EmitMacro;
use crate::inline_macros::get::GetMacro;
use crate::inline_macros::set::SetMacro;
use crate::introspect::{handle_introspect_enum, handle_introspect_struct};
use crate::model::handle_model_struct;
use crate::print::derive_print;

const DOJO_CONTRACT_ATTR: &str = "dojo::contract";

#[derive(Clone, Debug, PartialEq)]
pub struct Model {
    pub name: String,
    pub members: Vec<Member>,
}

#[derive(Debug, PartialEq, Eq)]
pub struct SystemAuxData {
    pub name: SmolStr,
    pub dependencies: Vec<Dependency>,
}

/// Dojo related auxiliary data of the Dojo plugin.
#[derive(Debug, Default, PartialEq)]
pub struct DojoAuxData {
    /// A list of models that were processed by the plugin.
    pub models: Vec<Model>,
    /// A list of systems that were processed by the plugin and their model dependencies.
    pub systems: Vec<SystemAuxData>,
}

impl GeneratedFileAuxData for DojoAuxData {
    fn as_any(&self) -> &dyn std::any::Any {
        self
    }
    fn eq(&self, other: &dyn GeneratedFileAuxData) -> bool {
        if let Some(other) = other.as_any().downcast_ref::<Self>() { self == other } else { false }
    }
}

/// Dojo related auxiliary data of the Dojo plugin.
#[derive(Debug, Default, PartialEq)]
pub struct ComputedValuesAuxData {
    // Name of entrypoint to get computed value
    pub entrypoint: SmolStr,
    // Model to bind to
    pub model: Option<String>,
}

impl GeneratedFileAuxData for ComputedValuesAuxData {
    fn as_any(&self) -> &dyn std::any::Any {
        self
    }
    fn eq(&self, other: &dyn GeneratedFileAuxData) -> bool {
        if let Some(other) = other.as_any().downcast_ref::<Self>() { self == other } else { false }
    }
}

#[cfg(test)]
#[path = "plugin_test.rs"]
mod test;

pub const PACKAGE_NAME: &str = "dojo_plugin";

#[derive(Debug, Default)]
pub struct BuiltinDojoPlugin;

impl BuiltinDojoPlugin {
    fn handle_mod(&self, db: &dyn SyntaxGroup, module_ast: ast::ItemModule) -> PluginResult {
        if module_ast.has_attr(db, DOJO_CONTRACT_ATTR) {
            return DojoContract::from_module(db, module_ast);
        }

        PluginResult::default()
    }

    fn result_with_diagnostic(
        &self,
        stable_ptr: SyntaxStablePtrId,
        message: String,
    ) -> PluginResult {
        PluginResult {
            code: None,
            diagnostics: vec![PluginDiagnostic { stable_ptr, message }],
            remove_original_item: false,
        }
    }

    fn handle_fn(&self, db: &dyn SyntaxGroup, fn_ast: ast::FunctionWithBody) -> PluginResult {
        let attrs = fn_ast.attributes(db).query_attr(db, "computed");
        if attrs.is_empty() {
            return PluginResult::default();
        }
        if attrs.len() != 1 {
            return self.result_with_diagnostic(
                attrs[0].attr(db).stable_ptr().untyped(),
                format!("Expected one computed macro per function, got {:?}.", attrs.len()),
            );
        }
        let attr = attrs[0].clone().structurize(db);
        let args = attr.args;
        if args.len() > 1 {
            return self.result_with_diagnostic(
                attr.args_stable_ptr.untyped(),
                "Expected one arg for computed macro.\nUsage: #[computed(Position)]".into(),
            );
        }
        let fn_decl = fn_ast.declaration(db);
        let fn_name = fn_decl.name(db).text(db);
        let params = fn_decl.signature(db).parameters(db);
        let param_els = params.elements(db);
        let mut model = None;
        if args.len() == 1 {
            let model_name = args[0].text(db);
            model = Some(model_name.clone());
            let model_type_node = param_els[1].type_clause(db).ty(db);
            if let ast::Expr::Path(model_type_path) = model_type_node {
                let model_type = model_type_path
                    .elements(db)
                    .iter()
                    .last()
                    .unwrap()
                    .as_syntax_node()
                    .get_text(db);
                if model_type != model_name {
                    return self.result_with_diagnostic(
                        model_type_path.stable_ptr().untyped(),
                        "Computed functions second parameter should be the model.".into(),
                    );
                }
            } else {
                return self.result_with_diagnostic(
                    params.stable_ptr().untyped(),
                    format!(
                        "Computed function parameter node of unsupported type {:?}.",
                        model_type_node.as_syntax_node().get_text(db)
                    ),
                );
            }
            if param_els.len() != 2 {
                return self.result_with_diagnostic(
                    params.stable_ptr().untyped(),
                    "Computed function should take 2 parameters, contract state and model.".into(),
                );
            }
        }

        PluginResult {
            code: Some(PluginGeneratedFile {
                name: fn_name.clone(),
                content: "".into(),
                aux_data: Some(DynGeneratedFileAuxData::new(ComputedValuesAuxData {
                    model,
                    entrypoint: fn_name,
                })),
                diagnostics_mappings: vec![],
            }),
            diagnostics: vec![],
            remove_original_item: false,
        }
    }
}

impl CairoPlugin for BuiltinDojoPlugin {
    fn id(&self) -> PackageId {
        let url = Url::parse("https://github.com/dojoengine/dojo").unwrap();
        let version = "0.4.0";
        // TODO: update this once pushed.
        let rev = "1e651b5d4d3b79b14a7d8aa29a92062fcb9e6659";

        let source_id =
            SourceId::for_git(&url, &scarb::core::GitReference::Tag(format!("v{version}").into()))
                .unwrap()
                .with_precise(rev.to_string())
                .unwrap();

        PackageId::new(PackageName::new(PACKAGE_NAME), Version::parse(version).unwrap(), source_id)
    }

    fn instantiate(&self) -> Result<Box<dyn CairoPluginInstance>> {
        Ok(Box::new(BuiltinDojoPluginInstance))
    }
}

struct BuiltinDojoPluginInstance;
impl CairoPluginInstance for BuiltinDojoPluginInstance {
    fn plugin_suite(&self) -> PluginSuite {
        dojo_plugin_suite()
    }
}

<<<<<<< HEAD
    fn inline_macro_plugins(&self) -> Vec<(String, Arc<dyn InlineMacroExprPlugin>)> {
        vec![
            (DeleteMacro::NAME.into(), Arc::new(DeleteMacro)),
            (EmitMacro::NAME.into(), Arc::new(EmitMacro)),
            (GetMacro::NAME.into(), Arc::new(GetMacro)),
            (SetMacro::NAME.into(), Arc::new(SetMacro)),
        ]
    }
=======
pub fn dojo_plugin_suite() -> PluginSuite {
    let mut suite = PluginSuite::default();

    suite
        .add_plugin::<BuiltinDojoPlugin>()
        .add_inline_macro_plugin::<GetMacro>()
        .add_inline_macro_plugin::<SetMacro>()
        .add_inline_macro_plugin::<EmitMacro>();

    suite
>>>>>>> c78fad8f
}

impl MacroPlugin for BuiltinDojoPlugin {
    fn generate_code(&self, db: &dyn SyntaxGroup, item_ast: ast::Item) -> PluginResult {
        match item_ast {
            ast::Item::Module(module_ast) => self.handle_mod(db, module_ast),
            ast::Item::Enum(enum_ast) => {
                let aux_data = DojoAuxData::default();
                let mut rewrite_nodes = vec![];
                let mut diagnostics = vec![];

                // Iterate over all the derive attributes of the struct
                for attr in enum_ast.attributes(db).query_attr(db, "derive") {
                    let attr = attr.structurize(db);

                    // Check if the derive attribute has arguments
                    if attr.args.is_empty() {
                        diagnostics.push(PluginDiagnostic {
                            stable_ptr: attr.args_stable_ptr.untyped(),
                            message: "Expected args.".into(),
                        });
                        continue;
                    }

                    // Iterate over all the arguments of the derive attribute
                    for arg in attr.args {
                        // Check if the argument is a path then set it to arg
                        let AttributeArg {
                            variant:
                                AttributeArgVariant::Unnamed { value: ast::Expr::Path(path), .. },
                            ..
                        } = arg
                        else {
                            diagnostics.push(PluginDiagnostic {
                                stable_ptr: arg.arg_stable_ptr.untyped(),
                                message: "Expected path.".into(),
                            });
                            continue;
                        };

                        // Check if the path has a single segment
                        let [ast::PathSegment::Simple(segment)] = &path.elements(db)[..] else {
                            continue;
                        };

                        // Get the text of the segment and check if it is "Model"
                        let derived = segment.ident(db).text(db);

                        match derived.as_str() {
                            "Introspect" => {
                                rewrite_nodes.push(handle_introspect_enum(
                                    db,
                                    &mut diagnostics,
                                    enum_ast.clone(),
                                ));
                            }
                            _ => continue,
                        }
                    }
                }

                if rewrite_nodes.is_empty() {
                    return PluginResult { diagnostics, ..PluginResult::default() };
                }

                let name = enum_ast.name(db).text(db);
                let mut builder = PatchBuilder::new(db);
                for node in rewrite_nodes {
                    builder.add_modified(node);
                }

                PluginResult {
                    code: Some(PluginGeneratedFile {
                        name,
                        content: builder.code,
                        aux_data: Some(DynGeneratedFileAuxData::new(aux_data)),
                        diagnostics_mappings: builder.diagnostics_mappings,
                    }),
                    diagnostics,
                    remove_original_item: false,
                }
            }
            ast::Item::Struct(struct_ast) => {
                let mut aux_data = DojoAuxData::default();
                let mut rewrite_nodes = vec![];
                let mut diagnostics = vec![];

                // Iterate over all the derive attributes of the struct
                for attr in struct_ast.attributes(db).query_attr(db, "derive") {
                    let attr = attr.structurize(db);

                    // Check if the derive attribute has arguments
                    if attr.args.is_empty() {
                        diagnostics.push(PluginDiagnostic {
                            stable_ptr: attr.args_stable_ptr.untyped(),
                            message: "Expected args.".into(),
                        });
                        continue;
                    }

                    // Iterate over all the arguments of the derive attribute
                    for arg in attr.args {
                        // Check if the argument is a path then set it to arg
                        let AttributeArg {
                            variant:
                                AttributeArgVariant::Unnamed { value: ast::Expr::Path(path), .. },
                            ..
                        } = arg
                        else {
                            diagnostics.push(PluginDiagnostic {
                                stable_ptr: arg.arg_stable_ptr.untyped(),
                                message: "Expected path.".into(),
                            });
                            continue;
                        };

                        // Check if the path has a single segment
                        let [ast::PathSegment::Simple(segment)] = &path.elements(db)[..] else {
                            continue;
                        };

                        // Get the text of the segment and check if it is "Model"
                        let derived = segment.ident(db).text(db);

                        match derived.as_str() {
                            "Model" => {
                                let (model_rewrite_nodes, model_diagnostics) =
                                    handle_model_struct(db, &mut aux_data, struct_ast.clone());
                                rewrite_nodes.push(model_rewrite_nodes);
                                diagnostics.extend(model_diagnostics);
                            }
                            "Print" => {
                                rewrite_nodes.push(derive_print(db, struct_ast.clone()));
                            }
                            "Introspect" => {
                                rewrite_nodes
                                    .push(handle_introspect_struct(db, struct_ast.clone()));
                            }
                            _ => continue,
                        }
                    }
                }

                if rewrite_nodes.is_empty() {
                    return PluginResult { diagnostics, ..PluginResult::default() };
                }

                let name = struct_ast.name(db).text(db);
                let mut builder = PatchBuilder::new(db);
                for node in rewrite_nodes {
                    builder.add_modified(node);
                }

                PluginResult {
                    code: Some(PluginGeneratedFile {
                        name,
                        content: builder.code,
                        aux_data: Some(DynGeneratedFileAuxData::new(aux_data)),
                        diagnostics_mappings: builder.diagnostics_mappings,
                    }),
                    diagnostics,
                    remove_original_item: false,
                }
            }
            ast::Item::FreeFunction(fn_ast) => self.handle_fn(db, fn_ast),
            _ => PluginResult::default(),
        }
    }

    fn declared_attributes(&self) -> Vec<String> {
        vec!["dojo::contract".to_string(), "key".to_string(), "computed".to_string()]
    }
}

pub struct CairoPluginRepository(scarb::compiler::plugin::CairoPluginRepository);

impl Default for CairoPluginRepository {
    fn default() -> Self {
        let mut repo = scarb::compiler::plugin::CairoPluginRepository::empty();
        repo.add(Box::new(BuiltinDojoPlugin)).unwrap();
        repo.add(Box::new(BuiltinStarkNetPlugin)).unwrap();
        Self(repo)
    }
}

impl From<CairoPluginRepository> for scarb::compiler::plugin::CairoPluginRepository {
    fn from(val: CairoPluginRepository) -> Self {
        val.0
    }
}<|MERGE_RESOLUTION|>--- conflicted
+++ resolved
@@ -212,27 +212,17 @@
     }
 }
 
-<<<<<<< HEAD
-    fn inline_macro_plugins(&self) -> Vec<(String, Arc<dyn InlineMacroExprPlugin>)> {
-        vec![
-            (DeleteMacro::NAME.into(), Arc::new(DeleteMacro)),
-            (EmitMacro::NAME.into(), Arc::new(EmitMacro)),
-            (GetMacro::NAME.into(), Arc::new(GetMacro)),
-            (SetMacro::NAME.into(), Arc::new(SetMacro)),
-        ]
-    }
-=======
 pub fn dojo_plugin_suite() -> PluginSuite {
     let mut suite = PluginSuite::default();
 
     suite
         .add_plugin::<BuiltinDojoPlugin>()
+        .add_inline_macro_plugin::<DeleteMacro>()
         .add_inline_macro_plugin::<GetMacro>()
         .add_inline_macro_plugin::<SetMacro>()
         .add_inline_macro_plugin::<EmitMacro>();
 
     suite
->>>>>>> c78fad8f
 }
 
 impl MacroPlugin for BuiltinDojoPlugin {
