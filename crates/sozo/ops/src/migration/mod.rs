--- conflicted
+++ resolved
@@ -54,6 +54,7 @@
     pub contracts: Vec<Option<DeployOutput>>,
 }
 
+#[allow(clippy::too_many_arguments)]
 pub async fn migrate<P, S>(
     ws: &Workspace<'_>,
     world_address: Option<FieldElement>,
@@ -107,30 +108,9 @@
     let mut strategy = prepare_migration(&target_dir, diff, name.clone(), world_address, &ui)?;
     let world_address = strategy.world_address().expect("world address must exist");
 
-<<<<<<< HEAD
-    let contracts_count = local_manifest.contracts.len();
-
-    if dry_run {
-        print_strategy(&ui, account.provider(), &strategy).await;
-
-        update_manifests_and_abis(
-            ws,
-            local_manifest,
-            &profile_dir,
-            &profile_name,
-            MigrationOutput {
-                world_address,
-                contracts: vec![None; contracts_count],
-                ..Default::default()
-            },
-            name.as_ref(),
-        )
-        .await?;
-=======
     let migration_output = if dry_run {
         print_strategy(&ui, account.provider(), &strategy).await;
         MigrationOutput { world_address, ..Default::default() }
->>>>>>> 39ee46b8
     } else {
         // Migrate according to the diff.
         match apply_diff(ws, account, txn_config, &mut strategy).await {
