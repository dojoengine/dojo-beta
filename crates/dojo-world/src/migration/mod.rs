use std::fs::File;
use std::path::PathBuf;
use std::sync::Arc;

use anyhow::{anyhow, Result};
use async_trait::async_trait;
use cairo_lang_starknet_classes::casm_contract_class::CasmContractClass;
use cairo_lang_starknet_classes::contract_class::ContractClass;
use starknet::accounts::{Account, AccountError, Call, ConnectedAccount, SingleOwnerAccount};
use starknet::core::types::contract::{CompiledClass, SierraClass};
use starknet::core::types::{
    BlockId, BlockTag, DeclareTransactionResult, FieldElement, FlattenedSierraClass,
    InvokeTransactionResult, MaybePendingTransactionReceipt, StarknetError, TransactionReceipt,
};
use starknet::core::utils::{get_contract_address, CairoShortStringToFeltError};
use starknet::macros::{felt, selector};
use starknet::providers::{Provider, ProviderError};
use starknet::signers::Signer;
use thiserror::Error;

use crate::utils::{TransactionExt, TransactionWaiter, TransactionWaitingError};

pub mod class;
pub mod contract;
pub mod strategy;
pub mod world;

pub type DeclareOutput = DeclareTransactionResult;

// TODO: this was taken from the current network limit
// https://docs.starknet.io/documentation/tools/limits_and_triggers/.
// This constant is also used into `katana-primitives`, which common crate
// should expose this value to have it configurable.
// Or should we just accept any size here?
pub const MAX_BYTECODE_SIZE: usize = 81_290;

#[derive(Clone, Debug)]
pub struct DeployOutput {
    pub transaction_hash: FieldElement,
    pub block_number: Option<u64>,
    pub contract_address: FieldElement,
    pub declare: Option<DeclareOutput>,
    // base class hash at time of deployment
    pub base_class_hash: FieldElement,
    pub was_upgraded: bool,
    pub name: Option<String>,
}

#[derive(Clone, Debug)]
pub struct UpgradeOutput {
    pub transaction_hash: FieldElement,
    pub block_number: Option<u64>,
    pub contract_address: FieldElement,
    pub declare: Option<DeclareOutput>,
}

#[derive(Debug)]
pub struct RegisterOutput {
    pub transaction_hash: FieldElement,
    pub declare_output: Vec<DeclareOutput>,
    pub registered_model_names: Vec<String>,
}

#[derive(Debug, Error)]
pub enum MigrationError<S> {
    #[error("Compiling contract.")]
    CompilingContract,
    #[error("Class already declared.")]
    ClassAlreadyDeclared,
    #[error("Contract already deployed.")]
    ContractAlreadyDeployed(FieldElement),
    #[error(transparent)]
    Migrator(#[from] AccountError<S>),
    #[error(transparent)]
    CairoShortStringToFelt(#[from] CairoShortStringToFeltError),
    #[error(transparent)]
    Provider(#[from] ProviderError),
    #[error(transparent)]
    WaitingError(#[from] TransactionWaitingError),
    #[error(transparent)]
    ArtifactError(#[from] anyhow::Error),
}

/// Represents the type of migration that should be performed.
#[derive(Debug)]
pub enum MigrationType {
    /// When the remote class/contract already exists and has
    /// to be updated to match the local state.
    Update,
    /// When the class/contract does not exist on the remote state or
    /// when a new World is to be deployed.
    New,
}

pub trait StateDiff {
    /// Returns `true` if the local and remote states are equivalent.
    fn is_same(&self) -> bool;
}

/// The transaction configuration to use when sending a transaction.
#[derive(Debug, Copy, Clone, Default)]
pub struct TxnConfig {
    /// The multiplier for how much the actual transaction max fee should be relative to the
    /// estimated fee. If `None` is provided, the multiplier is set to `1.1`.
    pub fee_estimate_multiplier: Option<f64>,
    pub wait: bool,
    pub receipt: bool,
    pub max_fee_raw: Option<FieldElement>,
}

<<<<<<< HEAD
#[derive(Debug, Copy, Clone)]
pub enum TxnAction {
    Send {
        wait: bool,
        receipt: bool,
        max_fee_raw: Option<FieldElement>,
        /// The multiplier for how much the actual transaction max fee should be relative to the
        /// estimated fee. If `None` is provided, the multiplier is set to `1.1`.
        fee_estimate_multiplier: Option<f64>,
    },
    Estimate,
    Simulate,
=======
impl TxnConfig {
    pub fn init_wait() -> Self {
        Self { wait: true, ..Default::default() }
    }
>>>>>>> 5a3d2464
}

#[cfg_attr(not(target_arch = "wasm32"), async_trait)]
#[cfg_attr(target_arch = "wasm32", async_trait(?Send))]
pub trait Declarable {
    async fn declare<P, S>(
        &self,
        account: &SingleOwnerAccount<P, S>,
        txn_config: &TxnConfig,
    ) -> Result<DeclareOutput, MigrationError<<SingleOwnerAccount<P, S> as Account>::SignError>>
    where
        P: Provider + Sync + Send,
        S: Signer + Sync + Send,
    {
        let (flattened_class, casm_class_hash) =
            prepare_contract_declaration_params(self.artifact_path())?;

        match account
            .provider()
            .get_class(BlockId::Tag(BlockTag::Pending), flattened_class.class_hash())
            .await
        {
            Err(ProviderError::StarknetError(StarknetError::ClassHashNotFound)) => {}
            Ok(_) => return Err(MigrationError::ClassAlreadyDeclared),
            Err(e) => return Err(MigrationError::Provider(e)),
        }

        let DeclareTransactionResult { transaction_hash, class_hash } = account
            .declare(Arc::new(flattened_class), casm_class_hash)
            .send_with_cfg(txn_config)
            .await
            .map_err(MigrationError::Migrator)?;

        TransactionWaiter::new(transaction_hash, account.provider())
            .await
            .map_err(MigrationError::WaitingError)?;

        return Ok(DeclareOutput { transaction_hash, class_hash });
    }

    fn artifact_path(&self) -> &PathBuf;
}

#[cfg_attr(not(target_arch = "wasm32"), async_trait)]
#[cfg_attr(target_arch = "wasm32", async_trait(?Send))]
pub trait Deployable: Declarable + Sync {
    async fn deploy_dojo_contract<P, S>(
        &self,
        world_address: FieldElement,
        class_hash: FieldElement,
        base_class_hash: FieldElement,
        account: &SingleOwnerAccount<P, S>,
        txn_config: &TxnConfig,
    ) -> Result<DeployOutput, MigrationError<<SingleOwnerAccount<P, S> as Account>::SignError>>
    where
        P: Provider + Sync + Send,
        S: Signer + Sync + Send,
    {
        let declare = match self.declare(account, txn_config).await {
            Ok(res) => Some(res),
            Err(MigrationError::ClassAlreadyDeclared) => None,
            Err(e) => return Err(e),
        };

        let contract_address =
            get_contract_address(self.salt(), base_class_hash, &[], world_address);

        let mut was_upgraded = false;

        let call = match account
            .provider()
            .get_class_hash_at(BlockId::Tag(BlockTag::Pending), contract_address)
            .await
        {
            Ok(current_class_hash) if current_class_hash != class_hash => {
                was_upgraded = true;

                Call {
                    calldata: vec![contract_address, class_hash],
                    selector: selector!("upgrade_contract"),
                    to: world_address,
                }
            }

            Err(ProviderError::StarknetError(StarknetError::ContractNotFound)) => Call {
                calldata: vec![self.salt(), class_hash],
                selector: selector!("deploy_contract"),
                to: world_address,
            },

            Ok(_) => {
                return Err(MigrationError::ContractAlreadyDeployed(contract_address));
            }

            Err(e) => return Err(MigrationError::Provider(e)),
        };

        let InvokeTransactionResult { transaction_hash } = account
            .execute(vec![call])
            .send_with_cfg(txn_config)
            .await
            .map_err(MigrationError::Migrator)?;

        let receipt = TransactionWaiter::new(transaction_hash, account.provider()).await?;
        let block_number = get_block_number_from_receipt(receipt);

        Ok(DeployOutput {
            transaction_hash,
            block_number,
            contract_address,
            declare,
            base_class_hash,
            was_upgraded,
            name: None,
        })
    }

    async fn deploy<P, S>(
        &self,
        class_hash: FieldElement,
        constructor_calldata: Vec<FieldElement>,
        account: &SingleOwnerAccount<P, S>,
        txn_config: &TxnConfig,
    ) -> Result<DeployOutput, MigrationError<<SingleOwnerAccount<P, S> as Account>::SignError>>
    where
        P: Provider + Sync + Send,
        S: Signer + Sync + Send,
    {
        let declare = match self.declare(account, txn_config).await {
            Ok(res) => Some(res),
            Err(MigrationError::ClassAlreadyDeclared) => None,
            Err(e) => return Err(e),
        };

        let calldata = [
            vec![
                class_hash,                                     // class hash
                self.salt(),                                    // salt
                FieldElement::ZERO,                             // unique
                FieldElement::from(constructor_calldata.len()), // constructor calldata len
            ],
            constructor_calldata.clone(),
        ]
        .concat();

        let contract_address = get_contract_address(
            self.salt(),
            class_hash,
            &constructor_calldata,
            FieldElement::ZERO,
        );

        match account
            .provider()
            .get_class_hash_at(BlockId::Tag(BlockTag::Pending), contract_address)
            .await
        {
            Err(ProviderError::StarknetError(StarknetError::ContractNotFound)) => {}
            Ok(_) => return Err(MigrationError::ContractAlreadyDeployed(contract_address)),
            Err(e) => return Err(MigrationError::Provider(e)),
        }

        let txn = account.execute(vec![Call {
            calldata,
            // devnet UDC address
            selector: selector!("deployContract"),
            to: felt!("0x41a78e741e5af2fec34b695679bc6891742439f7afb8484ecd7766661ad02bf"),
        }]);

        let InvokeTransactionResult { transaction_hash } =
            txn.send_with_cfg(txn_config).await.map_err(MigrationError::Migrator)?;

        let receipt = TransactionWaiter::new(transaction_hash, account.provider()).await?;
        let block_number = get_block_number_from_receipt(receipt);

        Ok(DeployOutput {
            transaction_hash,
            block_number,
            contract_address,
            declare,
            base_class_hash: FieldElement::default(),
            was_upgraded: false,
            name: None,
        })
    }

    fn salt(&self) -> FieldElement;
}

#[cfg_attr(not(target_arch = "wasm32"), async_trait)]
#[cfg_attr(target_arch = "wasm32", async_trait(?Send))]
pub trait Upgradable: Deployable + Declarable + Sync {
    async fn upgrade_world<P, S>(
        &self,
        class_hash: FieldElement,
        original_class_hash: FieldElement,
        original_base_class_hash: FieldElement,
        account: &SingleOwnerAccount<P, S>,
        txn_config: &TxnConfig,
    ) -> Result<UpgradeOutput, MigrationError<<SingleOwnerAccount<P, S> as Account>::SignError>>
    where
        P: Provider + Sync + Send,
        S: Signer + Sync + Send,
    {
        let declare = match self.declare(account, txn_config).await {
            Ok(res) => Some(res),
            Err(MigrationError::ClassAlreadyDeclared) => None,
            Err(e) => return Err(e),
        };

        let original_constructor_calldata = vec![original_base_class_hash];
        let contract_address = get_contract_address(
            self.salt(),
            original_class_hash,
            &original_constructor_calldata,
            FieldElement::ZERO,
        );

        match account
            .provider()
            .get_class_hash_at(BlockId::Tag(BlockTag::Pending), contract_address)
            .await
        {
            Ok(_) => {}
            Err(e) => return Err(MigrationError::Provider(e)),
        }

        let calldata = vec![class_hash];

        let InvokeTransactionResult { transaction_hash } = account
            .execute(vec![Call { calldata, selector: selector!("upgrade"), to: contract_address }])
            .send_with_cfg(txn_config)
            .await
            .map_err(MigrationError::Migrator)?;

        let receipt = TransactionWaiter::new(transaction_hash, account.provider()).await?;
        let block_number = get_block_number_from_receipt(receipt);

        Ok(UpgradeOutput { transaction_hash, block_number, contract_address, declare })
    }
}

fn prepare_contract_declaration_params(
    artifact_path: &PathBuf,
) -> Result<(FlattenedSierraClass, FieldElement)> {
    let flattened_class = read_class(artifact_path)?
        .flatten()
        .map_err(|e| anyhow!("error flattening the contract class: {e}"))?;
    let compiled_class_hash = get_compiled_class_hash(artifact_path).map_err(|e| {
        anyhow!("error computing compiled class hash: {} {e}", artifact_path.to_str().unwrap())
    })?;
    Ok((flattened_class, compiled_class_hash))
}

pub fn read_class(artifact_path: &PathBuf) -> Result<SierraClass> {
    let file = File::open(artifact_path)?;
    let contract_artifact: SierraClass = serde_json::from_reader(&file)?;
    Ok(contract_artifact)
}

fn get_compiled_class_hash(artifact_path: &PathBuf) -> Result<FieldElement> {
    let file = File::open(artifact_path)?;
    let casm_contract_class: ContractClass = serde_json::from_reader(file)?;
    let casm_contract =
        CasmContractClass::from_contract_class(casm_contract_class, true, MAX_BYTECODE_SIZE)?;
    let res = serde_json::to_string_pretty(&casm_contract)?;
    let compiled_class: CompiledClass = serde_json::from_str(&res)?;
    Ok(compiled_class.class_hash()?)
}

fn get_block_number_from_receipt(receipt: MaybePendingTransactionReceipt) -> Option<u64> {
    match receipt {
        MaybePendingTransactionReceipt::Receipt(receipt) => match receipt {
            TransactionReceipt::Deploy(r) => Some(r.block_number),
            TransactionReceipt::Invoke(r) => Some(r.block_number),
            _ => None,
        },
        MaybePendingTransactionReceipt::PendingReceipt(_receipt) => None,
    }
}<|MERGE_RESOLUTION|>--- conflicted
+++ resolved
@@ -108,7 +108,6 @@
     pub max_fee_raw: Option<FieldElement>,
 }
 
-<<<<<<< HEAD
 #[derive(Debug, Copy, Clone)]
 pub enum TxnAction {
     Send {
@@ -121,12 +120,12 @@
     },
     Estimate,
     Simulate,
-=======
+}
+
 impl TxnConfig {
     pub fn init_wait() -> Self {
         Self { wait: true, ..Default::default() }
     }
->>>>>>> 5a3d2464
 }
 
 #[cfg_attr(not(target_arch = "wasm32"), async_trait)]
