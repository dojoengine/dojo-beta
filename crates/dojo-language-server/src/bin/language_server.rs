use cairo_lang_compiler::db::RootDatabase;
use cairo_lang_filesystem::cfg::{Cfg, CfgSet};
use cairo_lang_language_server::Backend;
use cairo_lang_starknet::starknet_plugin_suite;
use cairo_lang_test_plugin::test_plugin_suite;
use cairo_lang_utils::logging::init_logging;
use clap::Parser;
<<<<<<< HEAD
use dojo_lang::inline_macros::delete::DeleteMacro;
use dojo_lang::inline_macros::emit::EmitMacro;
use dojo_lang::inline_macros::get::GetMacro;
use dojo_lang::inline_macros::set::SetMacro;
use dojo_lang::plugin::BuiltinDojoPlugin;
=======
use dojo_lang::plugin::dojo_plugin_suite;
>>>>>>> c78fad8f
use tower_lsp::{LspService, Server};

/// Dojo Language Server
#[derive(Parser, Debug)]
#[command(author, version, about, long_about = None)]
struct Args {}

#[tokio::main]
async fn main() {
    let _args = Args::parse();

    init_logging(log::LevelFilter::Warn);

    #[cfg(feature = "runtime-agnostic")]
    use tokio_util::compat::{TokioAsyncReadCompatExt, TokioAsyncWriteCompatExt};

    let (stdin, stdout) = (tokio::io::stdin(), tokio::io::stdout());
    #[cfg(feature = "runtime-agnostic")]
    let (stdin, stdout) = (stdin.compat(), stdout.compat_write());

    let db = RootDatabase::builder()
        .with_cfg(CfgSet::from_iter([Cfg::name("test")]))
<<<<<<< HEAD
        .with_macro_plugin(Arc::new(BuiltinDojoPlugin))
        .with_macro_plugin(Arc::new(StarkNetPlugin::default()))
        .with_macro_plugin(Arc::new(TestPlugin::default()))
        .with_inline_macro_plugin(DeleteMacro::NAME, Arc::new(DeleteMacro))
        .with_inline_macro_plugin(EmitMacro::NAME, Arc::new(EmitMacro))
        .with_inline_macro_plugin(GetMacro::NAME, Arc::new(GetMacro))
        .with_inline_macro_plugin(SetMacro::NAME, Arc::new(SetMacro))
        .with_inline_macro_plugin(SelectorMacro::NAME, Arc::new(SelectorMacro))
=======
        .with_plugin_suite(dojo_plugin_suite())
        .with_plugin_suite(test_plugin_suite())
        .with_plugin_suite(starknet_plugin_suite())
>>>>>>> c78fad8f
        .build()
        .unwrap_or_else(|error| {
            panic!("Problem creating language database: {error:?}");
        });

    let (service, socket) = LspService::build(|client| Backend::new(client, db))
        .custom_method("vfs/provide", Backend::vfs_provide)
        .finish();
    Server::new(stdin, stdout, socket).serve(service).await;
}<|MERGE_RESOLUTION|>--- conflicted
+++ resolved
@@ -5,15 +5,7 @@
 use cairo_lang_test_plugin::test_plugin_suite;
 use cairo_lang_utils::logging::init_logging;
 use clap::Parser;
-<<<<<<< HEAD
-use dojo_lang::inline_macros::delete::DeleteMacro;
-use dojo_lang::inline_macros::emit::EmitMacro;
-use dojo_lang::inline_macros::get::GetMacro;
-use dojo_lang::inline_macros::set::SetMacro;
-use dojo_lang::plugin::BuiltinDojoPlugin;
-=======
 use dojo_lang::plugin::dojo_plugin_suite;
->>>>>>> c78fad8f
 use tower_lsp::{LspService, Server};
 
 /// Dojo Language Server
@@ -36,20 +28,9 @@
 
     let db = RootDatabase::builder()
         .with_cfg(CfgSet::from_iter([Cfg::name("test")]))
-<<<<<<< HEAD
-        .with_macro_plugin(Arc::new(BuiltinDojoPlugin))
-        .with_macro_plugin(Arc::new(StarkNetPlugin::default()))
-        .with_macro_plugin(Arc::new(TestPlugin::default()))
-        .with_inline_macro_plugin(DeleteMacro::NAME, Arc::new(DeleteMacro))
-        .with_inline_macro_plugin(EmitMacro::NAME, Arc::new(EmitMacro))
-        .with_inline_macro_plugin(GetMacro::NAME, Arc::new(GetMacro))
-        .with_inline_macro_plugin(SetMacro::NAME, Arc::new(SetMacro))
-        .with_inline_macro_plugin(SelectorMacro::NAME, Arc::new(SelectorMacro))
-=======
         .with_plugin_suite(dojo_plugin_suite())
         .with_plugin_suite(test_plugin_suite())
         .with_plugin_suite(starknet_plugin_suite())
->>>>>>> c78fad8f
         .build()
         .unwrap_or_else(|error| {
             panic!("Problem creating language database: {error:?}");
