--- conflicted
+++ resolved
@@ -516,17 +516,15 @@
         self.starknet.write().await.generate_pending_block();
     }
 
-<<<<<<< HEAD
     async fn set_next_block_timestamp(&self, timestamp: u64) -> SequencerResult<()> {
         self.starknet.write().await.set_next_block_timestamp(timestamp)
     }
 
     async fn increase_next_block_timestamp(&self, timestamp: u64) -> SequencerResult<()> {
         self.starknet.write().await.increase_next_block_timestamp(timestamp)
-=======
+
     async fn predeployed_accounts(&self) -> Vec<Account> {
         self.starknet.read().await.predeployed_accounts.accounts.clone()
->>>>>>> 358a2013
     }
 }
 
