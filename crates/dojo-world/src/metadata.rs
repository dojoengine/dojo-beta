use std::collections::HashMap;
use std::io::Cursor;
use std::path::PathBuf;

use anyhow::Result;
use camino::Utf8PathBuf;
use ipfs_api_backend_hyper::{IpfsApi, IpfsClient, TryFromUri};
use scarb::core::{ManifestMetadata, Workspace};
use serde::{Deserialize, Deserializer, Serialize, Serializer};
use serde_json::json;
use url::Url;

use crate::manifest::{BaseManifest, WORLD_CONTRACT_NAME};

#[cfg(test)]
#[path = "metadata_test.rs"]
mod test;

pub const IPFS_CLIENT_URL: &str = "https://ipfs.infura.io:5001";
pub const IPFS_USERNAME: &str = "2EBrzr7ZASQZKH32sl2xWauXPSA";
pub const IPFS_PASSWORD: &str = "12290b883db9138a8ae3363b6739d220";

// copy constants from dojo-lang to avoid circular dependency
pub const MANIFESTS_DIR: &str = "manifests";
pub const ABIS_DIR: &str = "abis";
pub const SOURCES_DIR: &str = "src";
pub const BASE_DIR: &str = "base";

fn build_artifact_from_name(
    source_dir: &Utf8PathBuf,
    abi_dir: &Utf8PathBuf,
    element_name: &str,
) -> ArtifactMetadata {
    let sanitized_name = element_name.replace("::", "_");
    let abi_file = abi_dir.join(format!("{sanitized_name}.json"));
    let src_file = source_dir.join(format!("{sanitized_name}.cairo"));

    ArtifactMetadata {
        abi: if abi_file.exists() { Some(Uri::File(abi_file.into_std_path_buf())) } else { None },
        source: if src_file.exists() {
            Some(Uri::File(src_file.into_std_path_buf()))
        } else {
            None
        },
    }
}

/// Build world metadata with data read from the project configuration.
///
/// # Arguments
///
/// * `project_metadata` - The project metadata.
///
/// # Returns
///
/// A [`WorldMetadata`] object initialized with project metadata.
pub fn project_to_world_metadata(project_metadata: Option<ProjectWorldMetadata>) -> WorldMetadata {
    if let Some(m) = project_metadata {
        WorldMetadata {
            name: m.name,
            description: m.description,
            cover_uri: m.cover_uri,
            icon_uri: m.icon_uri,
            website: m.website,
            socials: m.socials,
            ..Default::default()
        }
    } else {
        WorldMetadata {
            name: None,
            description: None,
            cover_uri: None,
            icon_uri: None,
            website: None,
            socials: None,
            ..Default::default()
        }
    }
}

/// Collect metadata from the project configuration and from the workspace.
///
/// # Arguments
/// `ws`: the workspace.
///
/// # Returns
/// A [`DojoMetadata`] object containing all Dojo metadata.
pub fn dojo_metadata_from_workspace(ws: &Workspace<'_>) -> DojoMetadata {
    let profile = ws.config().profile();

    let manifest_dir = ws.manifest_path().parent().unwrap().to_path_buf();
    let manifest_dir = manifest_dir.join(MANIFESTS_DIR).join(profile.as_str());
    let target_dir = ws.target_dir().path_existent().unwrap();
    let sources_dir = target_dir.join(profile.as_str()).join(SOURCES_DIR);
    let abis_dir = manifest_dir.join(ABIS_DIR).join(BASE_DIR);

    let project_metadata = ws.current_package().unwrap().manifest.metadata.dojo();
    let mut dojo_metadata = DojoMetadata {
        env: project_metadata.env.clone(),
        skip_migration: project_metadata.skip_migration.clone(),
        ..Default::default()
    };

    let world_artifact = build_artifact_from_name(&sources_dir, &abis_dir, WORLD_CONTRACT_NAME);

    // inialize Dojo world metadata with world metadata coming from project configuration
    dojo_metadata.world = project_to_world_metadata(project_metadata.world);
    dojo_metadata.world.artifacts = world_artifact;

    // load models and contracts metadata
    if manifest_dir.join(BASE_DIR).exists() {
        if let Ok(manifest) = BaseManifest::load_from_path(&manifest_dir.join(BASE_DIR)) {
            for model in manifest.models {
                let name = model.name.to_string();
                dojo_metadata.resources_artifacts.insert(
                    name.clone(),
                    ResourceMetadata {
                        name: name.clone(),
                        artifacts: build_artifact_from_name(
                            &sources_dir,
                            &abis_dir.join("models"),
                            &name,
                        ),
                    },
                );
            }

            for contract in manifest.contracts {
                let name = contract.name.to_string();
                dojo_metadata.resources_artifacts.insert(
                    name.clone(),
                    ResourceMetadata {
                        name: name.clone(),
                        artifacts: build_artifact_from_name(
                            &sources_dir,
                            &abis_dir.join("contracts"),
                            &name,
                        ),
                    },
                );
            }
        }
    }

    dojo_metadata
}

/// Metadata coming from project configuration (Scarb.toml)
#[derive(Default, Deserialize, Debug, Clone)]
pub struct ProjectMetadata {
    pub world: Option<ProjectWorldMetadata>,
    pub env: Option<Environment>,
    pub skip_migration: Option<Vec<String>>,
}

/// Metadata for a user defined resource (models, contracts).
#[derive(Default, Serialize, Deserialize, Debug, Clone)]
pub struct ResourceMetadata {
    pub name: String,
    pub artifacts: ArtifactMetadata,
}

/// Metadata collected from the project configuration and the Dojo workspace
#[derive(Default, Deserialize, Debug, Clone)]
pub struct DojoMetadata {
    pub world: WorldMetadata,
    pub env: Option<Environment>,
<<<<<<< HEAD
    pub artifacts: HashMap<String, ArtifactMetadata>,
    pub skip_migration: Option<Vec<String>>,
=======
    pub resources_artifacts: HashMap<String, ResourceMetadata>,
>>>>>>> 9ea6574d
}

#[derive(Debug)]
pub enum UriParseError {
    InvalidUri,
    InvalidFileUri,
}

#[derive(Debug, Clone, PartialEq)]
pub enum Uri {
    Http(Url),
    Ipfs(String),
    File(PathBuf),
}

impl Serialize for Uri {
    fn serialize<S>(&self, serializer: S) -> Result<S::Ok, S::Error>
    where
        S: Serializer,
    {
        match self {
            Uri::Http(url) => serializer.serialize_str(url.as_ref()),
            Uri::Ipfs(ipfs) => serializer.serialize_str(ipfs),
            Uri::File(path) => serializer.serialize_str(&format!("file://{}", path.display())),
        }
    }
}

impl<'de> Deserialize<'de> for Uri {
    fn deserialize<D>(deserializer: D) -> Result<Self, D::Error>
    where
        D: Deserializer<'de>,
    {
        let s = String::deserialize(deserializer)?;
        if s.starts_with("ipfs://") {
            Ok(Uri::Ipfs(s))
        } else if let Some(path) = s.strip_prefix("file://") {
            Ok(Uri::File(PathBuf::from(&path)))
        } else if let Ok(url) = Url::parse(&s) {
            Ok(Uri::Http(url))
        } else {
            Err(serde::de::Error::custom("Invalid Uri"))
        }
    }
}

impl Uri {
    pub fn cid(&self) -> Option<&str> {
        match self {
            Uri::Ipfs(value) => value.strip_prefix("ipfs://"),
            _ => None,
        }
    }
}

/// World metadata coming from the project configuration (Scarb.toml)
#[derive(Default, Serialize, Deserialize, Debug, Clone)]
pub struct ProjectWorldMetadata {
    pub name: Option<String>,
    pub description: Option<String>,
    pub cover_uri: Option<Uri>,
    pub icon_uri: Option<Uri>,
    pub website: Option<Url>,
    pub socials: Option<HashMap<String, String>>,
}

/// World metadata collected from the project configuration and the Dojo workspace
#[derive(Default, Serialize, Deserialize, Debug, Clone)]
pub struct WorldMetadata {
    pub name: Option<String>,
    pub description: Option<String>,
    pub cover_uri: Option<Uri>,
    pub icon_uri: Option<Uri>,
    pub website: Option<Url>,
    pub socials: Option<HashMap<String, String>>,
    pub artifacts: ArtifactMetadata,
}

/// Metadata Artifacts collected for one Dojo element (world, model, contract...)
#[derive(Default, Serialize, Deserialize, Debug, Clone)]
pub struct ArtifactMetadata {
    pub abi: Option<Uri>,
    pub source: Option<Uri>,
}

#[derive(Default, Deserialize, Clone, Debug)]
pub struct Environment {
    pub rpc_url: Option<String>,
    pub account_address: Option<String>,
    pub private_key: Option<String>,
    pub keystore_path: Option<String>,
    pub keystore_password: Option<String>,
    pub world_address: Option<String>,
}

impl Environment {
    pub fn world_address(&self) -> Option<&str> {
        self.world_address.as_deref()
    }

    pub fn rpc_url(&self) -> Option<&str> {
        self.rpc_url.as_deref()
    }

    pub fn account_address(&self) -> Option<&str> {
        self.account_address.as_deref()
    }

    pub fn private_key(&self) -> Option<&str> {
        self.private_key.as_deref()
    }

    pub fn keystore_path(&self) -> Option<&str> {
        self.keystore_path.as_deref()
    }

    pub fn keystore_password(&self) -> Option<&str> {
        self.keystore_password.as_deref()
    }
}

impl ProjectWorldMetadata {
    pub fn name(&self) -> Option<&str> {
        self.name.as_deref()
    }

    pub fn description(&self) -> Option<&str> {
        self.description.as_deref()
    }
}

impl WorldMetadata {
    pub async fn upload(&self) -> Result<String> {
        let mut meta = self.clone();
        let client =
            IpfsClient::from_str(IPFS_CLIENT_URL)?.with_credentials(IPFS_USERNAME, IPFS_PASSWORD);

        if let Some(Uri::File(icon)) = &self.icon_uri {
            let icon_data = std::fs::read(icon)?;
            let reader = Cursor::new(icon_data);
            let response = client.add(reader).await?;
            meta.icon_uri = Some(Uri::Ipfs(format!("ipfs://{}", response.hash)))
        };

        if let Some(Uri::File(cover)) = &self.cover_uri {
            let cover_data = std::fs::read(cover)?;
            let reader = Cursor::new(cover_data);
            let response = client.add(reader).await?;
            meta.cover_uri = Some(Uri::Ipfs(format!("ipfs://{}", response.hash)))
        };

        if let Some(Uri::File(abi)) = &self.artifacts.abi {
            let abi_data = std::fs::read(abi)?;
            let reader = Cursor::new(abi_data);
            let response = client.add(reader).await?;
            meta.artifacts.abi = Some(Uri::Ipfs(format!("ipfs://{}", response.hash)))
        };

        if let Some(Uri::File(source)) = &self.artifacts.source {
            let source_data = std::fs::read(source)?;
            let reader = Cursor::new(source_data);
            let response = client.add(reader).await?;
            meta.artifacts.source = Some(Uri::Ipfs(format!("ipfs://{}", response.hash)))
        };

        let serialized = json!(meta).to_string();
        let reader = Cursor::new(serialized);
        let response = client.add(reader).await?;

        Ok(response.hash)
    }
}

impl ArtifactMetadata {
    pub async fn upload(&self) -> Result<String> {
        let mut meta = self.clone();
        let client =
            IpfsClient::from_str(IPFS_CLIENT_URL)?.with_credentials(IPFS_USERNAME, IPFS_PASSWORD);

        if let Some(Uri::File(abi)) = &self.abi {
            let abi_data = std::fs::read(abi)?;
            let reader = Cursor::new(abi_data);
            let response = client.add(reader).await?;
            meta.abi = Some(Uri::Ipfs(format!("ipfs://{}", response.hash)))
        };

        if let Some(Uri::File(source)) = &self.source {
            let source_data = std::fs::read(source)?;
            let reader = Cursor::new(source_data);
            let response = client.add(reader).await?;
            meta.source = Some(Uri::Ipfs(format!("ipfs://{}", response.hash)))
        };

        let serialized = json!(meta).to_string();
        let reader = Cursor::new(serialized);
        let response = client.add(reader).await?;

        Ok(response.hash)
    }
}

impl ResourceMetadata {
    pub async fn upload(&self) -> Result<String> {
        let mut meta = self.clone();
        let client =
            IpfsClient::from_str(IPFS_CLIENT_URL)?.with_credentials(IPFS_USERNAME, IPFS_PASSWORD);

        if let Some(Uri::File(abi)) = &self.artifacts.abi {
            let abi_data = std::fs::read(abi)?;
            let reader = Cursor::new(abi_data);
            let response = client.add(reader).await?;
            meta.artifacts.abi = Some(Uri::Ipfs(format!("ipfs://{}", response.hash)))
        };

        if let Some(Uri::File(source)) = &self.artifacts.source {
            let source_data = std::fs::read(source)?;
            let reader = Cursor::new(source_data);
            let response = client.add(reader).await?;
            meta.artifacts.source = Some(Uri::Ipfs(format!("ipfs://{}", response.hash)))
        };

        let serialized = json!(meta).to_string();
        let reader = Cursor::new(serialized);
        let response = client.add(reader).await?;

        Ok(response.hash)
    }
}

impl DojoMetadata {
    pub fn env(&self) -> Option<&Environment> {
        self.env.as_ref()
    }
}

trait MetadataExt {
    fn dojo(&self) -> ProjectMetadata;
}

impl MetadataExt for ManifestMetadata {
    fn dojo(&self) -> ProjectMetadata {
        self.tool_metadata
            .as_ref()
            .and_then(|e| e.get("dojo"))
            .cloned()
            .map(|v| v.try_into::<ProjectMetadata>().unwrap_or_default())
            .unwrap_or_default()
    }
}<|MERGE_RESOLUTION|>--- conflicted
+++ resolved
@@ -165,12 +165,8 @@
 pub struct DojoMetadata {
     pub world: WorldMetadata,
     pub env: Option<Environment>,
-<<<<<<< HEAD
-    pub artifacts: HashMap<String, ArtifactMetadata>,
+    pub resources_artifacts: HashMap<String, ResourceMetadata>,
     pub skip_migration: Option<Vec<String>>,
-=======
-    pub resources_artifacts: HashMap<String, ResourceMetadata>,
->>>>>>> 9ea6574d
 }
 
 #[derive(Debug)]
