use std::collections::HashMap;
use std::fs;

use camino::Utf8PathBuf;
use dojo_test_utils::compiler;
use scarb::ops;
use url::Url;

use crate::metadata::{
    dojo_metadata_from_workspace, ArtifactMetadata, ProjectMetadata, Uri, WorldMetadata, ABIS_DIR,
    BASE_DIR, MANIFESTS_DIR, SOURCES_DIR,
};

#[test]
fn check_metadata_deserialization() {
    let metadata: ProjectMetadata = toml::from_str(
        r#"
[env]
rpc_url = "http://localhost:5050/"
account_address = "0x517ececd29116499f4a1b64b094da79ba08dfd54a3edaa316134c41f8160973"
private_key = "0x1800000000300000180000000000030000000000003006001800006600"
keystore_path = "test/"
keystore_password = "dojo"
world_address = "0x0248cacaeac64c45be0c19ee8727e0bb86623ca7fa3f0d431a6c55e200697e5a"

[world]
name = "example"
description = "example world"
cover_uri = "file://example_cover.png"
icon_uri = "file://example_icon.png"
website = "https://dojoengine.org"
socials.x = "https://x.com/dojostarknet"
        "#,
    )
    .unwrap();

    assert!(metadata.env.is_some());
    let env = metadata.env.unwrap();

    assert_eq!(env.rpc_url(), Some("http://localhost:5050/"));
    assert_eq!(
        env.account_address(),
        Some("0x517ececd29116499f4a1b64b094da79ba08dfd54a3edaa316134c41f8160973")
    );
    assert_eq!(
        env.private_key(),
        Some("0x1800000000300000180000000000030000000000003006001800006600")
    );
    assert_eq!(env.keystore_path(), Some("test/"));
    assert_eq!(env.keystore_password(), Some("dojo"));
    assert_eq!(
        env.world_address(),
        Some("0x0248cacaeac64c45be0c19ee8727e0bb86623ca7fa3f0d431a6c55e200697e5a")
    );

    assert!(metadata.world.is_some());
    let world = metadata.world.unwrap();

    assert_eq!(world.name(), Some("example"));
    assert_eq!(world.description(), Some("example world"));
    assert_eq!(world.cover_uri, Some(Uri::File("example_cover.png".into())));
    assert_eq!(world.icon_uri, Some(Uri::File("example_icon.png".into())));
    assert_eq!(world.website, Some(Url::parse("https://dojoengine.org").unwrap()));
    assert_eq!(world.socials.unwrap().get("x"), Some(&"https://x.com/dojostarknet".to_string()));
}

// TODO: remove ignore once IPFS node is running.
#[ignore]
#[tokio::test]
async fn world_metadata_hash_and_upload() {
    let meta = WorldMetadata {
        name: Some("Test World".to_string()),
        description: Some("A world used for testing".to_string()),
        cover_uri: Some(Uri::File("src/metadata_test_data/cover.png".into())),
        icon_uri: Some(Uri::File("src/metadata_test_data/cover.png".into())),
        website: Some(Url::parse("https://dojoengine.org").unwrap()),
        socials: Some(HashMap::from([("x".to_string(), "https://x.com/dojostarknet".to_string())])),
        artifacts: ArtifactMetadata {
            abi: Some(Uri::File("src/metadata_test_data/abi.json".into())),
            source: Some(Uri::File("src/metadata_test_data/source.cairo".into())),
        },
    };

    let _ = meta.upload().await.unwrap();
}

#[tokio::test]
async fn parse_world_metadata_without_socials() {
    let metadata: ProjectMetadata = toml::from_str(
        r#"
[env]
rpc_url = "http://localhost:5050/"
account_address = "0x517ececd29116499f4a1b64b094da79ba08dfd54a3edaa316134c41f8160973"
private_key = "0x1800000000300000180000000000030000000000003006001800006600"
keystore_path = "test/"
keystore_password = "dojo"
world_address = "0x0248cacaeac64c45be0c19ee8727e0bb86623ca7fa3f0d431a6c55e200697e5a"

[world]
name = "example"
description = "example world"
cover_uri = "file://example_cover.png"
icon_uri = "file://example_icon.png"
website = "https://dojoengine.org"
# socials.x = "https://x.com/dojostarknet"
        "#,
    )
    .unwrap();

    assert!(metadata.world.is_some());
}

#[tokio::test]
async fn get_full_dojo_metadata_from_workspace() {
    let config = compiler::build_test_config("../../examples/spawn-and-move/Scarb.toml").unwrap();
    let ws = ops::read_workspace(config.manifest_path(), &config)
        .unwrap_or_else(|op| panic!("Error building workspace: {op:?}"));

    let profile = ws.config().profile();
    let manifest_dir = ws.manifest_path().parent().unwrap().to_path_buf();
    let manifest_dir = manifest_dir.join(MANIFESTS_DIR).join(profile.as_str());
    let target_dir = ws.target_dir().path_existent().unwrap();
    let sources_dir = target_dir.join(profile.as_str()).join(SOURCES_DIR);
    let abis_dir = manifest_dir.join(ABIS_DIR).join(BASE_DIR);

    let dojo_metadata = dojo_metadata_from_workspace(&ws);

    // env
    assert!(dojo_metadata.env.is_some());
    let env = dojo_metadata.env.unwrap();

    assert!(env.rpc_url.is_some());
    assert!(env.rpc_url.unwrap().eq("http://localhost:5050/"));

    assert!(env.account_address.is_some());
    assert!(
        env.account_address
            .unwrap()
            .eq("0x6162896d1d7ab204c7ccac6dd5f8e9e7c25ecd5ae4fcb4ad32e57786bb46e03")
    );

    assert!(env.private_key.is_some());
    assert!(
        env.private_key.unwrap().eq("0x1800000000300000180000000000030000000000003006001800006600")
    );

    assert!(env.world_address.is_some());
    assert_eq!(
        env.world_address.unwrap(),
<<<<<<< HEAD
        "0x0468cebdb15d4554064371b80f8b5e96669f5e9b7a62ff4a161b965f565e310b"
=======
        "0x05134532e5d24c8264e61bb6bbe5c06031d462b8b7bdd15b5554e77e2a97c369"
>>>>>>> 8cfb0ba6
    );

    assert!(env.keystore_path.is_none());
    assert!(env.keystore_password.is_none());

    // world
    assert!(dojo_metadata.world.name.is_some());
    assert!(dojo_metadata.world.name.unwrap().eq("example"));

    assert!(dojo_metadata.world.description.is_some());
    assert!(dojo_metadata.world.description.unwrap().eq("example world"));

    assert!(dojo_metadata.world.cover_uri.is_none());
    assert!(dojo_metadata.world.icon_uri.is_none());
    assert!(dojo_metadata.world.website.is_none());
    assert!(dojo_metadata.world.socials.is_none());

    check_artifact(
        dojo_metadata.world.artifacts,
        "dojo_world_world".to_string(),
        &abis_dir,
        &sources_dir,
    );

    let artifacts = get_artifacts_from_manifest(&manifest_dir);

    dbg!(&artifacts);
    for (abi_subdir, name) in artifacts {
        let artifact = dojo_metadata.artifacts.get(&name);
        assert!(artifact.is_some(), "bad artifact for {}", name);
        let artifact = artifact.unwrap();

        let sanitized_name = name.replace("::", "_");

        check_artifact(artifact.clone(), sanitized_name, &abis_dir.join(abi_subdir), &sources_dir);
    }
}

fn check_artifact(
    artifact: ArtifactMetadata,
    name: String,
    abis_dir: &Utf8PathBuf,
    sources_dir: &Utf8PathBuf,
) {
    assert!(artifact.abi.is_some());
    let abi = artifact.abi.unwrap();
    assert_eq!(
        abi,
        Uri::File(abis_dir.join(format!("{name}.json")).into()),
        "Bad abi for {}",
        name
    );

    assert!(artifact.source.is_some());
    let source = artifact.source.unwrap();
    assert_eq!(
        source,
        Uri::File(sources_dir.join(format!("{name}.cairo")).into()),
        "Bad source for {}",
        name
    );
}

fn get_artifacts_from_manifest(manifest_dir: &Utf8PathBuf) -> Vec<(String, String)> {
    let contracts_dir = manifest_dir.join(BASE_DIR).join("contracts");
    let models_dir = manifest_dir.join(BASE_DIR).join("models");

    let mut artifacts = vec![];

    // models
    for entry in fs::read_dir(models_dir).unwrap().flatten() {
        let name = entry.path().file_stem().unwrap().to_string_lossy().to_string();
        let name = name.replace("_models_", "::models::");
        // Some models are inside actions, we need a better way to gather those.
        let name = name.replace("_actions_", "::actions::");
        let name = name.replace("::actions_", "::actions::");

        let name = name.replace("_others_", "::others::");
        let name = name.replace("::others_", "::others::");
        artifacts.push(("models".to_string(), name));
    }

    // contracts
    for entry in fs::read_dir(contracts_dir).unwrap().flatten() {
        let name = entry.path().file_stem().unwrap().to_string_lossy().to_string();
        let name = name.replace("_actions_", "::actions::");
        let name = name.replace("_others_", "::others::");
        artifacts.push(("contracts".to_string(), name));
    }

    artifacts
}<|MERGE_RESOLUTION|>--- conflicted
+++ resolved
@@ -147,11 +147,7 @@
     assert!(env.world_address.is_some());
     assert_eq!(
         env.world_address.unwrap(),
-<<<<<<< HEAD
-        "0x0468cebdb15d4554064371b80f8b5e96669f5e9b7a62ff4a161b965f565e310b"
-=======
-        "0x05134532e5d24c8264e61bb6bbe5c06031d462b8b7bdd15b5554e77e2a97c369"
->>>>>>> 8cfb0ba6
+        "0x2e31cfde9f9990c7fe44b25043e3c6958a849c0a66ab535686d2b710e97f309"
     );
 
     assert!(env.keystore_path.is_none());
