--- conflicted
+++ resolved
@@ -13,27 +13,20 @@
     IWorldDispatcher, IWorldDispatcherTrait, world, IUpgradeableWorld, IUpgradeableWorldDispatcher,
     IUpgradeableWorldDispatcherTrait, ResourceMetadata
 };
-<<<<<<< HEAD
-use dojo::database::introspect::Introspect;
-use dojo::test_utils::{spawn_test_world, deploy_with_world_address};
-use dojo::benchmarks::{Character, GasCounterImpl};
-
-=======
 use dojo::database::introspect::{Introspect, Layout, FieldLayout};
 use dojo::database::MAX_ARRAY_LENGTH;
 use dojo::test_utils::{spawn_test_world, deploy_with_world_address, assert_array};
-use dojo::benchmarks::{Character, end};
 use dojo::config::component::Config::{
     DifferProgramHashUpdate, MergerProgramHashUpdate, FactsRegistryUpdate
 };
 use dojo::model::Model;
+use dojo::benchmarks::{Character, GasCounterImpl};
 
 #[derive(Introspect, Copy, Drop, Serde)]
 enum OneEnum {
     FirstArm: (u8, felt252),
     SecondArm,
 }
->>>>>>> 71e9451f
 
 #[derive(Introspect, Drop, Serde)]
 enum AnotherEnum {
@@ -700,7 +693,7 @@
     let gas = GasCounterImpl::start();
 
     bar_contract.set_foo(1337, 1337);
-    gas.end( "foo set call");
+    gas.end("foo set call");
 
     let gas = GasCounterImpl::start();
     let data = get!(world, alice, Foo);
@@ -722,7 +715,7 @@
     let gas = GasCounterImpl::start();
 
     bar_contract.set_char(1337, 1337);
-    gas.end( "char set call");
+    gas.end("char set call");
 
     let gas = GasCounterImpl::start();
 
