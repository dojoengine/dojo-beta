--- conflicted
+++ resolved
@@ -55,7 +55,13 @@
             .unwrap();
             let tx_config = self.transaction.into();
 
-<<<<<<< HEAD
+            trace!(
+                contract=?self.contract,
+                entrypoint=self.entrypoint,
+                calldata=?self.calldata,
+                "Executing Execute command."
+            );
+
             execute::execute(
                 &config.ui(),
                 self.contract,
@@ -65,17 +71,6 @@
                 &tx_config,
             )
             .await
-=======
-            trace!(
-                contract=?self.contract,
-                entrypoint=self.entrypoint,
-                calldata=?self.calldata,
-                "Executing Execute command."
-            );
-
-            execute::execute(self.contract, self.entrypoint, self.calldata, &world, &tx_config)
-                .await
->>>>>>> 048d6dc6
         })
     }
 }