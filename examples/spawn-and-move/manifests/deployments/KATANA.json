--- conflicted
+++ resolved
@@ -2,10 +2,7 @@
   "world": {
     "kind": "Contract",
     "class_hash": "0x799bc4e9da10bfb3dd88e6f223c9cfbf7745435cd14f5d69675ea448e578cd",
-<<<<<<< HEAD
     "original_class_hash": "0x799bc4e9da10bfb3dd88e6f223c9cfbf7745435cd14f5d69675ea448e578cd",
-    "abi": null,
-=======
     "abi": [
       {
         "type": "impl",
@@ -663,7 +660,6 @@
         ]
       }
     ],
->>>>>>> c2280fea
     "address": "0x1385f25d20a724edc9c7b3bd9636c59af64cbaf9fcd12f33b3af96b2452f295",
     "transaction_hash": "0x6afefdcc49b3563a4f3657900ba71e9f9356861b15b942a73f2018f046a1048",
     "block_number": 3,
@@ -681,13 +677,9 @@
     {
       "kind": "DojoContract",
       "address": "0x3539c9b89b08095ba914653fb0f20e55d4b172a415beade611bc260b346d0f7",
-<<<<<<< HEAD
-      "class_hash": "0x2a3b1c5473dfb9fd1be08b94fae201b30b4e63ed8caed996476cc4ad44cadb2",
-      "original_class_hash": "0x2a3b1c5473dfb9fd1be08b94fae201b30b4e63ed8caed996476cc4ad44cadb2",
+      "class_hash": "0x16b1037beb348c3cf11c7f10733d366c7f29bc9d9172ba663421e2af4dab83c",
+      "original_class_hash": "0x16b1037beb348c3cf11c7f10733d366c7f29bc9d9172ba663421e2af4dab83c",
       "base_class_hash": "0x679177a2cb757694ac4f326d01052ff0963eac0bc2a17116a2b87badcdf6f76",
-=======
-      "class_hash": "0x16b1037beb348c3cf11c7f10733d366c7f29bc9d9172ba663421e2af4dab83c",
->>>>>>> c2280fea
       "abi": [
         {
           "type": "impl",
@@ -930,10 +922,7 @@
           ]
         }
       ],
-      "reads": [
-        "Moves",
-        "Position"
-      ],
+      "reads": [],
       "writes": [],
       "computed": [],
       "name": "dojo_examples::actions::actions"
@@ -955,10 +944,7 @@
         }
       ],
       "class_hash": "0x52659850f9939482810d9f6b468b91dc99e0b7fa42c2016cf12833ec06ce911",
-<<<<<<< HEAD
       "original_class_hash": "0x52659850f9939482810d9f6b468b91dc99e0b7fa42c2016cf12833ec06ce911",
-      "abi": null,
-=======
       "abi": [
         {
           "type": "impl",
@@ -1198,7 +1184,6 @@
           "variants": []
         }
       ],
->>>>>>> c2280fea
       "name": "dojo_examples::actions::actions::moved"
     },
     {
@@ -1221,25 +1206,14 @@
         }
       ],
       "class_hash": "0x511fbd833938f5c4b743eea1e67605a125d7ff60e8a09e8dc227ad2fb59ca54",
-<<<<<<< HEAD
       "original_class_hash": "0x511fbd833938f5c4b743eea1e67605a125d7ff60e8a09e8dc227ad2fb59ca54",
-      "abi": null,
-      "name": "dojo_examples::models::moves"
-    },
-    {
-      "kind": "DojoModel",
-      "members": [
-=======
       "abi": [
->>>>>>> c2280fea
         {
           "type": "impl",
           "name": "DojoModelImpl",
           "interface_name": "dojo::model::IDojoModel"
         },
         {
-<<<<<<< HEAD
-=======
           "type": "struct",
           "name": "core::array::Span::<core::integer::u8>",
           "members": [
@@ -1487,17 +1461,13 @@
           "key": true
         },
         {
->>>>>>> c2280fea
           "name": "vec",
           "type": "Vec2",
           "key": false
         }
       ],
       "class_hash": "0xb33ae053213ccb2a57967ffc4411901f3efab24781ca867adcd0b90f2fece5",
-<<<<<<< HEAD
       "original_class_hash": "0xb33ae053213ccb2a57967ffc4411901f3efab24781ca867adcd0b90f2fece5",
-      "abi": null,
-=======
       "abi": [
         {
           "type": "impl",
@@ -1725,7 +1695,6 @@
           "variants": []
         }
       ],
->>>>>>> c2280fea
       "name": "dojo_examples::models::position"
     }
   ]
