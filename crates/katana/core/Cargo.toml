--- conflicted
+++ resolved
@@ -15,15 +15,8 @@
 
 anyhow.workspace = true
 async-trait.workspace = true
-<<<<<<< HEAD
-dojo-metrics.workspace = true
-metrics.workspace = true
 cairo-lang-casm = "=2.6.3"
 cairo-lang-starknet = "=2.6.3"
-=======
-cairo-lang-casm = "2.3.1"
-cairo-lang-starknet = "2.3.1"
->>>>>>> c9714ef7
 cairo-vm.workspace = true
 convert_case.workspace = true
 derive_more.workspace = true
