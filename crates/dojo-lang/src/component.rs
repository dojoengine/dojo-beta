--- conflicted
+++ resolved
@@ -32,12 +32,8 @@
     body_nodes.push(RewriteNode::interpolate_patched(
         "
             struct Storage {
-<<<<<<< HEAD
-                state: LegacyMap::<usize, $type_name$>,
+                state: LegacyMap::<felt252, $type_name$>,
                 authorized_writers: LegacyMap::<ContractAddress, bool>,
-=======
-                state: LegacyMap::<felt252, $type_name$>,
->>>>>>> b774675f
             }
 
             // Initialize $type_name$.
@@ -58,16 +54,11 @@
 
             // Set the state of an entity.
             #[external]
-<<<<<<< HEAD
-            fn set(entity_id: usize, value: $type_name$) {
+            fn set(key: felt252, value: $type_name$) {
                 let caller_address = starknet::get_caller_address();
                 let is_authorized = authorized_writers::read(caller_address);
                 assert(is_authorized, \'Unauthorized writer.\');
-                state::write(entity_id, value);
-=======
-            fn set(key: felt252, value: $type_name$) {
                 state::write(key, value);
->>>>>>> b774675f
             }
 
             // Get the state of an entity.
@@ -227,14 +218,9 @@
 
             #[abi]
             trait I$type_name$ {
-<<<<<<< HEAD
-                fn set(entity_id: usize, value: $type_name$);
-                fn get(entity_id: usize) -> $type_name$;
-                fn get_is_writer_authorized(writer: starknet::ContractAddress) -> bool;
-=======
                 fn set(key: felt252, value: $type_name$);
                 fn get(key: felt252) -> $type_name$;
->>>>>>> b774675f
+                fn get_is_writer_authorized(writer: starknet::ContractAddress) -> bool;
             }
 
             #[contract]
