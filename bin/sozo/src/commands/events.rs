<<<<<<< HEAD
use std::collections::HashMap;

use anyhow::{anyhow, Result};
use cainome::parser::tokens::Token;
use cainome::parser::AbiParser;
use cairo_lang_starknet::abi;
=======
use anyhow::Result;
>>>>>>> 8bfd5ada
use clap::Parser;
use dojo_world::metadata::dojo_metadata_from_workspace;
use scarb::core::Config;
<<<<<<< HEAD
use serde_json;
use starknet::core::utils::starknet_keccak;
=======
>>>>>>> 8bfd5ada

use super::options::starknet::StarknetOptions;
use super::options::world::WorldOptions;
use crate::ops::events;

#[derive(Parser, Debug)]
pub struct EventsArgs {
    #[arg(help = "List of specific events to be filtered")]
    #[arg(value_delimiter = ',')]
    pub events: Option<Vec<String>>,

    #[arg(short, long)]
    #[arg(help = "Block number from where to look for events")]
    pub from_block: Option<u64>,

    #[arg(short, long)]
    #[arg(help = "Block number until where to look for events")]
    pub to_block: Option<u64>,

    #[arg(short, long)]
    #[arg(help = "Number of events to return per page")]
    pub chunk_size: u64,

    #[arg(long)]
    #[arg(help = "Continuation string to be passed for rpc request")]
    pub continuation_token: Option<String>,

    #[arg(long)]
    #[arg(help = "Print values as raw json")]
    pub json: bool,

    #[command(flatten)]
    pub world: WorldOptions,

    #[command(flatten)]
    pub starknet: StarknetOptions,
}

impl EventsArgs {
    pub fn run(self, config: &Config) -> Result<()> {
<<<<<<< HEAD
        let event_map = if !self.json {
            let ws = scarb::ops::read_workspace(config.manifest_path(), config)?;
            let target_dir = ws.target_dir().path_existent()?;
            let manifest_path = target_dir.join(config.profile().as_str()).join("manifest.json");

            if !manifest_path.exists() {
                return Err(anyhow!("Run scarb migrate before running this command"));
            }

            Some(extract_events(&Manifest::load_from_path(manifest_path)?)?)
        } else {
            None
        };
=======
        let ws = scarb::ops::read_workspace(config.manifest_path(), config)?;
>>>>>>> 8bfd5ada

        let env_metadata = if config.manifest_path().exists() {
            dojo_metadata_from_workspace(&ws).and_then(|inner| inner.env().cloned())
        } else {
            None
        };

<<<<<<< HEAD
        config.tokio_handle().block_on(events::execute(self, env_metadata, event_map))
    }
}

fn is_event(token: &Token) -> bool {
    match token {
        Token::Composite(composite) => composite.is_event,
        _ => false,
    }
}

fn extract_events(manifest: &Manifest) -> Result<HashMap<String, Vec<Token>>> {
    fn process_abi(
        abi: &abi::Contract,
        events_map: &mut HashMap<String, Vec<Token>>,
    ) -> Result<()> {
        match serde_json::to_string(abi) {
            Ok(abi_str) => match AbiParser::tokens_from_abi_string(&abi_str, &HashMap::new()) {
                Ok(tokens) => {
                    for token in tokens.structs {
                        if is_event(&token) {
                            let event_name = starknet_keccak(token.type_name().as_bytes());

                            let vec = events_map.entry(event_name.to_string()).or_default();
                            vec.push(token.clone());
                        }
                    }
                }
                Err(e) => return Err(anyhow!("Error parsing ABI: {}", e)),
            },
            Err(e) => return Err(anyhow!("Error serializing Contract to JSON: {}", e)),
        }
        Ok(())
    }

    let mut events_map = HashMap::new();

    // Iterate over all ABIs in the manifest and process them
    if let Some(abi) = manifest.world.abi.as_ref() {
        process_abi(abi, &mut events_map)?;
    }

    for contract in &manifest.contracts {
        if let Some(abi) = contract.abi.clone() {
            process_abi(&abi, &mut events_map)?;
        }
    }

    for model in &manifest.contracts {
        if let Some(abi) = model.abi.clone() {
            process_abi(&abi, &mut events_map)?;
        }
    }

    Ok(events_map)
}

#[cfg(test)]
mod test {
    use super::*;
    #[test]
    fn events_are_parsed_correctly() {
        let arg = EventsArgs::parse_from(["event", "Event1,Event2", "--chunk-size", "1"]);
        assert!(arg.events.unwrap().len() == 2);
        assert!(arg.from_block.is_none());
        assert!(arg.to_block.is_none());
        assert!(arg.chunk_size == 1);
    }

    #[test]
    fn extract_events_work_as_expected() {
        let manifest = Manifest::load_from_path("./tests/test_data/manifest.json").unwrap();
        let result = extract_events(&manifest).unwrap();
=======
        let manifest_dir = ws.manifest_path().parent().unwrap().to_path_buf();
>>>>>>> 8bfd5ada

        config.tokio_handle().block_on(events::execute(self, env_metadata, &manifest_dir))
    }
}<|MERGE_RESOLUTION|>--- conflicted
+++ resolved
@@ -1,21 +1,7 @@
-<<<<<<< HEAD
-use std::collections::HashMap;
-
-use anyhow::{anyhow, Result};
-use cainome::parser::tokens::Token;
-use cainome::parser::AbiParser;
-use cairo_lang_starknet::abi;
-=======
 use anyhow::Result;
->>>>>>> 8bfd5ada
 use clap::Parser;
 use dojo_world::metadata::dojo_metadata_from_workspace;
 use scarb::core::Config;
-<<<<<<< HEAD
-use serde_json;
-use starknet::core::utils::starknet_keccak;
-=======
->>>>>>> 8bfd5ada
 
 use super::options::starknet::StarknetOptions;
 use super::options::world::WorldOptions;
@@ -56,23 +42,7 @@
 
 impl EventsArgs {
     pub fn run(self, config: &Config) -> Result<()> {
-<<<<<<< HEAD
-        let event_map = if !self.json {
-            let ws = scarb::ops::read_workspace(config.manifest_path(), config)?;
-            let target_dir = ws.target_dir().path_existent()?;
-            let manifest_path = target_dir.join(config.profile().as_str()).join("manifest.json");
-
-            if !manifest_path.exists() {
-                return Err(anyhow!("Run scarb migrate before running this command"));
-            }
-
-            Some(extract_events(&Manifest::load_from_path(manifest_path)?)?)
-        } else {
-            None
-        };
-=======
         let ws = scarb::ops::read_workspace(config.manifest_path(), config)?;
->>>>>>> 8bfd5ada
 
         let env_metadata = if config.manifest_path().exists() {
             dojo_metadata_from_workspace(&ws).and_then(|inner| inner.env().cloned())
@@ -80,83 +50,7 @@
             None
         };
 
-<<<<<<< HEAD
-        config.tokio_handle().block_on(events::execute(self, env_metadata, event_map))
-    }
-}
-
-fn is_event(token: &Token) -> bool {
-    match token {
-        Token::Composite(composite) => composite.is_event,
-        _ => false,
-    }
-}
-
-fn extract_events(manifest: &Manifest) -> Result<HashMap<String, Vec<Token>>> {
-    fn process_abi(
-        abi: &abi::Contract,
-        events_map: &mut HashMap<String, Vec<Token>>,
-    ) -> Result<()> {
-        match serde_json::to_string(abi) {
-            Ok(abi_str) => match AbiParser::tokens_from_abi_string(&abi_str, &HashMap::new()) {
-                Ok(tokens) => {
-                    for token in tokens.structs {
-                        if is_event(&token) {
-                            let event_name = starknet_keccak(token.type_name().as_bytes());
-
-                            let vec = events_map.entry(event_name.to_string()).or_default();
-                            vec.push(token.clone());
-                        }
-                    }
-                }
-                Err(e) => return Err(anyhow!("Error parsing ABI: {}", e)),
-            },
-            Err(e) => return Err(anyhow!("Error serializing Contract to JSON: {}", e)),
-        }
-        Ok(())
-    }
-
-    let mut events_map = HashMap::new();
-
-    // Iterate over all ABIs in the manifest and process them
-    if let Some(abi) = manifest.world.abi.as_ref() {
-        process_abi(abi, &mut events_map)?;
-    }
-
-    for contract in &manifest.contracts {
-        if let Some(abi) = contract.abi.clone() {
-            process_abi(&abi, &mut events_map)?;
-        }
-    }
-
-    for model in &manifest.contracts {
-        if let Some(abi) = model.abi.clone() {
-            process_abi(&abi, &mut events_map)?;
-        }
-    }
-
-    Ok(events_map)
-}
-
-#[cfg(test)]
-mod test {
-    use super::*;
-    #[test]
-    fn events_are_parsed_correctly() {
-        let arg = EventsArgs::parse_from(["event", "Event1,Event2", "--chunk-size", "1"]);
-        assert!(arg.events.unwrap().len() == 2);
-        assert!(arg.from_block.is_none());
-        assert!(arg.to_block.is_none());
-        assert!(arg.chunk_size == 1);
-    }
-
-    #[test]
-    fn extract_events_work_as_expected() {
-        let manifest = Manifest::load_from_path("./tests/test_data/manifest.json").unwrap();
-        let result = extract_events(&manifest).unwrap();
-=======
         let manifest_dir = ws.manifest_path().parent().unwrap().to_path_buf();
->>>>>>> 8bfd5ada
 
         config.tokio_handle().block_on(events::execute(self, env_metadata, &manifest_dir))
     }
