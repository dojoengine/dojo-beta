--- conflicted
+++ resolved
@@ -54,15 +54,9 @@
 serde = { version = "1.0.156", features = [ "derive" ] }
 serde_json = "1.0"
 serde_with = "2.3.1"
-<<<<<<< HEAD
 smol_str = { version = "0.2.0", features = [ "serde" ] }
-starknet = { git = "https://github.com/xJonathanLEI/starknet-rs", rev = "82ea627" }
-starknet-crypto = { git = "https://github.com/xJonathanLEI/starknet-rs", rev = "82ea627" }
-=======
-smol_str = { version = "0.2.0", features = ["serde"] }
 starknet = "0.3.0"
 starknet-crypto = "0.5.1"
->>>>>>> c7fe92ef
 starknet_api = { git = "https://github.com/starkware-libs/starknet-api" }
 test-log = "0.2.11"
 thiserror = "1.0.32"
