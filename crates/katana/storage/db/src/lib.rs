//! Code adapted from Paradigm's [`reth`](https://github.com/paradigmxyz/reth/tree/main/crates/storage/db) DB implementation.

use std::fs;
use std::path::Path;

use anyhow::{anyhow, Context};

pub mod codecs;
pub mod error;
pub mod mdbx;
pub mod models;
pub mod tables;
pub mod utils;
pub mod version;

use mdbx::{DbEnv, DbEnvKind};
use utils::is_database_empty;
<<<<<<< HEAD
=======
use version::{check_db_version, create_db_version_file, DatabaseVersionError, CURRENT_DB_VERSION};

>>>>>>> cd410f99
/// Initialize the database at the given path and returning a handle to the its
/// environment.
///
/// This will create the default tables, if necessary.
pub fn init_db<P: AsRef<Path>>(path: P) -> anyhow::Result<DbEnv> {
    if is_database_empty(path.as_ref()) {
        fs::create_dir_all(&path).with_context(|| {
            format!("Creating database directory at path {}", path.as_ref().display())
        })?;
        create_db_version_file(&path, CURRENT_DB_VERSION).with_context(|| {
            format!("Inserting database version file at path {}", path.as_ref().display())
        })?
    } else {
        match check_db_version(&path) {
            Ok(_) => {}
            Err(DatabaseVersionError::FileNotFound) => {
                create_db_version_file(&path, CURRENT_DB_VERSION).with_context(|| {
                    format!(
                        "No database version file found. Inserting version file at path {}",
                        path.as_ref().display()
                    )
                })?
            }
            Err(err) => return Err(anyhow!(err)),
        }
    }

    let env = open_db(path)?;
    env.create_tables()?;
    Ok(env)
}

/// Open the database at the given `path` in read-write mode.
pub fn open_db<P: AsRef<Path>>(path: P) -> anyhow::Result<DbEnv> {
    DbEnv::open(path.as_ref(), DbEnvKind::RW).with_context(|| {
        format!("Opening database in read-write mode at path {}", path.as_ref().display())
    })
}

#[cfg(test)]
mod tests {

    use std::fs;

    use crate::init_db;
    use crate::version::{default_version_file_path, get_db_version, CURRENT_DB_VERSION};

    #[test]
    fn initialize_db_in_empty_dir() {
        let path = tempfile::tempdir().unwrap();
        init_db(path.path()).unwrap();

        let version_file = fs::File::open(default_version_file_path(path.path())).unwrap();
        let actual_version = get_db_version(path.path()).unwrap();

        assert!(
            version_file.metadata().unwrap().permissions().readonly(),
            "version file should set to read-only"
        );
        assert_eq!(actual_version, CURRENT_DB_VERSION);
    }

    #[test]
    fn initialize_db_in_existing_db_dir() {
        let path = tempfile::tempdir().unwrap();

        init_db(path.path()).unwrap();
        let version = get_db_version(path.path()).unwrap();

        init_db(path.path()).unwrap();
        let same_version = get_db_version(path.path()).unwrap();

        assert_eq!(version, same_version);
    }

    #[test]
    fn initialize_db_with_malformed_version_file() {
        let path = tempfile::tempdir().unwrap();
        let version_file_path = default_version_file_path(path.path());
        fs::write(version_file_path, b"malformed").unwrap();

        let err = init_db(path.path()).unwrap_err();
        assert!(err.to_string().contains("Malformed database version file"));
    }

    #[test]
    fn initialize_db_with_mismatch_version() {
        let path = tempfile::tempdir().unwrap();
        let version_file_path = default_version_file_path(path.path());
        fs::write(version_file_path, 99u32.to_be_bytes()).unwrap();

        let err = init_db(path.path()).unwrap_err();
        assert!(err.to_string().contains("Database version mismatch"));
    }

    #[test]
    fn initialize_db_with_missing_version_file() {
        let path = tempfile::tempdir().unwrap();
        init_db(path.path()).unwrap();

        fs::remove_file(default_version_file_path(path.path())).unwrap();

        init_db(path.path()).unwrap();
        let actual_version = get_db_version(path.path()).unwrap();
        assert_eq!(actual_version, CURRENT_DB_VERSION);
    }
}<|MERGE_RESOLUTION|>--- conflicted
+++ resolved
@@ -15,11 +15,8 @@
 
 use mdbx::{DbEnv, DbEnvKind};
 use utils::is_database_empty;
-<<<<<<< HEAD
-=======
 use version::{check_db_version, create_db_version_file, DatabaseVersionError, CURRENT_DB_VERSION};
 
->>>>>>> cd410f99
 /// Initialize the database at the given path and returning a handle to the its
 /// environment.
 ///
