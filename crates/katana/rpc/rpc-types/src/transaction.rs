use std::sync::Arc;

use anyhow::Result;
use derive_more::Deref;
use katana_primitives::chain::ChainId;
use katana_primitives::contract::{ClassHash, ContractAddress};
use katana_primitives::conversion::rpc::{
    compiled_class_hash_from_flattened_sierra_class, flattened_sierra_to_compiled_class,
    legacy_rpc_to_inner_compiled_class,
};
use katana_primitives::transaction::{
    DeclareTx, DeclareTxV1, DeclareTxV2, DeclareTxWithClass, DeployAccountTx, InvokeTx, TxExecInfo,
    TxHash, TxWithHash,
};
use katana_primitives::FieldElement;
use serde::{Deserialize, Serialize};
use starknet::core::types::{
    BroadcastedDeclareTransaction, BroadcastedDeployAccountTransaction,
    BroadcastedInvokeTransaction, DeclareTransactionResult, DeployAccountTransactionResult,
    InvokeTransactionResult,
};
use starknet::core::utils::get_contract_address;

<<<<<<< HEAD
pub const CHUNK_SIZE_DEFAULT: u64 = 100;
=======
use crate::receipt::MaybePendingTxReceipt;
>>>>>>> 401c930c

#[derive(Debug, Clone, Serialize, Deserialize, Deref)]
#[serde(transparent)]
pub struct BroadcastedInvokeTx(BroadcastedInvokeTransaction);

impl BroadcastedInvokeTx {
    pub fn into_tx_with_chain_id(self, chain_id: ChainId) -> InvokeTx {
        InvokeTx {
            chain_id,
            nonce: self.0.nonce,
            calldata: self.0.calldata,
            signature: self.0.signature,
            version: FieldElement::ONE,
            sender_address: self.0.sender_address.into(),
            max_fee: self.0.max_fee.try_into().expect("max_fee is too big"),
        }
    }
}

#[derive(Debug, Clone, Serialize, Deserialize, Deref)]
#[serde(transparent)]
pub struct BroadcastedDeclareTx(BroadcastedDeclareTransaction);

impl BroadcastedDeclareTx {
    /// Validates that the provided compiled class hash is computed correctly from the class
    /// provided in the transaction.
    pub fn validate_compiled_class_hash(&self) -> Result<bool> {
        let res = match &self.0 {
            BroadcastedDeclareTransaction::V1(_) => true,
            BroadcastedDeclareTransaction::V2(tx) => {
                let hash = compiled_class_hash_from_flattened_sierra_class(&tx.contract_class)?;
                hash == tx.compiled_class_hash
            }
        };
        Ok(res)
    }

    /// This function assumes that the compiled class hash is valid.
    pub fn try_into_tx_with_chain_id(self, chain_id: ChainId) -> Result<DeclareTxWithClass> {
        match self.0 {
            BroadcastedDeclareTransaction::V1(tx) => {
                let (class_hash, compiled_class) =
                    legacy_rpc_to_inner_compiled_class(&tx.contract_class)?;

                Ok(DeclareTxWithClass {
                    compiled_class,
                    sierra_class: None,
                    transaction: DeclareTx::V1(DeclareTxV1 {
                        chain_id,
                        class_hash,
                        nonce: tx.nonce,
                        signature: tx.signature,
                        sender_address: tx.sender_address.into(),
                        max_fee: tx.max_fee.try_into().expect("max fee is too large"),
                    }),
                })
            }

            BroadcastedDeclareTransaction::V2(tx) => {
                // TODO: avoid computing the class hash again
                let (class_hash, _, compiled_class) =
                    flattened_sierra_to_compiled_class(&tx.contract_class)?;

                Ok(DeclareTxWithClass {
                    compiled_class,
                    sierra_class: Arc::into_inner(tx.contract_class),
                    transaction: DeclareTx::V2(DeclareTxV2 {
                        chain_id,
                        class_hash,
                        nonce: tx.nonce,
                        signature: tx.signature,
                        sender_address: tx.sender_address.into(),
                        compiled_class_hash: tx.compiled_class_hash,
                        max_fee: tx.max_fee.try_into().expect("max fee is too large"),
                    }),
                })
            }
        }
    }

    pub fn is_query(&self) -> bool {
        match &self.0 {
            BroadcastedDeclareTransaction::V1(tx) => tx.is_query,
            BroadcastedDeclareTransaction::V2(tx) => tx.is_query,
        }
    }
}

#[derive(Debug, Clone, Serialize, Deserialize, Deref)]
#[serde(transparent)]
pub struct BroadcastedDeployAccountTx(BroadcastedDeployAccountTransaction);

impl BroadcastedDeployAccountTx {
    pub fn into_tx_with_chain_id(self, chain_id: ChainId) -> DeployAccountTx {
        let contract_address = get_contract_address(
            self.0.contract_address_salt,
            self.0.class_hash,
            &self.0.constructor_calldata,
            FieldElement::ZERO,
        );

        DeployAccountTx {
            chain_id,
            nonce: self.0.nonce,
            version: FieldElement::ONE,
            signature: self.0.signature,
            class_hash: self.0.class_hash,
            contract_address: contract_address.into(),
            constructor_calldata: self.0.constructor_calldata,
            contract_address_salt: self.0.contract_address_salt,
            max_fee: self.0.max_fee.try_into().expect("max_fee is too big"),
        }
    }
}

#[derive(Debug, Clone, Serialize, Deserialize)]
#[serde(untagged)]
pub enum BroadcastedTx {
    Invoke(BroadcastedInvokeTx),
    Declare(BroadcastedDeclareTx),
    DeployAccount(BroadcastedDeployAccountTx),
}

#[derive(Debug, Clone, Serialize, Deserialize)]
#[serde(transparent)]
pub struct Tx(pub starknet::core::types::Transaction);

#[derive(Debug, Clone, Serialize, Deserialize)]
#[serde(transparent)]
pub struct DeployAccountTxResult(DeployAccountTransactionResult);

#[derive(Debug, Clone, Serialize, Deserialize)]
#[serde(transparent)]
pub struct DeclareTxResult(DeclareTransactionResult);

#[derive(Debug, Clone, Serialize, Deserialize)]
#[serde(transparent)]
pub struct InvokeTxResult(InvokeTransactionResult);

impl From<TxWithHash> for Tx {
    fn from(value: TxWithHash) -> Self {
        use katana_primitives::transaction::Tx as InternalTx;

        let transaction_hash = value.hash;
        let tx = match value.transaction {
            InternalTx::Invoke(tx) => starknet::core::types::Transaction::Invoke(
                starknet::core::types::InvokeTransaction::V1(
                    starknet::core::types::InvokeTransactionV1 {
                        nonce: tx.nonce,
                        transaction_hash,
                        calldata: tx.calldata,
                        signature: tx.signature,
                        max_fee: tx.max_fee.into(),
                        sender_address: tx.sender_address.into(),
                    },
                ),
            ),

            InternalTx::Declare(tx) => starknet::core::types::Transaction::Declare(match tx {
                DeclareTx::V1(tx) => starknet::core::types::DeclareTransaction::V1(
                    starknet::core::types::DeclareTransactionV1 {
                        nonce: tx.nonce,
                        transaction_hash,
                        signature: tx.signature,
                        class_hash: tx.class_hash,
                        max_fee: tx.max_fee.into(),
                        sender_address: tx.sender_address.into(),
                    },
                ),

                DeclareTx::V2(tx) => starknet::core::types::DeclareTransaction::V2(
                    starknet::core::types::DeclareTransactionV2 {
                        nonce: tx.nonce,
                        transaction_hash,
                        signature: tx.signature,
                        class_hash: tx.class_hash,
                        max_fee: tx.max_fee.into(),
                        sender_address: tx.sender_address.into(),
                        compiled_class_hash: tx.compiled_class_hash,
                    },
                ),
            }),

            InternalTx::L1Handler(tx) => starknet::core::types::Transaction::L1Handler(
                starknet::core::types::L1HandlerTransaction {
                    transaction_hash,
                    calldata: tx.calldata,
                    contract_address: tx.contract_address.into(),
                    entry_point_selector: tx.entry_point_selector,
                    nonce: tx.nonce.try_into().expect("nonce should fit in u64"),
                    version: tx.version.try_into().expect("version should fit in u64"),
                },
            ),

            InternalTx::DeployAccount(tx) => starknet::core::types::Transaction::DeployAccount(
                starknet::core::types::DeployAccountTransaction {
                    transaction_hash,
                    nonce: tx.nonce,
                    signature: tx.signature,
                    class_hash: tx.class_hash,
                    max_fee: tx.max_fee.into(),
                    constructor_calldata: tx.constructor_calldata,
                    contract_address_salt: tx.contract_address_salt,
                },
            ),
        };

        Tx(tx)
    }
}

impl DeployAccountTxResult {
    pub fn new(transaction_hash: TxHash, contract_address: ContractAddress) -> Self {
        Self(DeployAccountTransactionResult {
            transaction_hash,
            contract_address: contract_address.into(),
        })
    }
}

impl DeclareTxResult {
    pub fn new(transaction_hash: TxHash, class_hash: ClassHash) -> Self {
        Self(DeclareTransactionResult { transaction_hash, class_hash })
    }
}

impl InvokeTxResult {
    pub fn new(transaction_hash: TxHash) -> Self {
        Self(InvokeTransactionResult { transaction_hash })
    }
}

impl From<(TxHash, ContractAddress)> for DeployAccountTxResult {
    fn from((transaction_hash, contract_address): (TxHash, ContractAddress)) -> Self {
        Self::new(transaction_hash, contract_address)
    }
}

impl From<(TxHash, ClassHash)> for DeclareTxResult {
    fn from((transaction_hash, class_hash): (TxHash, ClassHash)) -> Self {
        Self::new(transaction_hash, class_hash)
    }
}

impl From<TxHash> for InvokeTxResult {
    fn from(transaction_hash: TxHash) -> Self {
        Self::new(transaction_hash)
    }
}

impl From<BroadcastedInvokeTx> for InvokeTx {
    fn from(tx: BroadcastedInvokeTx) -> Self {
        InvokeTx {
            nonce: tx.0.nonce,
            calldata: tx.0.calldata,
            signature: tx.0.signature,
            version: FieldElement::ONE,
            chain_id: ChainId::default(),
            sender_address: tx.0.sender_address.into(),
            max_fee: tx.0.max_fee.try_into().expect("max_fee is too big"),
        }
    }
}

impl From<BroadcastedDeployAccountTx> for DeployAccountTx {
    fn from(tx: BroadcastedDeployAccountTx) -> Self {
        let contract_address = get_contract_address(
            tx.0.contract_address_salt,
            tx.0.class_hash,
            &tx.0.constructor_calldata,
            FieldElement::ZERO,
        );

        DeployAccountTx {
            nonce: tx.0.nonce,
            signature: tx.0.signature,
            version: FieldElement::ONE,
            class_hash: tx.0.class_hash,
            chain_id: ChainId::default(),
            contract_address: contract_address.into(),
            constructor_calldata: tx.0.constructor_calldata,
            contract_address_salt: tx.0.contract_address_salt,
            max_fee: tx.0.max_fee.try_into().expect("max_fee is too big"),
        }
    }
}

<<<<<<< HEAD
#[derive(Debug, Clone, Serialize, Deserialize, Copy)]
pub struct TransactionsPageCursor {
    pub block_number: u64,
    pub transaction_index: u64,
    pub chunk_size: u64,
}

impl Default for TransactionsPageCursor {
    fn default() -> Self {
        Self { block_number: 0, transaction_index: 0, chunk_size: CHUNK_SIZE_DEFAULT }
    }
=======
#[derive(Debug, Clone, Serialize, Deserialize)]
pub struct TransactionsPageCursor {
    pub block_number: u64,
    pub transaction_index: u64,
>>>>>>> 401c930c
}

#[derive(Debug, Clone, Serialize, Deserialize)]
pub struct TransactionsPage {
<<<<<<< HEAD
    pub transactions: Vec<Tx>,
    pub cursor: TransactionsPageCursor,
}

#[derive(Debug, Clone, Serialize, Deserialize)]
pub struct TransactionsExecutionsPage {
    pub transactions_executions: Vec<TxExecInfo>,
=======
    pub transactions: Vec<(TxWithHash, MaybePendingTxReceipt)>,
>>>>>>> 401c930c
    pub cursor: TransactionsPageCursor,
}<|MERGE_RESOLUTION|>--- conflicted
+++ resolved
@@ -21,11 +21,9 @@
 };
 use starknet::core::utils::get_contract_address;
 
-<<<<<<< HEAD
+use crate::receipt::MaybePendingTxReceipt;
+
 pub const CHUNK_SIZE_DEFAULT: u64 = 100;
-=======
-use crate::receipt::MaybePendingTxReceipt;
->>>>>>> 401c930c
 
 #[derive(Debug, Clone, Serialize, Deserialize, Deref)]
 #[serde(transparent)]
@@ -313,7 +311,6 @@
     }
 }
 
-<<<<<<< HEAD
 #[derive(Debug, Clone, Serialize, Deserialize, Copy)]
 pub struct TransactionsPageCursor {
     pub block_number: u64,
@@ -325,26 +322,16 @@
     fn default() -> Self {
         Self { block_number: 0, transaction_index: 0, chunk_size: CHUNK_SIZE_DEFAULT }
     }
-=======
-#[derive(Debug, Clone, Serialize, Deserialize)]
-pub struct TransactionsPageCursor {
-    pub block_number: u64,
-    pub transaction_index: u64,
->>>>>>> 401c930c
 }
 
 #[derive(Debug, Clone, Serialize, Deserialize)]
 pub struct TransactionsPage {
-<<<<<<< HEAD
-    pub transactions: Vec<Tx>,
+    pub transactions: Vec<(TxWithHash, MaybePendingTxReceipt)>,
     pub cursor: TransactionsPageCursor,
 }
 
 #[derive(Debug, Clone, Serialize, Deserialize)]
 pub struct TransactionsExecutionsPage {
     pub transactions_executions: Vec<TxExecInfo>,
-=======
-    pub transactions: Vec<(TxWithHash, MaybePendingTxReceipt)>,
->>>>>>> 401c930c
     pub cursor: TransactionsPageCursor,
 }