pub mod entities;
pub mod logger;
pub mod subscriptions;

use std::future::Future;
use std::net::SocketAddr;
use std::pin::Pin;
<<<<<<< HEAD
=======
use std::str;
use std::str::FromStr;
>>>>>>> 0bced71f
use std::sync::Arc;

use futures::Stream;
use proto::world::{
    MetadataRequest, MetadataResponse, RetrieveEntitiesRequest, RetrieveEntitiesResponse,
    RetrieveEventsRequest, RetrieveEventsResponse, SubscribeModelsRequest, SubscribeModelsResponse,
};
use sqlx::{Pool, Sqlite};
use starknet::core::utils::cairo_short_string_to_felt;
use starknet::providers::jsonrpc::HttpTransport;
use starknet::providers::JsonRpcClient;
use starknet_crypto::FieldElement;
use tokio::net::TcpListener;
use tokio::sync::mpsc::Receiver;
use tokio_stream::wrappers::{ReceiverStream, TcpListenerStream};
use tonic::transport::Server;
use tonic::{Request, Response, Status};
use torii_core::cache::ModelCache;
use torii_core::error::{Error, ParseError, QueryError};

use self::subscriptions::entity::EntityManager;
use self::subscriptions::model_diff::{ModelDiffRequest, StateDiffManager};
use crate::proto::types::clause::ClauseType;
use crate::proto::world::world_server::WorldServer;
use crate::proto::world::{SubscribeEntitiesRequest, SubscribeEntityResponse};
use crate::proto::{self};

#[derive(Clone)]
pub struct DojoWorld {
    pool: Pool<Sqlite>,
    world_address: FieldElement,
    model_cache: Arc<ModelCache>,
    entity_manager: Arc<EntityManager>,
    state_diff_manager: Arc<StateDiffManager>,
}

impl DojoWorld {
    pub fn new(
        pool: Pool<Sqlite>,
        block_rx: Receiver<u64>,
        world_address: FieldElement,
        provider: Arc<JsonRpcClient<HttpTransport>>,
    ) -> Self {
        let model_cache = Arc::new(ModelCache::new(pool.clone()));
        let entity_manager = Arc::new(EntityManager::default());
        let state_diff_manager = Arc::new(StateDiffManager::default());

        tokio::task::spawn(subscriptions::model_diff::Service::new_with_block_rcv(
            block_rx,
            world_address,
            provider,
            Arc::clone(&state_diff_manager),
        ));

        tokio::task::spawn(subscriptions::entity::Service::new(
            pool.clone(),
            Arc::clone(&entity_manager),
            Arc::clone(&model_cache),
        ));

        Self { pool, world_address, model_cache, entity_manager, state_diff_manager }
    }
}

impl DojoWorld {
    pub async fn metadata(&self) -> Result<proto::types::WorldMetadata, Error> {
        let (world_address, world_class_hash, executor_address, executor_class_hash): (
            String,
            String,
            String,
            String,
        ) = sqlx::query_as(&format!(
            "SELECT world_address, world_class_hash, executor_address, executor_class_hash FROM \
             worlds WHERE id = '{:#x}'",
            self.world_address
        ))
        .fetch_one(&self.pool)
        .await?;

        let models: Vec<(String, String, String, u32, u32, String)> = sqlx::query_as(
            "SELECT name, class_hash, contract_address, packed_size, unpacked_size, layout FROM \
             models",
        )
        .fetch_all(&self.pool)
        .await?;

        let mut models_metadata = Vec::with_capacity(models.len());
        for model in models {
            let schema = self.model_cache.schema(&model.0).await?;
            models_metadata.push(proto::types::ModelMetadata {
                name: model.0,
                class_hash: model.1,
                contract_address: model.2,
                packed_size: model.3,
                unpacked_size: model.4,
                layout: hex::decode(&model.5).unwrap(),
                schema: serde_json::to_vec(&schema).unwrap(),
            });
        }

        Ok(proto::types::WorldMetadata {
            world_address,
            world_class_hash,
            executor_address,
            executor_class_hash,
            models: models_metadata,
        })
    }

<<<<<<< HEAD
=======
    async fn entities_all(
        &self,
        limit: u32,
        offset: u32,
    ) -> Result<(Vec<proto::types::Entity>, u32), Error> {
        self.entities_by_hashed_keys(None, limit, offset).await
    }

    async fn events_all(&self, limit: u32, offset: u32) -> Result<Vec<proto::types::Event>, Error> {
        let query = r#"
            SELECT keys, data, transaction_hash
            FROM events 
            ORDER BY id DESC
            LIMIT ? OFFSET ?
         "#
        .to_string();

        let row_events: Vec<(String, String, String)> =
            sqlx::query_as(&query).bind(limit).bind(offset).fetch_all(&self.pool).await?;
        row_events.iter().map(map_row_to_event).collect()
    }

    async fn entities_by_hashed_keys(
        &self,
        hashed_keys: Option<proto::types::HashedKeysClause>,
        limit: u32,
        offset: u32,
    ) -> Result<(Vec<proto::types::Entity>, u32), Error> {
        // TODO: use prepared statement for where clause
        let filter_ids = match hashed_keys {
            Some(hashed_keys) => {
                let ids = hashed_keys
                    .hashed_keys
                    .iter()
                    .map(|id| {
                        Ok(FieldElement::from_byte_slice_be(id)
                            .map(|id| format!("entities.id = '{id:#x}'"))
                            .map_err(ParseError::FromByteSliceError)?)
                    })
                    .collect::<Result<Vec<_>, Error>>()?;

                format!("WHERE {}", ids.join(" OR "))
            }
            None => String::new(),
        };

        // count query that matches filter_ids
        let count_query = format!(
            r#"
                    SELECT count(*)
                    FROM entities
                    {filter_ids}
                "#
        );
        // total count of rows without limit and offset
        let total_count: u32 = sqlx::query_scalar(&count_query).fetch_one(&self.pool).await?;

        // query to filter with limit and offset
        let query = format!(
            r#"
            SELECT entities.id, group_concat(entity_model.model_id) as model_names
            FROM entities
            JOIN entity_model ON entities.id = entity_model.entity_id
            {filter_ids}
            GROUP BY entities.id
            ORDER BY entities.event_id DESC
            LIMIT ? OFFSET ?
         "#
        );

        let db_entities: Vec<(String, String)> =
            sqlx::query_as(&query).bind(limit).bind(offset).fetch_all(&self.pool).await?;

        let mut entities = Vec::with_capacity(db_entities.len());
        for (entity_id, models_str) in db_entities {
            let model_names: Vec<&str> = models_str.split(',').collect();
            let schemas = self.model_cache.schemas(model_names).await?;

            let entity_query = format!("{} WHERE entities.id = ?", build_sql_query(&schemas)?);
            let row = sqlx::query(&entity_query).bind(&entity_id).fetch_one(&self.pool).await?;

            let models = schemas
                .iter()
                .map(|s| {
                    let mut struct_ty = s.as_struct().expect("schema should be struct").to_owned();
                    map_row_to_ty(&s.name(), &mut struct_ty, &row)?;

                    Ok(struct_ty.try_into().unwrap())
                })
                .collect::<Result<Vec<_>, Error>>()?;

            let hashed_keys = FieldElement::from_str(&entity_id).map_err(ParseError::FromStr)?;
            entities.push(proto::types::Entity {
                hashed_keys: hashed_keys.to_bytes_be().to_vec(),
                models,
            })
        }

        Ok((entities, total_count))
    }

    async fn entities_by_keys(
        &self,
        keys_clause: proto::types::KeysClause,
        limit: u32,
        offset: u32,
    ) -> Result<(Vec<proto::types::Entity>, u32), Error> {
        let keys = keys_clause
            .keys
            .iter()
            .map(|bytes| {
                if bytes.is_empty() {
                    return Ok("%".to_string());
                }
                Ok(FieldElement::from_byte_slice_be(bytes)
                    .map(|felt| format!("{:#x}", felt))
                    .map_err(ParseError::FromByteSliceError)?)
            })
            .collect::<Result<Vec<_>, Error>>()?;
        let keys_pattern = keys.join("/") + "/%";

        let count_query = format!(
            r#"
            SELECT count(*)
            FROM entities
            JOIN entity_model ON entities.id = entity_model.entity_id
            WHERE entity_model.model_id = '{}' and entities.keys LIKE ?
        "#,
            keys_clause.model
        );

        // total count of rows that matches keys_pattern without limit and offset
        let total_count =
            sqlx::query_scalar(&count_query).bind(&keys_pattern).fetch_one(&self.pool).await?;

        let models_query = format!(
            r#"
            SELECT group_concat(entity_model.model_id) as model_names
            FROM entities
            JOIN entity_model ON entities.id = entity_model.entity_id
            WHERE entities.keys LIKE ?
            GROUP BY entities.id
            HAVING model_names REGEXP '(^|,){}(,|$)'
            LIMIT 1
        "#,
            keys_clause.model
        );
        let (models_str,): (String,) =
            sqlx::query_as(&models_query).bind(&keys_pattern).fetch_one(&self.pool).await?;

        let model_names = models_str.split(',').collect::<Vec<&str>>();
        let schemas = self.model_cache.schemas(model_names).await?;

        // query to filter with limit and offset
        let entities_query = format!(
            "{} WHERE entities.keys LIKE ? ORDER BY entities.event_id DESC LIMIT ? OFFSET ?",
            build_sql_query(&schemas)?
        );
        let db_entities = sqlx::query(&entities_query)
            .bind(&keys_pattern)
            .bind(limit)
            .bind(offset)
            .fetch_all(&self.pool)
            .await?;

        Ok((
            db_entities
                .iter()
                .map(|row| Self::map_row_to_entity(row, &schemas))
                .collect::<Result<Vec<_>, Error>>()?,
            total_count,
        ))
    }

    async fn events_by_keys(
        &self,
        keys_clause: proto::types::EventKeysClause,
        limit: u32,
        offset: u32,
    ) -> Result<Vec<proto::types::Event>, Error> {
        let keys = keys_clause
            .keys
            .iter()
            .map(|bytes| {
                if bytes.is_empty() {
                    return Ok("%".to_string());
                }
                Ok(str::from_utf8(bytes).unwrap().to_string())
            })
            .collect::<Result<Vec<_>, Error>>()?;
        let keys_pattern = keys.join("/") + "/%";

        let events_query = r#"
            SELECT keys, data, transaction_hash
            FROM events
            WHERE keys LIKE ?
            ORDER BY id DESC
            LIMIT ? OFFSET ?
        "#
        .to_string();

        let row_events: Vec<(String, String, String)> = sqlx::query_as(&events_query)
            .bind(&keys_pattern)
            .bind(limit)
            .bind(offset)
            .fetch_all(&self.pool)
            .await?;

        row_events.iter().map(map_row_to_event).collect()
    }

    async fn entities_by_member(
        &self,
        member_clause: proto::types::MemberClause,
        _limit: u32,
        _offset: u32,
    ) -> Result<(Vec<proto::types::Entity>, u32), Error> {
        let comparison_operator = ComparisonOperator::from_repr(member_clause.operator as usize)
            .expect("invalid comparison operator");

        let value_type = member_clause
            .value
            .ok_or(QueryError::MissingParam("value".into()))?
            .value_type
            .ok_or(QueryError::MissingParam("value_type".into()))?;

        let comparison_value = match value_type {
            proto::types::value::ValueType::StringValue(string) => string,
            proto::types::value::ValueType::IntValue(int) => int.to_string(),
            proto::types::value::ValueType::UintValue(uint) => uint.to_string(),
            proto::types::value::ValueType::BoolValue(bool) => {
                if bool {
                    "1".to_string()
                } else {
                    "0".to_string()
                }
            }
            _ => return Err(QueryError::UnsupportedQuery.into()),
        };

        let models_query = format!(
            r#"
            SELECT group_concat(entity_model.model_id) as model_names
            FROM entities
            JOIN entity_model ON entities.id = entity_model.entity_id
            GROUP BY entities.id
            HAVING model_names REGEXP '(^|,){}(,|$)'
            LIMIT 1
        "#,
            member_clause.model
        );
        let (models_str,): (String,) = sqlx::query_as(&models_query).fetch_one(&self.pool).await?;

        let model_names = models_str.split(',').collect::<Vec<&str>>();
        let schemas = self.model_cache.schemas(model_names).await?;

        let table_name = member_clause.model;
        let column_name = format!("external_{}", member_clause.member);
        let member_query = format!(
            "{} WHERE {table_name}.{column_name} {comparison_operator} ?",
            build_sql_query(&schemas)?
        );

        let db_entities =
            sqlx::query(&member_query).bind(comparison_value).fetch_all(&self.pool).await?;
        let entities_collection = db_entities
            .iter()
            .map(|row| Self::map_row_to_entity(row, &schemas))
            .collect::<Result<Vec<_>, Error>>()?;
        // Since there is not limit and offset, total_count is same as number of entities
        let total_count = entities_collection.len() as u32;
        Ok((entities_collection, total_count))
    }

    async fn entities_by_composite(
        &self,
        _composite: proto::types::CompositeClause,
        _limit: u32,
        _offset: u32,
    ) -> Result<(Vec<proto::types::Entity>, u32), Error> {
        // TODO: Implement
        Err(QueryError::UnsupportedQuery.into())
    }

>>>>>>> 0bced71f
    pub async fn model_metadata(&self, model: &str) -> Result<proto::types::ModelMetadata, Error> {
        let (name, class_hash, contract_address, packed_size, unpacked_size, layout): (
            String,
            String,
            String,
            u32,
            u32,
            String,
        ) = sqlx::query_as(
            "SELECT name, class_hash, contract_address, packed_size, unpacked_size, layout FROM \
             models WHERE id = ?",
        )
        .bind(model)
        .fetch_one(&self.pool)
        .await?;

        let schema = self.model_cache.schema(model).await?;
        let layout = hex::decode(&layout).unwrap();

        Ok(proto::types::ModelMetadata {
            name,
            layout,
            class_hash,
            contract_address,
            packed_size,
            unpacked_size,
            schema: serde_json::to_vec(&schema).unwrap(),
        })
    }

    async fn subscribe_models(
        &self,
        models_keys: Vec<proto::types::KeysClause>,
    ) -> Result<Receiver<Result<proto::world::SubscribeModelsResponse, tonic::Status>>, Error> {
        let mut subs = Vec::with_capacity(models_keys.len());
        for keys in models_keys {
            let model = cairo_short_string_to_felt(&keys.model)
                .map_err(ParseError::CairoShortStringToFelt)?;

            let proto::types::ModelMetadata { packed_size, .. } =
                self.model_metadata(&keys.model).await?;

            subs.push(ModelDiffRequest {
                keys,
                model: subscriptions::model_diff::ModelMetadata {
                    name: model,
                    packed_size: packed_size as usize,
                },
            });
        }

        self.state_diff_manager.add_subscriber(subs).await
    }

    async fn subscribe_entities(
        &self,
        hashed_keys: Vec<FieldElement>,
    ) -> Result<Receiver<Result<proto::world::SubscribeEntityResponse, tonic::Status>>, Error> {
        self.entity_manager.add_subscriber(hashed_keys).await
    }

    async fn retrieve_entities(
        &self,
        query: proto::types::Query,
    ) -> Result<proto::world::RetrieveEntitiesResponse, Error> {
        let (entities, total_count) = match query.clause {
            None => self.entities_all(query.limit, query.offset).await?,
            Some(clause) => {
                let clause_type =
                    clause.clause_type.ok_or(QueryError::MissingParam("clause_type".into()))?;

                match clause_type {
                    ClauseType::HashedKeys(hashed_keys) => {
                        if hashed_keys.hashed_keys.is_empty() {
                            return Err(QueryError::MissingParam("ids".into()).into());
                        }

                        self.entities_by_hashed_keys(Some(hashed_keys), query.limit, query.offset)
                            .await?
                    }
                    ClauseType::Keys(keys) => {
                        if keys.keys.is_empty() {
                            return Err(QueryError::MissingParam("keys".into()).into());
                        }

                        if keys.model.is_empty() {
                            return Err(QueryError::MissingParam("model".into()).into());
                        }

                        self.entities_by_keys(keys, query.limit, query.offset).await?
                    }
                    ClauseType::Member(member) => {
                        self.entities_by_member(member, query.limit, query.offset).await?
                    }
                    ClauseType::Composite(composite) => {
                        self.entities_by_composite(composite, query.limit, query.offset).await?
                    }
                }
            }
        };

        Ok(RetrieveEntitiesResponse { entities, total_count })
    }

    async fn retrieve_events(
        &self,
        query: proto::types::EventQuery,
    ) -> Result<proto::world::RetrieveEventsResponse, Error> {
        let events = match query.keys {
            None => self.events_all(query.limit, query.offset).await?,
            Some(keys) => self.events_by_keys(keys, query.limit, query.offset).await?,
        };
        Ok(RetrieveEventsResponse { events })
    }
}

fn process_event_field(data: &str) -> Vec<Vec<u8>> {
    data.trim_end_matches('/').split('/').map(|s| s.to_owned().into_bytes()).collect()
}

fn map_row_to_event(row: &(String, String, String)) -> Result<proto::types::Event, Error> {
    let keys = process_event_field(&row.0);
    let data = process_event_field(&row.1);
    let transaction_hash = row.2.to_owned().into_bytes();

    Ok(proto::types::Event { keys, data, transaction_hash })
}

type ServiceResult<T> = Result<Response<T>, Status>;
type SubscribeModelsResponseStream =
    Pin<Box<dyn Stream<Item = Result<SubscribeModelsResponse, Status>> + Send>>;
type SubscribeEntitiesResponseStream =
    Pin<Box<dyn Stream<Item = Result<SubscribeEntityResponse, Status>> + Send>>;

#[tonic::async_trait]
impl proto::world::world_server::World for DojoWorld {
    type SubscribeModelsStream = SubscribeModelsResponseStream;
    type SubscribeEntitiesStream = SubscribeEntitiesResponseStream;

    async fn world_metadata(
        &self,
        _request: Request<MetadataRequest>,
    ) -> Result<Response<MetadataResponse>, Status> {
        let metadata = self.metadata().await.map_err(|e| match e {
            Error::Sql(sqlx::Error::RowNotFound) => Status::not_found("World not found"),
            e => Status::internal(e.to_string()),
        })?;

        Ok(Response::new(MetadataResponse { metadata: Some(metadata) }))
    }

    async fn subscribe_models(
        &self,
        request: Request<SubscribeModelsRequest>,
    ) -> ServiceResult<Self::SubscribeModelsStream> {
        let SubscribeModelsRequest { models_keys } = request.into_inner();
        let rx = self
            .subscribe_models(models_keys)
            .await
            .map_err(|e| Status::internal(e.to_string()))?;
        Ok(Response::new(Box::pin(ReceiverStream::new(rx)) as Self::SubscribeModelsStream))
    }

    async fn subscribe_entities(
        &self,
        request: Request<SubscribeEntitiesRequest>,
    ) -> ServiceResult<Self::SubscribeEntitiesStream> {
        let SubscribeEntitiesRequest { hashed_keys } = request.into_inner();
        let hashed_keys = hashed_keys
            .iter()
            .map(|id| {
                FieldElement::from_byte_slice_be(id)
                    .map_err(|e| Status::invalid_argument(e.to_string()))
            })
            .collect::<Result<Vec<_>, _>>()?;
        let rx = self
            .subscribe_entities(hashed_keys)
            .await
            .map_err(|e| Status::internal(e.to_string()))?;

        Ok(Response::new(Box::pin(ReceiverStream::new(rx)) as Self::SubscribeEntitiesStream))
    }

    async fn retrieve_entities(
        &self,
        request: Request<RetrieveEntitiesRequest>,
    ) -> Result<Response<RetrieveEntitiesResponse>, Status> {
        let query = request
            .into_inner()
            .query
            .ok_or_else(|| Status::invalid_argument("Missing query argument"))?;

        let entities =
            self.retrieve_entities(query).await.map_err(|e| Status::internal(e.to_string()))?;

        Ok(Response::new(entities))
    }

    async fn retrieve_events(
        &self,
        request: Request<RetrieveEventsRequest>,
    ) -> Result<Response<RetrieveEventsResponse>, Status> {
        let query = request
            .into_inner()
            .query
            .ok_or_else(|| Status::invalid_argument("Missing query argument"))?;

        let events =
            self.retrieve_events(query).await.map_err(|e| Status::internal(e.to_string()))?;

        Ok(Response::new(events))
    }
}

pub async fn new(
    mut shutdown_rx: tokio::sync::broadcast::Receiver<()>,
    pool: &Pool<Sqlite>,
    block_rx: Receiver<u64>,
    world_address: FieldElement,
    provider: Arc<JsonRpcClient<HttpTransport>>,
) -> Result<
    (SocketAddr, impl Future<Output = Result<(), tonic::transport::Error>> + 'static),
    std::io::Error,
> {
    let listener = TcpListener::bind("127.0.0.1:0").await?;
    let addr = listener.local_addr()?;

    let reflection = tonic_reflection::server::Builder::configure()
        .register_encoded_file_descriptor_set(proto::world::FILE_DESCRIPTOR_SET)
        .build()
        .unwrap();

    let world = DojoWorld::new(pool.clone(), block_rx, world_address, provider);
    let server = WorldServer::new(world);

    let server_future = Server::builder()
        // GrpcWeb is over http1 so we must enable it.
        .accept_http1(true)
        .add_service(reflection)
        .add_service(tonic_web::enable(server))
        .serve_with_incoming_shutdown(TcpListenerStream::new(listener), async move {
            shutdown_rx.recv().await.map_or((), |_| ())
        });

    Ok((addr, server_future))
}<|MERGE_RESOLUTION|>--- conflicted
+++ resolved
@@ -5,11 +5,8 @@
 use std::future::Future;
 use std::net::SocketAddr;
 use std::pin::Pin;
-<<<<<<< HEAD
-=======
 use std::str;
 use std::str::FromStr;
->>>>>>> 0bced71f
 use std::sync::Arc;
 
 use futures::Stream;
@@ -119,8 +116,6 @@
         })
     }
 
-<<<<<<< HEAD
-=======
     async fn entities_all(
         &self,
         limit: u32,
@@ -405,7 +400,6 @@
         Err(QueryError::UnsupportedQuery.into())
     }
 
->>>>>>> 0bced71f
     pub async fn model_metadata(&self, model: &str) -> Result<proto::types::ModelMetadata, Error> {
         let (name, class_hash, contract_address, packed_size, unpacked_size, layout): (
             String,
