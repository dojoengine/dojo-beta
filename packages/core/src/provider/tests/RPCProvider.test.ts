--- conflicted
+++ resolved
@@ -15,11 +15,7 @@
         rpcProvider.entity = jest.fn().mockResolvedValue(mockResponse);
 
         const component = 'Position';
-<<<<<<< HEAD
-        const query: Query = { address_domain: '0', partition: '0', keys: [BigInt(1), BigInt(1)] };
-=======
         const query: Query = { address_domain: '0', keys: [BigInt(1), BigInt(1)] };
->>>>>>> 5861daec
         const offset = 0;
         const length = 3;
 
