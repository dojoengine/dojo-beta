mod utils;

use camino::Utf8PathBuf;
use dojo_test_utils::compiler::CompilerTestSetup;
use dojo_test_utils::migration::{copy_spawn_and_move_db, prepare_migration_with_world_and_seed};
use katana_runner::{KatanaRunner, KatanaRunnerConfig};
use scarb::compiler::Profile;
use scarb::ops;
use starknet::accounts::Account;
use starknet::core::types::{BlockId, BlockTag};
use utils::snapbox::get_snapbox;

#[tokio::test(flavor = "multi_thread")]
async fn reregister_models() {
    let setup = CompilerTestSetup::from_examples("../../crates/dojo-core", "../../examples/");
    let config = setup.build_test_config("spawn-and-move", Profile::DEV);

    let ws = ops::read_workspace(config.manifest_path(), &config)
        .unwrap_or_else(|op| panic!("Error building workspace: {op:?}"));

    let manifest_path = Utf8PathBuf::from(config.manifest_path().parent().unwrap());
    let target_path =
        ws.target_dir().path_existent().unwrap().join(ws.config().profile().to_string());

    let seq_config = KatanaRunnerConfig::default().with_db_dir(copy_spawn_and_move_db().as_str());
    let sequencer = KatanaRunner::new_with_config(seq_config).expect("Failed to start runner.");

<<<<<<< HEAD
    let (migration, _) = prepare_migration(
        config.manifest_path().parent().unwrap().into(),
=======
    let (strat, _) = prepare_migration_with_world_and_seed(
        manifest_path,
>>>>>>> 998c6801
        target_path,
        None,
        "dojo_examples",
        "dojo_examples",
    )
    .unwrap();

    let mut account = sequencer.account(0);
    account.set_block_id(BlockId::Tag(BlockTag::Pending));

    let world_address = &format!("0x{:x}", &strat.world_address);
    let account_address = &format!("0x{:x}", account.address());
    let private_key =
        &format!("0x{:x}", sequencer.account_data(0).private_key.as_ref().unwrap().secret_scalar());
    let rpc_url = &sequencer.url().to_string();

    let moves_model = strat.models.iter().find(|m| m.diff.tag == "dojo_examples-Moves").unwrap();
    let moves_model_class_hash = &format!("0x{:x}", moves_model.diff.local_class_hash);
    let args_vec = [
        "register",
        "model",
        moves_model_class_hash,
        "--world",
        world_address,
        "--account-address",
        account_address,
        "--rpc-url",
        rpc_url,
        "--private-key",
        private_key,
        "--manifest-path",
        config.manifest_path().as_ref(),
    ];

    let assert = get_snapbox().args(args_vec.iter()).assert().success();
    assert!(format!("{:?}", assert.get_output()).contains("No new models to register"));
}<|MERGE_RESOLUTION|>--- conflicted
+++ resolved
@@ -25,13 +25,8 @@
     let seq_config = KatanaRunnerConfig::default().with_db_dir(copy_spawn_and_move_db().as_str());
     let sequencer = KatanaRunner::new_with_config(seq_config).expect("Failed to start runner.");
 
-<<<<<<< HEAD
-    let (migration, _) = prepare_migration(
-        config.manifest_path().parent().unwrap().into(),
-=======
     let (strat, _) = prepare_migration_with_world_and_seed(
         manifest_path,
->>>>>>> 998c6801
         target_path,
         None,
         "dojo_examples",
