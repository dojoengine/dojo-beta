use std::mem;
use std::path::{Path, PathBuf};
use std::sync::mpsc::channel;
use std::time::Duration;

use anyhow::{anyhow, Result};
use cairo_lang_compiler::db::RootDatabase;
use cairo_lang_filesystem::db::{AsFilesGroupMut, FilesGroupEx, PrivRawFileContentQuery};
use cairo_lang_filesystem::ids::FileId;
use clap::Args;
use dojo_lang::compiler::{BASE_DIR, MANIFESTS_DIR};
use dojo_lang::scarb_internal::build_scarb_root_database;
use dojo_world::manifest::{BaseManifest, DeploymentManifest};
use dojo_world::metadata::dojo_metadata_from_workspace;
use dojo_world::migration::world::WorldDiff;
use dojo_world::migration::TxnConfig;
use notify_debouncer_mini::notify::RecursiveMode;
use notify_debouncer_mini::{new_debouncer, DebouncedEvent, DebouncedEventKind};
use scarb::compiler::CompilationUnit;
use scarb::core::{Config, Workspace};
use sozo_ops::migration;
use starknet::accounts::SingleOwnerAccount;
use starknet::core::types::FieldElement;
use starknet::providers::Provider;
use starknet::signers::Signer;
use tracing::{error, trace};
use super::migrate::setup_env;
use super::options::account::AccountOptions;
use super::options::starknet::StarknetOptions;
use super::options::world::WorldOptions;

pub(crate) const LOG_TARGET: &str = "sozo::cli::commands::dev";

#[derive(Debug, Args)]
pub struct DevArgs {
    #[arg(long)]
    #[arg(help = "Name of the World.")]
    #[arg(long_help = "Name of the World. It's hash will be used as a salt when deploying the \
                       contract to avoid address conflicts.")]
    pub name: Option<String>,

    #[command(flatten)]
    pub world: WorldOptions,

    #[command(flatten)]
    pub starknet: StarknetOptions,

    #[command(flatten)]
    pub account: AccountOptions,
}

impl DevArgs {
    pub fn run(self, config: &Config) -> Result<()> {
<<<<<<< HEAD
        let env_metadata = if config.manifest_path().exists() {
            let ws = scarb::ops::read_workspace(config.manifest_path(), config)?;
=======
        let ws = scarb::ops::read_workspace(config.manifest_path(), config)?;

        let env_metadata = if config.manifest_path().exists() {
>>>>>>> 5ac66596
            dojo_metadata_from_workspace(&ws).env().cloned()
        } else {
            trace!(target: LOG_TARGET, "Manifest path does not exist.");
            None
        };

        let mut context = load_context(config)?;

        let (tx, rx) = channel();
        let mut debouncer = new_debouncer(Duration::from_secs(1), None, tx)?;

        debouncer.watcher().watch(
            config.manifest_path().parent().unwrap().as_std_path(),
            RecursiveMode::Recursive,
        )?;

        let name = self.name.unwrap_or_else(|| ws.root_package().unwrap().id.name.to_string());

        let mut previous_manifest: Option<DeploymentManifest> = Option::None;
        let result = build(&mut context);

        let Some((mut world_address, account, _)) = context
            .ws
            .config()
            .tokio_handle()
            .block_on(setup_env(
                &context.ws,
                self.account,
                self.starknet,
                self.world,
                &name,
                env_metadata.as_ref(),
            ))
            .ok()
        else {
            return Err(anyhow!("Failed to setup environment."));
        };

        match context.ws.config().tokio_handle().block_on(migrate(
            world_address,
            &account,
            &name,
            &context.ws,
            previous_manifest.clone(),
        )) {
            Ok((manifest, address)) => {
                previous_manifest = Some(manifest);
                world_address = address;
            }
            Err(error) => {
                error!(
                    target: LOG_TARGET,
                    error = ?error,
                    address = ?world_address,
                    "Migrating world."
                );
            }
        }
        loop {
            let action = match rx.recv() {
                Ok(Ok(events)) => events
                    .iter()
                    .map(|event| process_event(event, &mut context))
                    .last()
                    .unwrap_or(DevAction::None),
                Ok(Err(_)) => DevAction::None,
                Err(error) => {
                    error!(target: LOG_TARGET, error = ?error, "Receiving dev action.");
                    break;
                }
            };

            if action != DevAction::None && build(&mut context).is_ok() {
                match context.ws.config().tokio_handle().block_on(migrate(
                    world_address,
                    &account,
                    &name,
                    &context.ws,
                    previous_manifest.clone(),
                )) {
                    Ok((manifest, address)) => {
                        previous_manifest = Some(manifest);
                        world_address = address;
                    }
                    Err(error) => {
                        error!(
                            target: LOG_TARGET,
                            error = ?error,
                            address = ?world_address,
                            "Migrating world.",
                        );
                    }
                }
            }
        }
        result
    }
}

#[derive(Clone, PartialEq, Eq, PartialOrd, Ord, Debug)]
enum DevAction {
    None,
    Reload,
    Build(PathBuf),
}

fn handle_event(event: &DebouncedEvent) -> DevAction {
    let action = match event.kind {
        DebouncedEventKind::Any => {
            let p = event.path.clone();
            if let Some(filename) = p.file_name() {
                if filename == "Scarb.toml" {
                    return DevAction::Reload;
                } else if let Some(extension) = p.extension() {
                    if extension == "cairo" {
                        return DevAction::Build(p.clone());
                    }
                }
            }
            DevAction::None
        }
        _ => DevAction::None,
    };

    trace!(target: LOG_TARGET, ?action, "Determined action.");
    action
}

struct DevContext<'a> {
    pub db: RootDatabase,
    pub unit: CompilationUnit,
    pub ws: Workspace<'a>,
}

fn load_context(config: &Config) -> Result<DevContext<'_>> {
    let ws = scarb::ops::read_workspace(config.manifest_path(), config)?;
    let packages: Vec<scarb::core::PackageId> = ws.members().map(|p| p.id).collect();
    let resolve = scarb::ops::resolve_workspace(&ws)?;
    let compilation_units = scarb::ops::generate_compilation_units(&resolve, &ws)?
        .into_iter()
        .filter(|cu| packages.contains(&cu.main_package_id))
        .collect::<Vec<_>>();

    // we have only 1 unit in projects
    // TODO: double check if we always have one with the new version and the order if many.
    trace!(target: LOG_TARGET, unit_count=compilation_units.len(), "Gathering compilation units.");
    let unit = compilation_units.first().unwrap();
    let db = build_scarb_root_database(unit).unwrap();
    Ok(DevContext { db, unit: unit.clone(), ws })
}

fn build(context: &mut DevContext<'_>) -> Result<()> {
    let ws = &context.ws;
    let unit = &context.unit;
    let package_name = unit.main_package_id.name.clone();
    ws.config().compilers().compile(unit.clone(), &mut (context.db), ws).map_err(|err| {
        ws.config().ui().anyhow(&err);

        anyhow!("could not compile `{package_name}` due to previous error")
    })?;
    ws.config().ui().print("📦 Rebuild done");
    trace!(target: LOG_TARGET, ?package_name, "Build completed.");
    Ok(())
}

async fn migrate<P, S>(
    mut world_address: Option<FieldElement>,
    account: &SingleOwnerAccount<P, S>,
    name: &str,
    ws: &Workspace<'_>,
    previous_manifest: Option<DeploymentManifest>,
) -> Result<(DeploymentManifest, Option<FieldElement>)>
where
    P: Provider + Sync + Send + 'static,
    S: Signer + Sync + Send + 'static,
{
    let target_dir = ws.target_dir().path_existent().unwrap();
    let target_dir = target_dir.join(ws.config().profile().as_str());

    // `parent` returns `None` only when its root path, so its safe to unwrap
    let manifest_dir = ws.manifest_path().parent().unwrap().to_path_buf();

    if !manifest_dir.join(MANIFESTS_DIR).exists() {
        return Err(anyhow!("Build project using `sozo build` first"));
    }

    let new_manifest =
        BaseManifest::load_from_path(&manifest_dir.join(MANIFESTS_DIR).join(BASE_DIR))?;

    let diff = WorldDiff::compute(new_manifest.clone(), previous_manifest);
    let total_diffs = diff.count_diffs();
    let config = ws.config();
    config.ui().print(format!("Total diffs found: {total_diffs}"));
    if total_diffs == 0 {
        return Ok((new_manifest.into(), world_address));
    }

    let ui = ws.config().ui();
    let mut strategy = migration::prepare_migration(&target_dir, diff, name, world_address, &ui)?;

    match migration::apply_diff(ws, account, TxnConfig::default(), &mut strategy).await {
        Ok(migration_output) => {
            config.ui().print(format!(
                "🎉 World at address {} updated!",
                format_args!("{:#x}", migration_output.world_address)
            ));
            world_address = Some(migration_output.world_address);
        }
        Err(err) => {
            config.ui().error(err.to_string());
            return Err(err);
        }
    }

    Ok((new_manifest.into(), world_address))
}

fn process_event(event: &DebouncedEvent, context: &mut DevContext<'_>) -> DevAction {
    trace!(target: LOG_TARGET, event=?event, "Processing event.");
    let action = handle_event(event);
    match &action {
        DevAction::None => {}
        DevAction::Build(path) => handle_build_action(path, context),
        DevAction::Reload => {
            handle_reload_action(context);
        }
    }

    trace!(target: LOG_TARGET, action=?action, "Processed action.");
    action
}

fn handle_build_action(path: &Path, context: &mut DevContext<'_>) {
    context
        .ws
        .config()
        .ui()
        .print(format!("📦 Need to rebuild {}", path.to_str().unwrap_or_default(),));
    let db = &mut context.db;
    let file = FileId::new(db, path.to_path_buf());
    PrivRawFileContentQuery.in_db_mut(db.as_files_group_mut()).invalidate(&file);
    db.override_file_content(file, None);
}

fn handle_reload_action(context: &mut DevContext<'_>) {
    trace!(target: LOG_TARGET, "Reloading context.");
    let config = context.ws.config();
    config.ui().print("Reloading project");
    let new_context = load_context(config).expect("Failed to load context");
    let _ = mem::replace(context, new_context);
    trace!(target: LOG_TARGET, "Context reloaded.");
}<|MERGE_RESOLUTION|>--- conflicted
+++ resolved
@@ -51,14 +51,9 @@
 
 impl DevArgs {
     pub fn run(self, config: &Config) -> Result<()> {
-<<<<<<< HEAD
+        let ws = scarb::ops::read_workspace(config.manifest_path(), config)?;
+
         let env_metadata = if config.manifest_path().exists() {
-            let ws = scarb::ops::read_workspace(config.manifest_path(), config)?;
-=======
-        let ws = scarb::ops::read_workspace(config.manifest_path(), config)?;
-
-        let env_metadata = if config.manifest_path().exists() {
->>>>>>> 5ac66596
             dojo_metadata_from_workspace(&ws).env().cloned()
         } else {
             trace!(target: LOG_TARGET, "Manifest path does not exist.");
