--- conflicted
+++ resolved
@@ -1128,17 +1128,10 @@
   "contracts": [
     {
       "kind": "DojoContract",
-<<<<<<< HEAD
       "address": null,
-      "class_hash": "0x7b39442bf860c74e8c3dae198623c996c4c24c6d442735d5be20cc58ce15e4e",
-      "original_class_hash": "0x7b39442bf860c74e8c3dae198623c996c4c24c6d442735d5be20cc58ce15e4e",
+      "class_hash": "0x1e25819012944715e33045da9b9f1bced52553412935816b3886cffe5ce0d90",
+      "original_class_hash": "0x1e25819012944715e33045da9b9f1bced52553412935816b3886cffe5ce0d90",
       "base_class_hash": "0x0",
-=======
-      "address": "0x5c70a663d6b48d8e4c6aaa9572e3735a732ac3765700d470463e670587852af",
-      "class_hash": "0x7d70dda5cb8dcb697ccc2c129254c554e8994f1b231527f7641a14706af016f",
-      "original_class_hash": "0x7d70dda5cb8dcb697ccc2c129254c554e8994f1b231527f7641a14706af016f",
-      "base_class_hash": "0x22f3e55b61d86c2ac5239fa3b3b8761f26b9a5c0b5f61ddbd5d756ced498b46",
->>>>>>> 8f5ee1d5
       "abi": [
         {
           "type": "impl",
@@ -4560,399 +4553,6 @@
       "members": [
         {
           "name": "player",
-<<<<<<< HEAD
-=======
-          "type": "ContractAddress",
-          "key": true
-        },
-        {
-          "name": "server_id",
-          "type": "u32",
-          "key": true
-        },
-        {
-          "name": "name",
-          "type": "ByteArray",
-          "key": false
-        }
-      ],
-      "class_hash": "0x6dc51a232ffcfaa02646636daf1b8acab8121fa69458258da8df1620aff07ab",
-      "original_class_hash": "0x6dc51a232ffcfaa02646636daf1b8acab8121fa69458258da8df1620aff07ab",
-      "abi": [
-        {
-          "type": "impl",
-          "name": "DojoModelImpl",
-          "interface_name": "dojo::model::IModel"
-        },
-        {
-          "type": "struct",
-          "name": "core::byte_array::ByteArray",
-          "members": [
-            {
-              "name": "data",
-              "type": "core::array::Array::<core::bytes_31::bytes31>"
-            },
-            {
-              "name": "pending_word",
-              "type": "core::felt252"
-            },
-            {
-              "name": "pending_word_len",
-              "type": "core::integer::u32"
-            }
-          ]
-        },
-        {
-          "type": "enum",
-          "name": "core::option::Option::<core::integer::u32>",
-          "variants": [
-            {
-              "name": "Some",
-              "type": "core::integer::u32"
-            },
-            {
-              "name": "None",
-              "type": "()"
-            }
-          ]
-        },
-        {
-          "type": "struct",
-          "name": "core::array::Span::<core::integer::u8>",
-          "members": [
-            {
-              "name": "snapshot",
-              "type": "@core::array::Array::<core::integer::u8>"
-            }
-          ]
-        },
-        {
-          "type": "struct",
-          "name": "dojo::database::introspect::FieldLayout",
-          "members": [
-            {
-              "name": "selector",
-              "type": "core::felt252"
-            },
-            {
-              "name": "layout",
-              "type": "dojo::database::introspect::Layout"
-            }
-          ]
-        },
-        {
-          "type": "struct",
-          "name": "core::array::Span::<dojo::database::introspect::FieldLayout>",
-          "members": [
-            {
-              "name": "snapshot",
-              "type": "@core::array::Array::<dojo::database::introspect::FieldLayout>"
-            }
-          ]
-        },
-        {
-          "type": "struct",
-          "name": "core::array::Span::<dojo::database::introspect::Layout>",
-          "members": [
-            {
-              "name": "snapshot",
-              "type": "@core::array::Array::<dojo::database::introspect::Layout>"
-            }
-          ]
-        },
-        {
-          "type": "enum",
-          "name": "dojo::database::introspect::Layout",
-          "variants": [
-            {
-              "name": "Fixed",
-              "type": "core::array::Span::<core::integer::u8>"
-            },
-            {
-              "name": "Struct",
-              "type": "core::array::Span::<dojo::database::introspect::FieldLayout>"
-            },
-            {
-              "name": "Tuple",
-              "type": "core::array::Span::<dojo::database::introspect::Layout>"
-            },
-            {
-              "name": "Array",
-              "type": "core::array::Span::<dojo::database::introspect::Layout>"
-            },
-            {
-              "name": "ByteArray",
-              "type": "()"
-            },
-            {
-              "name": "Enum",
-              "type": "core::array::Span::<dojo::database::introspect::FieldLayout>"
-            }
-          ]
-        },
-        {
-          "type": "struct",
-          "name": "core::array::Span::<core::felt252>",
-          "members": [
-            {
-              "name": "snapshot",
-              "type": "@core::array::Array::<core::felt252>"
-            }
-          ]
-        },
-        {
-          "type": "struct",
-          "name": "dojo::database::introspect::Member",
-          "members": [
-            {
-              "name": "name",
-              "type": "core::felt252"
-            },
-            {
-              "name": "attrs",
-              "type": "core::array::Span::<core::felt252>"
-            },
-            {
-              "name": "ty",
-              "type": "dojo::database::introspect::Ty"
-            }
-          ]
-        },
-        {
-          "type": "struct",
-          "name": "core::array::Span::<dojo::database::introspect::Member>",
-          "members": [
-            {
-              "name": "snapshot",
-              "type": "@core::array::Array::<dojo::database::introspect::Member>"
-            }
-          ]
-        },
-        {
-          "type": "struct",
-          "name": "dojo::database::introspect::Struct",
-          "members": [
-            {
-              "name": "name",
-              "type": "core::felt252"
-            },
-            {
-              "name": "attrs",
-              "type": "core::array::Span::<core::felt252>"
-            },
-            {
-              "name": "children",
-              "type": "core::array::Span::<dojo::database::introspect::Member>"
-            }
-          ]
-        },
-        {
-          "type": "struct",
-          "name": "core::array::Span::<(core::felt252, dojo::database::introspect::Ty)>",
-          "members": [
-            {
-              "name": "snapshot",
-              "type": "@core::array::Array::<(core::felt252, dojo::database::introspect::Ty)>"
-            }
-          ]
-        },
-        {
-          "type": "struct",
-          "name": "dojo::database::introspect::Enum",
-          "members": [
-            {
-              "name": "name",
-              "type": "core::felt252"
-            },
-            {
-              "name": "attrs",
-              "type": "core::array::Span::<core::felt252>"
-            },
-            {
-              "name": "children",
-              "type": "core::array::Span::<(core::felt252, dojo::database::introspect::Ty)>"
-            }
-          ]
-        },
-        {
-          "type": "struct",
-          "name": "core::array::Span::<dojo::database::introspect::Ty>",
-          "members": [
-            {
-              "name": "snapshot",
-              "type": "@core::array::Array::<dojo::database::introspect::Ty>"
-            }
-          ]
-        },
-        {
-          "type": "enum",
-          "name": "dojo::database::introspect::Ty",
-          "variants": [
-            {
-              "name": "Primitive",
-              "type": "core::felt252"
-            },
-            {
-              "name": "Struct",
-              "type": "dojo::database::introspect::Struct"
-            },
-            {
-              "name": "Enum",
-              "type": "dojo::database::introspect::Enum"
-            },
-            {
-              "name": "Tuple",
-              "type": "core::array::Span::<dojo::database::introspect::Ty>"
-            },
-            {
-              "name": "Array",
-              "type": "core::array::Span::<dojo::database::introspect::Ty>"
-            },
-            {
-              "name": "ByteArray",
-              "type": "()"
-            }
-          ]
-        },
-        {
-          "type": "interface",
-          "name": "dojo::model::IModel",
-          "items": [
-            {
-              "type": "function",
-              "name": "selector",
-              "inputs": [],
-              "outputs": [
-                {
-                  "type": "core::felt252"
-                }
-              ],
-              "state_mutability": "view"
-            },
-            {
-              "type": "function",
-              "name": "name",
-              "inputs": [],
-              "outputs": [
-                {
-                  "type": "core::byte_array::ByteArray"
-                }
-              ],
-              "state_mutability": "view"
-            },
-            {
-              "type": "function",
-              "name": "version",
-              "inputs": [],
-              "outputs": [
-                {
-                  "type": "core::integer::u8"
-                }
-              ],
-              "state_mutability": "view"
-            },
-            {
-              "type": "function",
-              "name": "unpacked_size",
-              "inputs": [],
-              "outputs": [
-                {
-                  "type": "core::option::Option::<core::integer::u32>"
-                }
-              ],
-              "state_mutability": "view"
-            },
-            {
-              "type": "function",
-              "name": "packed_size",
-              "inputs": [],
-              "outputs": [
-                {
-                  "type": "core::option::Option::<core::integer::u32>"
-                }
-              ],
-              "state_mutability": "view"
-            },
-            {
-              "type": "function",
-              "name": "layout",
-              "inputs": [],
-              "outputs": [
-                {
-                  "type": "dojo::database::introspect::Layout"
-                }
-              ],
-              "state_mutability": "view"
-            },
-            {
-              "type": "function",
-              "name": "schema",
-              "inputs": [],
-              "outputs": [
-                {
-                  "type": "dojo::database::introspect::Ty"
-                }
-              ],
-              "state_mutability": "view"
-            }
-          ]
-        },
-        {
-          "type": "impl",
-          "name": "server_profileImpl",
-          "interface_name": "dojo_examples::models::Iserver_profile"
-        },
-        {
-          "type": "struct",
-          "name": "dojo_examples::models::ServerProfile",
-          "members": [
-            {
-              "name": "player",
-              "type": "core::starknet::contract_address::ContractAddress"
-            },
-            {
-              "name": "server_id",
-              "type": "core::integer::u32"
-            },
-            {
-              "name": "name",
-              "type": "core::byte_array::ByteArray"
-            }
-          ]
-        },
-        {
-          "type": "interface",
-          "name": "dojo_examples::models::Iserver_profile",
-          "items": [
-            {
-              "type": "function",
-              "name": "ensure_abi",
-              "inputs": [
-                {
-                  "name": "model",
-                  "type": "dojo_examples::models::ServerProfile"
-                }
-              ],
-              "outputs": [],
-              "state_mutability": "view"
-            }
-          ]
-        },
-        {
-          "type": "event",
-          "name": "dojo_examples::models::server_profile::Event",
-          "kind": "enum",
-          "variants": []
-        }
-      ],
-      "name": "dojo_examples::models::server_profile"
-    },
-    {
-      "kind": "DojoModel",
-      "members": [
-        {
-          "name": "contract_address",
->>>>>>> 8f5ee1d5
           "type": "ContractAddress",
           "key": true
         },
@@ -5376,6 +4976,430 @@
       ],
       "tag": "dojo_examples:Position",
       "manifest_name": "dojo_examples-Position-6694bf61"
+    },
+    {
+      "kind": "DojoModel",
+      "members": [
+        {
+          "name": "player",
+          "type": "ContractAddress",
+          "key": true
+        },
+        {
+          "name": "server_id",
+          "type": "u32",
+          "key": true
+        },
+        {
+          "name": "name",
+          "type": "ByteArray",
+          "key": false
+        }
+      ],
+      "class_hash": "0x66a806d59e69873946a5b06e0e3df94c2f9cb139d8cc32f73e4f9ebc0ff885",
+      "original_class_hash": "0x66a806d59e69873946a5b06e0e3df94c2f9cb139d8cc32f73e4f9ebc0ff885",
+      "abi": [
+        {
+          "type": "impl",
+          "name": "DojoModelImpl",
+          "interface_name": "dojo::model::IModel"
+        },
+        {
+          "type": "struct",
+          "name": "core::byte_array::ByteArray",
+          "members": [
+            {
+              "name": "data",
+              "type": "core::array::Array::<core::bytes_31::bytes31>"
+            },
+            {
+              "name": "pending_word",
+              "type": "core::felt252"
+            },
+            {
+              "name": "pending_word_len",
+              "type": "core::integer::u32"
+            }
+          ]
+        },
+        {
+          "type": "enum",
+          "name": "core::option::Option::<core::integer::u32>",
+          "variants": [
+            {
+              "name": "Some",
+              "type": "core::integer::u32"
+            },
+            {
+              "name": "None",
+              "type": "()"
+            }
+          ]
+        },
+        {
+          "type": "struct",
+          "name": "core::array::Span::<core::integer::u8>",
+          "members": [
+            {
+              "name": "snapshot",
+              "type": "@core::array::Array::<core::integer::u8>"
+            }
+          ]
+        },
+        {
+          "type": "struct",
+          "name": "dojo::database::introspect::FieldLayout",
+          "members": [
+            {
+              "name": "selector",
+              "type": "core::felt252"
+            },
+            {
+              "name": "layout",
+              "type": "dojo::database::introspect::Layout"
+            }
+          ]
+        },
+        {
+          "type": "struct",
+          "name": "core::array::Span::<dojo::database::introspect::FieldLayout>",
+          "members": [
+            {
+              "name": "snapshot",
+              "type": "@core::array::Array::<dojo::database::introspect::FieldLayout>"
+            }
+          ]
+        },
+        {
+          "type": "struct",
+          "name": "core::array::Span::<dojo::database::introspect::Layout>",
+          "members": [
+            {
+              "name": "snapshot",
+              "type": "@core::array::Array::<dojo::database::introspect::Layout>"
+            }
+          ]
+        },
+        {
+          "type": "enum",
+          "name": "dojo::database::introspect::Layout",
+          "variants": [
+            {
+              "name": "Fixed",
+              "type": "core::array::Span::<core::integer::u8>"
+            },
+            {
+              "name": "Struct",
+              "type": "core::array::Span::<dojo::database::introspect::FieldLayout>"
+            },
+            {
+              "name": "Tuple",
+              "type": "core::array::Span::<dojo::database::introspect::Layout>"
+            },
+            {
+              "name": "Array",
+              "type": "core::array::Span::<dojo::database::introspect::Layout>"
+            },
+            {
+              "name": "ByteArray",
+              "type": "()"
+            },
+            {
+              "name": "Enum",
+              "type": "core::array::Span::<dojo::database::introspect::FieldLayout>"
+            }
+          ]
+        },
+        {
+          "type": "struct",
+          "name": "core::array::Span::<core::felt252>",
+          "members": [
+            {
+              "name": "snapshot",
+              "type": "@core::array::Array::<core::felt252>"
+            }
+          ]
+        },
+        {
+          "type": "struct",
+          "name": "dojo::database::introspect::Member",
+          "members": [
+            {
+              "name": "name",
+              "type": "core::felt252"
+            },
+            {
+              "name": "attrs",
+              "type": "core::array::Span::<core::felt252>"
+            },
+            {
+              "name": "ty",
+              "type": "dojo::database::introspect::Ty"
+            }
+          ]
+        },
+        {
+          "type": "struct",
+          "name": "core::array::Span::<dojo::database::introspect::Member>",
+          "members": [
+            {
+              "name": "snapshot",
+              "type": "@core::array::Array::<dojo::database::introspect::Member>"
+            }
+          ]
+        },
+        {
+          "type": "struct",
+          "name": "dojo::database::introspect::Struct",
+          "members": [
+            {
+              "name": "name",
+              "type": "core::felt252"
+            },
+            {
+              "name": "attrs",
+              "type": "core::array::Span::<core::felt252>"
+            },
+            {
+              "name": "children",
+              "type": "core::array::Span::<dojo::database::introspect::Member>"
+            }
+          ]
+        },
+        {
+          "type": "struct",
+          "name": "core::array::Span::<(core::felt252, dojo::database::introspect::Ty)>",
+          "members": [
+            {
+              "name": "snapshot",
+              "type": "@core::array::Array::<(core::felt252, dojo::database::introspect::Ty)>"
+            }
+          ]
+        },
+        {
+          "type": "struct",
+          "name": "dojo::database::introspect::Enum",
+          "members": [
+            {
+              "name": "name",
+              "type": "core::felt252"
+            },
+            {
+              "name": "attrs",
+              "type": "core::array::Span::<core::felt252>"
+            },
+            {
+              "name": "children",
+              "type": "core::array::Span::<(core::felt252, dojo::database::introspect::Ty)>"
+            }
+          ]
+        },
+        {
+          "type": "struct",
+          "name": "core::array::Span::<dojo::database::introspect::Ty>",
+          "members": [
+            {
+              "name": "snapshot",
+              "type": "@core::array::Array::<dojo::database::introspect::Ty>"
+            }
+          ]
+        },
+        {
+          "type": "enum",
+          "name": "dojo::database::introspect::Ty",
+          "variants": [
+            {
+              "name": "Primitive",
+              "type": "core::felt252"
+            },
+            {
+              "name": "Struct",
+              "type": "dojo::database::introspect::Struct"
+            },
+            {
+              "name": "Enum",
+              "type": "dojo::database::introspect::Enum"
+            },
+            {
+              "name": "Tuple",
+              "type": "core::array::Span::<dojo::database::introspect::Ty>"
+            },
+            {
+              "name": "Array",
+              "type": "core::array::Span::<dojo::database::introspect::Ty>"
+            },
+            {
+              "name": "ByteArray",
+              "type": "()"
+            }
+          ]
+        },
+        {
+          "type": "interface",
+          "name": "dojo::model::IModel",
+          "items": [
+            {
+              "type": "function",
+              "name": "selector",
+              "inputs": [],
+              "outputs": [
+                {
+                  "type": "core::felt252"
+                }
+              ],
+              "state_mutability": "view"
+            },
+            {
+              "type": "function",
+              "name": "name",
+              "inputs": [],
+              "outputs": [
+                {
+                  "type": "core::byte_array::ByteArray"
+                }
+              ],
+              "state_mutability": "view"
+            },
+            {
+              "type": "function",
+              "name": "version",
+              "inputs": [],
+              "outputs": [
+                {
+                  "type": "core::integer::u8"
+                }
+              ],
+              "state_mutability": "view"
+            },
+            {
+              "type": "function",
+              "name": "namespace",
+              "inputs": [],
+              "outputs": [
+                {
+                  "type": "core::byte_array::ByteArray"
+                }
+              ],
+              "state_mutability": "view"
+            },
+            {
+              "type": "function",
+              "name": "namespace_selector",
+              "inputs": [],
+              "outputs": [
+                {
+                  "type": "core::felt252"
+                }
+              ],
+              "state_mutability": "view"
+            },
+            {
+              "type": "function",
+              "name": "tag",
+              "inputs": [],
+              "outputs": [
+                {
+                  "type": "core::byte_array::ByteArray"
+                }
+              ],
+              "state_mutability": "view"
+            },
+            {
+              "type": "function",
+              "name": "unpacked_size",
+              "inputs": [],
+              "outputs": [
+                {
+                  "type": "core::option::Option::<core::integer::u32>"
+                }
+              ],
+              "state_mutability": "view"
+            },
+            {
+              "type": "function",
+              "name": "packed_size",
+              "inputs": [],
+              "outputs": [
+                {
+                  "type": "core::option::Option::<core::integer::u32>"
+                }
+              ],
+              "state_mutability": "view"
+            },
+            {
+              "type": "function",
+              "name": "layout",
+              "inputs": [],
+              "outputs": [
+                {
+                  "type": "dojo::database::introspect::Layout"
+                }
+              ],
+              "state_mutability": "view"
+            },
+            {
+              "type": "function",
+              "name": "schema",
+              "inputs": [],
+              "outputs": [
+                {
+                  "type": "dojo::database::introspect::Ty"
+                }
+              ],
+              "state_mutability": "view"
+            }
+          ]
+        },
+        {
+          "type": "impl",
+          "name": "server_profileImpl",
+          "interface_name": "dojo_examples::models::Iserver_profile"
+        },
+        {
+          "type": "struct",
+          "name": "dojo_examples::models::ServerProfile",
+          "members": [
+            {
+              "name": "player",
+              "type": "core::starknet::contract_address::ContractAddress"
+            },
+            {
+              "name": "server_id",
+              "type": "core::integer::u32"
+            },
+            {
+              "name": "name",
+              "type": "core::byte_array::ByteArray"
+            }
+          ]
+        },
+        {
+          "type": "interface",
+          "name": "dojo_examples::models::Iserver_profile",
+          "items": [
+            {
+              "type": "function",
+              "name": "ensure_abi",
+              "inputs": [
+                {
+                  "name": "model",
+                  "type": "dojo_examples::models::ServerProfile"
+                }
+              ],
+              "outputs": [],
+              "state_mutability": "view"
+            }
+          ]
+        },
+        {
+          "type": "event",
+          "name": "dojo_examples::models::server_profile::Event",
+          "kind": "enum",
+          "variants": []
+        }
+      ],
+      "tag": "dojo_examples:ServerProfile",
+      "manifest_name": "dojo_examples-ServerProfile-71e0f153"
     }
   ]
 }