--- conflicted
+++ resolved
@@ -1,12 +1,7 @@
 use std::fs;
 use std::sync::Arc;
 
-<<<<<<< HEAD
 use anyhow::{anyhow, bail, Context, Result};
-use camino::Utf8PathBuf;
-=======
-use anyhow::{anyhow, Context, Result};
->>>>>>> 93b38ddb
 use dojo_world::contracts::WorldContract;
 use dojo_world::manifest::utils::{
     get_default_namespace_from_ws, get_tag_from_special_contract_name,
@@ -133,7 +128,6 @@
     let mut strategy = prepare_migration(&target_dir, diff, name, world_address, &ui)?;
     let world_address = strategy.world_address().expect("world address must exist");
     strategy.resolve_variable(world_address)?;
-    dbg!(&strategy);
 
     if dry_run {
         print_strategy(&ui, account.provider(), &strategy, world_address).await;
