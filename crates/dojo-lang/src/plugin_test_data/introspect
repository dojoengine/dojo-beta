//! > Test expansion of the derive(Introspect).

//! > test_runner_name
test_expand_plugin

//! > cairo_code
use core::serde::Serde;

#[derive(Copy, Drop, Serde, Introspect)]
struct Vec2 {
    x: u32,
    y: u32
}

#[derive(Serde, Copy, Drop, Introspect)]
enum PlainEnum {
    Left,
    Right,
}

#[derive(Serde, Copy, Drop, Introspect)]
enum EnumWithPrimitive {
    Left: u32,
    Right: u32,
}

#[derive(Serde, Copy, Drop, Introspect)]
enum EnumWithStruct {
    Left: Vec2,
    Right: Vec2,
}

#[derive(Serde, Copy, Drop, Introspect)]
enum EnumWithSimpleArray {
    Left: Array<u32>,
    Right: Array<u32>,
}

#[derive(Serde, Copy, Drop, Introspect)]
enum EnumWithByteArray {
    Left: ByteArray,
    Right: ByteArray,
}

#[derive(Serde, Copy, Drop, Introspect)]
enum EnumWithSimpleTuple {
    Left: (u8, u256),
    Right: (u8, u256),
}

#[derive(Serde, Copy, Drop, Introspect)]
enum EnumWithComplexTuple {
    Left: (u8, Vec2),
    Right: (u8, Vec2),
}

#[derive(Serde, Copy, Drop, Introspect)]
enum EnumTupleOnePrimitive {
    Left: (u16,),
    Right: (u16,),
}

#[derive(Serde, Copy, Drop, Introspect)]
enum EnumCustom {
    Left: Vec2,
    Right: Vec2,
}

#[derive(Serde, Copy, Drop, Introspect)]
enum EnumTupleMix {
    Left: (Vec2, u64, EnumCustom),
    Right: (Vec2, u64, EnumCustom),
}

#[derive(Serde, Copy, Drop, Introspect)]
enum EnumWithDifferentVariantData {
    One,
    Two: u32,
    Three: (Vec2, u64),
}

#[derive(Copy, Drop, Introspect)]
struct StructWithPrimitives {
    #[key]
    player: ContractAddress,
    before: u8,
    after: u16,
}

#[derive(Copy, Drop, Introspect)]
struct StructWithStruct {
    #[key]
    player: ContractAddress,
    before: u8,
    after: Vec2,
}

#[derive(Copy, Drop, Introspect)]
struct StructWithSimpleArray {
    #[key]
    player: ContractAddress,
    before: u8,
    after: Array<u32>,
}

#[derive(Copy, Drop, Introspect)]
struct StructWithByteArray {
    #[key]
    player: ContractAddress,
    before: u8,
    after: ByteArray,
}

#[derive(Copy, Drop, Introspect)]
struct StructWithComplexArray {
    #[key]
    player: ContractAddress,
    before: u8,
    after: Array<Vec2>,
}

#[derive(Copy, Drop, Introspect)]
struct StructWithSimpleTuple {
    #[key]
    player: ContractAddress,
    before: u8,
    after: (u8, u256),
}

#[derive(Copy, Drop, Introspect)]
struct StructWithComplexTuple {
    #[key]
    player: ContractAddress,
    before: u8,
    after: (u8, Vec2, EnumCustom),
}

#[derive(Copy, Drop, Introspect)]
struct StructWithNestedArrays {
    #[key]
    player: ContractAddress,
    before: u8,
    after: Array<Array<Array<Vec2>>>,
}

#[derive(Copy, Drop, Introspect)]
struct StructWithNestedTuples {
    #[key]
    player: ContractAddress,
    before: u8,
    after: ((u8, u32), (Vec2, EnumCustom)),
}

#[derive(Copy, Drop, Introspect)]
struct StructWithNestedTuplesAndByteArray {
    #[key]
    player: ContractAddress,
    before: u8,
    after: ((u8, u32), (Vec2, ByteArray)),
}

#[derive(Copy, Drop, Introspect)]
struct StructWithNestedEverything {
    #[key]
    player: ContractAddress,
    before: u8,
    after: ((u8, u32), (Vec2, EnumCustom), (Array<(u32, Vec2)>, EnumCustom), (u16,))
}

#[derive(Copy, Drop, Serde, Introspect)]
struct GenericStruct<T> {
    t: T,
}

#[derive(Copy, Drop, Serde, Introspect)]
struct StructWithBadOption {
    x: Option<(u8, u16)>
}

#[derive(Copy, Drop, Serde, Introspect)]
enum EnumWithBadOption {
    first: Option<(u8, u16)>,
}

#[derive(Introspect, IntrospectPacked)]
enum EnumIncompatibleAttrs {}

#[derive(Introspect, IntrospectPacked)]
struct StructIncompatibleAttrs {}

#[derive(Introspect)]
#[derive(IntrospectPacked)]
struct StructIncompatibleAttrs2 {}

#[derive(Introspect)]
#[derive(IntrospectPacked)]
enum EnumIncompatibleAttrs2 {}

#[derive(IntrospectPacked)]
struct StructPacked1 {
    x: u8
}

#[derive(IntrospectPacked)]
struct StructPacked2 {
    x: u8,
    y: u256
}

#[derive(IntrospectPacked)]
struct StructPacked3 {
    x: u256,
    y: (u8, u32)
}

#[derive(IntrospectPacked)]
struct StructNotPackable1 {
    x: u8,
    y: Array<u32>
}

#[derive(IntrospectPacked)]
struct StructNotPackable2 {
    x: u8,
    y: StructPacked1
}

#[derive(IntrospectPacked)]
enum EnumPacked1 {
    a,
    b,
    c
}

#[derive(IntrospectPacked)]
enum EnumPacked2 {
    a: u8,
    b: u8,
    c: u8
}

#[derive(IntrospectPacked)]
enum EnumPacked3 {
    a: (u128, u128),
    b: u256,
}

#[derive(IntrospectPacked)]
enum EnumNotPackable1 {
    a: u8,
    b: u256,
}

//! > expanded_cairo_code
use core::serde::Serde;

#[derive(Copy, Drop, Serde, Introspect)]
struct Vec2 {
    x: u32,
    y: u32
}

#[derive(Serde, Copy, Drop, Introspect)]
enum PlainEnum {
    Left,
    Right,
}

#[derive(Serde, Copy, Drop, Introspect)]
enum EnumWithPrimitive {
    Left: u32,
    Right: u32,
}

#[derive(Serde, Copy, Drop, Introspect)]
enum EnumWithStruct {
    Left: Vec2,
    Right: Vec2,
}

#[derive(Serde, Copy, Drop, Introspect)]
enum EnumWithSimpleArray {
    Left: Array<u32>,
    Right: Array<u32>,
}

#[derive(Serde, Copy, Drop, Introspect)]
enum EnumWithByteArray {
    Left: ByteArray,
    Right: ByteArray,
}

#[derive(Serde, Copy, Drop, Introspect)]
enum EnumWithSimpleTuple {
    Left: (u8, u256),
    Right: (u8, u256),
}

#[derive(Serde, Copy, Drop, Introspect)]
enum EnumWithComplexTuple {
    Left: (u8, Vec2),
    Right: (u8, Vec2),
}

#[derive(Serde, Copy, Drop, Introspect)]
enum EnumTupleOnePrimitive {
    Left: (u16,),
    Right: (u16,),
}

#[derive(Serde, Copy, Drop, Introspect)]
enum EnumCustom {
    Left: Vec2,
    Right: Vec2,
}

#[derive(Serde, Copy, Drop, Introspect)]
enum EnumTupleMix {
    Left: (Vec2, u64, EnumCustom),
    Right: (Vec2, u64, EnumCustom),
}

#[derive(Serde, Copy, Drop, Introspect)]
enum EnumWithDifferentVariantData {
    One,
    Two: u32,
    Three: (Vec2, u64),
}

#[derive(Copy, Drop, Introspect)]
struct StructWithPrimitives {
    #[key]
    player: ContractAddress,
    before: u8,
    after: u16,
}

#[derive(Copy, Drop, Introspect)]
struct StructWithStruct {
    #[key]
    player: ContractAddress,
    before: u8,
    after: Vec2,
}

#[derive(Copy, Drop, Introspect)]
struct StructWithSimpleArray {
    #[key]
    player: ContractAddress,
    before: u8,
    after: Array<u32>,
}

#[derive(Copy, Drop, Introspect)]
struct StructWithByteArray {
    #[key]
    player: ContractAddress,
    before: u8,
    after: ByteArray,
}

#[derive(Copy, Drop, Introspect)]
struct StructWithComplexArray {
    #[key]
    player: ContractAddress,
    before: u8,
    after: Array<Vec2>,
}

#[derive(Copy, Drop, Introspect)]
struct StructWithSimpleTuple {
    #[key]
    player: ContractAddress,
    before: u8,
    after: (u8, u256),
}

#[derive(Copy, Drop, Introspect)]
struct StructWithComplexTuple {
    #[key]
    player: ContractAddress,
    before: u8,
    after: (u8, Vec2, EnumCustom),
}

#[derive(Copy, Drop, Introspect)]
struct StructWithNestedArrays {
    #[key]
    player: ContractAddress,
    before: u8,
    after: Array<Array<Array<Vec2>>>,
}

#[derive(Copy, Drop, Introspect)]
struct StructWithNestedTuples {
    #[key]
    player: ContractAddress,
    before: u8,
    after: ((u8, u32), (Vec2, EnumCustom)),
}

#[derive(Copy, Drop, Introspect)]
struct StructWithNestedTuplesAndByteArray {
    #[key]
    player: ContractAddress,
    before: u8,
    after: ((u8, u32), (Vec2, ByteArray)),
}

#[derive(Copy, Drop, Introspect)]
struct StructWithNestedEverything {
    #[key]
    player: ContractAddress,
    before: u8,
    after: ((u8, u32), (Vec2, EnumCustom), (Array<(u32, Vec2)>, EnumCustom), (u16,))
}

#[derive(Copy, Drop, Serde, Introspect)]
struct GenericStruct<T> {
    t: T,
}

#[derive(Copy, Drop, Serde, Introspect)]
struct StructWithBadOption {
    x: Option<(u8, u16)>
}

#[derive(Copy, Drop, Serde, Introspect)]
enum EnumWithBadOption {
    first: Option<(u8, u16)>,
}

#[derive(Introspect, IntrospectPacked)]
enum EnumIncompatibleAttrs {}

#[derive(Introspect, IntrospectPacked)]
struct StructIncompatibleAttrs {}

#[derive(Introspect)]
#[derive(IntrospectPacked)]
struct StructIncompatibleAttrs2 {}

#[derive(Introspect)]
#[derive(IntrospectPacked)]
enum EnumIncompatibleAttrs2 {}

#[derive(IntrospectPacked)]
struct StructPacked1 {
    x: u8
}

#[derive(IntrospectPacked)]
struct StructPacked2 {
    x: u8,
    y: u256
}

#[derive(IntrospectPacked)]
struct StructPacked3 {
    x: u256,
    y: (u8, u32)
}

#[derive(IntrospectPacked)]
struct StructNotPackable1 {
    x: u8,
    y: Array<u32>
}

#[derive(IntrospectPacked)]
struct StructNotPackable2 {
    x: u8,
    y: StructPacked1
}

#[derive(IntrospectPacked)]
enum EnumPacked1 {
    a,
    b,
    c
}

#[derive(IntrospectPacked)]
enum EnumPacked2 {
    a: u8,
    b: u8,
    c: u8
}

#[derive(IntrospectPacked)]
enum EnumPacked3 {
    a: (u128, u128),
    b: u256,
}

#[derive(IntrospectPacked)]
enum EnumNotPackable1 {
    a: u8,
    b: u256,
}
impl Vec2Copy of core::traits::Copy::<Vec2>;
impl Vec2Drop of core::traits::Drop::<Vec2>;
impl Vec2Serde of core::serde::Serde::<Vec2> {
    fn serialize(self: @Vec2, ref output: core::array::Array<felt252>) {
        core::serde::Serde::serialize(self.x, ref output);
        core::serde::Serde::serialize(self.y, ref output)
    }
    fn deserialize(ref serialized: core::array::Span<felt252>) -> core::option::Option<Vec2> {
        core::option::Option::Some(Vec2 {
            x: core::serde::Serde::deserialize(ref serialized)?,
            y: core::serde::Serde::deserialize(ref serialized)?,
        })
    }
}

impl Vec2Introspect<> of dojo::database::introspect::Introspect<Vec2<>> {
    #[inline(always)]
    fn size() -> Option<usize> {
        Option::Some(2)
    }

    #[inline(always)]
    fn layout() -> dojo::database::introspect::Layout {
        dojo::database::introspect::Layout::Struct(
            array![
            dojo::database::introspect::FieldLayout {
                    selector: 512066735765477566404754172672287371265995314501343422459174036873487219331,
                    layout: dojo::database::introspect::Introspect::<u32>::layout()
                },
dojo::database::introspect::FieldLayout {
                    selector: 1591024729085637502504777720563487898377940395575083379770417352976841400819,
                    layout: dojo::database::introspect::Introspect::<u32
>::layout()
                }
            ].span()
        )
    }

    #[inline(always)]
    fn ty() -> dojo::database::introspect::Ty {
        dojo::database::introspect::Ty::Struct(
            dojo::database::introspect::Struct {
                name: 'Vec2',
                attrs: array![].span(),
                children: array![
                dojo::database::introspect::Member {
            name: 'x',
            attrs: array![].span(),
            ty: dojo::database::introspect::Introspect::<u32>::ty()
        },
dojo::database::introspect::Member {
            name: 'y',
            attrs: array![].span(),
            ty: dojo::database::introspect::Introspect::<u32>::ty()
        }

                ].span()
            }
        )
    }
}
impl PlainEnumSerde of core::serde::Serde::<PlainEnum> {
    fn serialize(self: @PlainEnum, ref output: core::array::Array<felt252>) {
        match self {
            PlainEnum::Left(x) => { core::serde::Serde::serialize(@0, ref output); core::serde::Serde::serialize(x, ref output); },
            PlainEnum::Right(x) => { core::serde::Serde::serialize(@1, ref output); core::serde::Serde::serialize(x, ref output); },
        }
    }
    fn deserialize(ref serialized: core::array::Span<felt252>) -> core::option::Option<PlainEnum> {
        let idx: felt252 = core::serde::Serde::deserialize(ref serialized)?;
        core::option::Option::Some(
            match idx {
                0 => PlainEnum::Left(core::serde::Serde::deserialize(ref serialized)?),
                1 => PlainEnum::Right(core::serde::Serde::deserialize(ref serialized)?),
                _ => { return core::option::Option::None; }
            }
        )
    }
}
impl PlainEnumCopy of core::traits::Copy::<PlainEnum>;
impl PlainEnumDrop of core::traits::Drop::<PlainEnum>;

impl PlainEnumIntrospect<> of dojo::database::introspect::Introspect<PlainEnum<>> {
    #[inline(always)]
    fn size() -> Option<usize> {
<<<<<<< HEAD
        Option::None
=======
        Option::Some(1)
>>>>>>> 0db3b8c5
    }

    #[inline(always)]
    fn layout() -> dojo::database::introspect::Layout {
        dojo::database::introspect::Layout::Enum(
            array![
            dojo::database::introspect::FieldLayout {
                    selector: 0,
<<<<<<< HEAD
                    layout: dojo::database::introspect::Layout::Tuple(
                        array![
                            dojo::database::introspect::Layout::Fixed(array![8].span()),
                            dojo::database::introspect::Layout::Tuple(
            array![
            
            ].span()
        )
                        ].span()
                    )
                },
dojo::database::introspect::FieldLayout {
                    selector: 1,
                    layout: dojo::database::introspect::Layout::Tuple(
                        array![
                            dojo::database::introspect::Layout::Fixed(array![8].span()),
                            dojo::database::introspect::Layout::Tuple(
            array![
            
            ].span()
        )
                        ].span()
                    )
=======
                    layout: dojo::database::introspect::Layout::Fixed(array![].span())
                },
dojo::database::introspect::FieldLayout {
                    selector: 1,
                    layout: dojo::database::introspect::Layout::Fixed(array![].span())
>>>>>>> 0db3b8c5
                }
            ].span()
        )
    }

    #[inline(always)]
    fn ty() -> dojo::database::introspect::Ty {
        dojo::database::introspect::Ty::Enum(
            dojo::database::introspect::Enum {
                name: 'PlainEnum',
                attrs: array![].span(),
                children: array![
<<<<<<< HEAD
                ('Left', dojo::database::introspect::Ty::Tuple(
            array![
            
            ].span()
        )),
('Right', dojo::database::introspect::Ty::Tuple(
            array![
            
            ].span()
        ))
=======
                ('Left', dojo::database::introspect::Ty::Tuple(array![].span())),
('Right', dojo::database::introspect::Ty::Tuple(array![].span()))
>>>>>>> 0db3b8c5

                ].span()
            }
        )
    }
}
impl EnumWithPrimitiveSerde of core::serde::Serde::<EnumWithPrimitive> {
    fn serialize(self: @EnumWithPrimitive, ref output: core::array::Array<felt252>) {
        match self {
            EnumWithPrimitive::Left(x) => { core::serde::Serde::serialize(@0, ref output); core::serde::Serde::serialize(x, ref output); },
            EnumWithPrimitive::Right(x) => { core::serde::Serde::serialize(@1, ref output); core::serde::Serde::serialize(x, ref output); },
        }
    }
    fn deserialize(ref serialized: core::array::Span<felt252>) -> core::option::Option<EnumWithPrimitive> {
        let idx: felt252 = core::serde::Serde::deserialize(ref serialized)?;
        core::option::Option::Some(
            match idx {
                0 => EnumWithPrimitive::Left(core::serde::Serde::deserialize(ref serialized)?),
                1 => EnumWithPrimitive::Right(core::serde::Serde::deserialize(ref serialized)?),
                _ => { return core::option::Option::None; }
            }
        )
    }
}
impl EnumWithPrimitiveCopy of core::traits::Copy::<EnumWithPrimitive>;
impl EnumWithPrimitiveDrop of core::traits::Drop::<EnumWithPrimitive>;

impl EnumWithPrimitiveIntrospect<> of dojo::database::introspect::Introspect<EnumWithPrimitive<>> {
    #[inline(always)]
    fn size() -> Option<usize> {
<<<<<<< HEAD
        Option::None
=======
        Option::Some(2)
>>>>>>> 0db3b8c5
    }

    #[inline(always)]
    fn layout() -> dojo::database::introspect::Layout {
        dojo::database::introspect::Layout::Enum(
            array![
            dojo::database::introspect::FieldLayout {
                    selector: 0,
<<<<<<< HEAD
                    layout: dojo::database::introspect::Layout::Tuple(
                        array![
                            dojo::database::introspect::Layout::Fixed(array![8].span()),
                            dojo::database::introspect::Introspect::<u32>::layout()
                        ].span()
                    )
                },
dojo::database::introspect::FieldLayout {
                    selector: 1,
                    layout: dojo::database::introspect::Layout::Tuple(
                        array![
                            dojo::database::introspect::Layout::Fixed(array![8].span()),
                            dojo::database::introspect::Introspect::<u32>::layout()
                        ].span()
                    )
=======
                    layout: dojo::database::introspect::Introspect::<u32>::layout()
                },
dojo::database::introspect::FieldLayout {
                    selector: 1,
                    layout: dojo::database::introspect::Introspect::<u32>::layout()
>>>>>>> 0db3b8c5
                }
            ].span()
        )
    }

    #[inline(always)]
    fn ty() -> dojo::database::introspect::Ty {
        dojo::database::introspect::Ty::Enum(
            dojo::database::introspect::Enum {
                name: 'EnumWithPrimitive',
                attrs: array![].span(),
                children: array![
                ('Left', dojo::database::introspect::Introspect::<u32>::ty()),
('Right', dojo::database::introspect::Introspect::<u32>::ty())

                ].span()
            }
        )
    }
}
impl EnumWithStructSerde of core::serde::Serde::<EnumWithStruct> {
    fn serialize(self: @EnumWithStruct, ref output: core::array::Array<felt252>) {
        match self {
            EnumWithStruct::Left(x) => { core::serde::Serde::serialize(@0, ref output); core::serde::Serde::serialize(x, ref output); },
            EnumWithStruct::Right(x) => { core::serde::Serde::serialize(@1, ref output); core::serde::Serde::serialize(x, ref output); },
        }
    }
    fn deserialize(ref serialized: core::array::Span<felt252>) -> core::option::Option<EnumWithStruct> {
        let idx: felt252 = core::serde::Serde::deserialize(ref serialized)?;
        core::option::Option::Some(
            match idx {
                0 => EnumWithStruct::Left(core::serde::Serde::deserialize(ref serialized)?),
                1 => EnumWithStruct::Right(core::serde::Serde::deserialize(ref serialized)?),
                _ => { return core::option::Option::None; }
            }
        )
    }
}
impl EnumWithStructCopy of core::traits::Copy::<EnumWithStruct>;
impl EnumWithStructDrop of core::traits::Drop::<EnumWithStruct>;

impl EnumWithStructIntrospect<> of dojo::database::introspect::Introspect<EnumWithStruct<>> {
    #[inline(always)]
    fn size() -> Option<usize> {
<<<<<<< HEAD
        Option::None
=======
        let sizes : Array<Option<usize>> = array![
                        dojo::database::introspect::Introspect::<Vec2>::size(),
Option::Some(1)
                    ];

                    if dojo::database::utils::any_none(@sizes) {
                        return Option::None;
                    }
                    Option::Some(dojo::database::utils::sum(sizes))
                    
>>>>>>> 0db3b8c5
    }

    #[inline(always)]
    fn layout() -> dojo::database::introspect::Layout {
        dojo::database::introspect::Layout::Enum(
            array![
            dojo::database::introspect::FieldLayout {
                    selector: 0,
<<<<<<< HEAD
                    layout: dojo::database::introspect::Layout::Tuple(
                        array![
                            dojo::database::introspect::Layout::Fixed(array![8].span()),
                            dojo::database::introspect::Introspect::<Vec2>::layout()
                        ].span()
                    )
                },
dojo::database::introspect::FieldLayout {
                    selector: 1,
                    layout: dojo::database::introspect::Layout::Tuple(
                        array![
                            dojo::database::introspect::Layout::Fixed(array![8].span()),
                            dojo::database::introspect::Introspect::<Vec2>::layout()
                        ].span()
                    )
=======
                    layout: dojo::database::introspect::Introspect::<Vec2>::layout()
                },
dojo::database::introspect::FieldLayout {
                    selector: 1,
                    layout: dojo::database::introspect::Introspect::<Vec2>::layout()
>>>>>>> 0db3b8c5
                }
            ].span()
        )
    }

    #[inline(always)]
    fn ty() -> dojo::database::introspect::Ty {
        dojo::database::introspect::Ty::Enum(
            dojo::database::introspect::Enum {
                name: 'EnumWithStruct',
                attrs: array![].span(),
                children: array![
                ('Left', dojo::database::introspect::Introspect::<Vec2>::ty()),
('Right', dojo::database::introspect::Introspect::<Vec2>::ty())

                ].span()
            }
        )
    }
}
impl EnumWithSimpleArraySerde of core::serde::Serde::<EnumWithSimpleArray> {
    fn serialize(self: @EnumWithSimpleArray, ref output: core::array::Array<felt252>) {
        match self {
            EnumWithSimpleArray::Left(x) => { core::serde::Serde::serialize(@0, ref output); core::serde::Serde::serialize(x, ref output); },
            EnumWithSimpleArray::Right(x) => { core::serde::Serde::serialize(@1, ref output); core::serde::Serde::serialize(x, ref output); },
        }
    }
    fn deserialize(ref serialized: core::array::Span<felt252>) -> core::option::Option<EnumWithSimpleArray> {
        let idx: felt252 = core::serde::Serde::deserialize(ref serialized)?;
        core::option::Option::Some(
            match idx {
                0 => EnumWithSimpleArray::Left(core::serde::Serde::deserialize(ref serialized)?),
                1 => EnumWithSimpleArray::Right(core::serde::Serde::deserialize(ref serialized)?),
                _ => { return core::option::Option::None; }
            }
        )
    }
}
impl EnumWithSimpleArrayCopy of core::traits::Copy::<EnumWithSimpleArray>;
impl EnumWithSimpleArrayDrop of core::traits::Drop::<EnumWithSimpleArray>;
<<<<<<< HEAD

impl EnumWithSimpleArrayIntrospect<> of dojo::database::introspect::Introspect<EnumWithSimpleArray<>> {
    #[inline(always)]
    fn size() -> Option<usize> {
        Option::None
    }

    #[inline(always)]
    fn layout() -> dojo::database::introspect::Layout {
        dojo::database::introspect::Layout::Enum(
            array![
            dojo::database::introspect::FieldLayout {
                    selector: 0,
                    layout: dojo::database::introspect::Layout::Tuple(
                        array![
                            dojo::database::introspect::Layout::Fixed(array![8].span()),
                            dojo::database::introspect::Introspect::<Array<u32>>::layout()
                        ].span()
                    )
                },
dojo::database::introspect::FieldLayout {
                    selector: 1,
                    layout: dojo::database::introspect::Layout::Tuple(
                        array![
                            dojo::database::introspect::Layout::Fixed(array![8].span()),
                            dojo::database::introspect::Introspect::<Array<u32>>::layout()
                        ].span()
                    )
                }
            ].span()
        )
    }

    #[inline(always)]
    fn ty() -> dojo::database::introspect::Ty {
        dojo::database::introspect::Ty::Enum(
            dojo::database::introspect::Enum {
                name: 'EnumWithSimpleArray',
                attrs: array![].span(),
                children: array![
                ('Left', dojo::database::introspect::Ty::Array(
                array![
                dojo::database::introspect::Introspect::<u32>::ty()
                ].span()
            )),
('Right', dojo::database::introspect::Ty::Array(
                array![
                dojo::database::introspect::Introspect::<u32>::ty()
                ].span()
            ))

                ].span()
            }
        )
    }
}
impl EnumWithByteArraySerde of core::serde::Serde::<EnumWithByteArray> {
    fn serialize(self: @EnumWithByteArray, ref output: core::array::Array<felt252>) {
        match self {
            EnumWithByteArray::Left(x) => { core::serde::Serde::serialize(@0, ref output); core::serde::Serde::serialize(x, ref output); },
            EnumWithByteArray::Right(x) => { core::serde::Serde::serialize(@1, ref output); core::serde::Serde::serialize(x, ref output); },
        }
    }
    fn deserialize(ref serialized: core::array::Span<felt252>) -> core::option::Option<EnumWithByteArray> {
        let idx: felt252 = core::serde::Serde::deserialize(ref serialized)?;
        core::option::Option::Some(
            match idx {
                0 => EnumWithByteArray::Left(core::serde::Serde::deserialize(ref serialized)?),
                1 => EnumWithByteArray::Right(core::serde::Serde::deserialize(ref serialized)?),
                _ => { return core::option::Option::None; }
            }
        )
=======

impl EnumWithSimpleArrayIntrospect<> of dojo::database::introspect::Introspect<EnumWithSimpleArray<>> {
    #[inline(always)]
    fn size() -> Option<usize> {
        Option::None
>>>>>>> 0db3b8c5
    }
}
impl EnumWithByteArrayCopy of core::traits::Copy::<EnumWithByteArray>;
impl EnumWithByteArrayDrop of core::traits::Drop::<EnumWithByteArray>;

impl EnumWithByteArrayIntrospect<> of dojo::database::introspect::Introspect<EnumWithByteArray<>> {
    #[inline(always)]
<<<<<<< HEAD
=======
    fn layout() -> dojo::database::introspect::Layout {
        dojo::database::introspect::Layout::Enum(
            array![
            dojo::database::introspect::FieldLayout {
                    selector: 0,
                    layout: dojo::database::introspect::Introspect::<Array<u32>>::layout()
                },
dojo::database::introspect::FieldLayout {
                    selector: 1,
                    layout: dojo::database::introspect::Introspect::<Array<u32>>::layout()
                }
            ].span()
        )
    }

    #[inline(always)]
    fn ty() -> dojo::database::introspect::Ty {
        dojo::database::introspect::Ty::Enum(
            dojo::database::introspect::Enum {
                name: 'EnumWithSimpleArray',
                attrs: array![].span(),
                children: array![
                ('Left', dojo::database::introspect::Ty::Array(
                array![
                dojo::database::introspect::Introspect::<u32>::ty()
                ].span()
            )),
('Right', dojo::database::introspect::Ty::Array(
                array![
                dojo::database::introspect::Introspect::<u32>::ty()
                ].span()
            ))

                ].span()
            }
        )
    }
}
impl EnumWithByteArraySerde of core::serde::Serde::<EnumWithByteArray> {
    fn serialize(self: @EnumWithByteArray, ref output: core::array::Array<felt252>) {
        match self {
            EnumWithByteArray::Left(x) => { core::serde::Serde::serialize(@0, ref output); core::serde::Serde::serialize(x, ref output); },
            EnumWithByteArray::Right(x) => { core::serde::Serde::serialize(@1, ref output); core::serde::Serde::serialize(x, ref output); },
        }
    }
    fn deserialize(ref serialized: core::array::Span<felt252>) -> core::option::Option<EnumWithByteArray> {
        let idx: felt252 = core::serde::Serde::deserialize(ref serialized)?;
        core::option::Option::Some(
            match idx {
                0 => EnumWithByteArray::Left(core::serde::Serde::deserialize(ref serialized)?),
                1 => EnumWithByteArray::Right(core::serde::Serde::deserialize(ref serialized)?),
                _ => { return core::option::Option::None; }
            }
        )
    }
}
impl EnumWithByteArrayCopy of core::traits::Copy::<EnumWithByteArray>;
impl EnumWithByteArrayDrop of core::traits::Drop::<EnumWithByteArray>;

impl EnumWithByteArrayIntrospect<> of dojo::database::introspect::Introspect<EnumWithByteArray<>> {
    #[inline(always)]
>>>>>>> 0db3b8c5
    fn size() -> Option<usize> {
        Option::None
    }

    #[inline(always)]
    fn layout() -> dojo::database::introspect::Layout {
        dojo::database::introspect::Layout::Enum(
            array![
            dojo::database::introspect::FieldLayout {
                    selector: 0,
<<<<<<< HEAD
                    layout: dojo::database::introspect::Layout::Tuple(
                        array![
                            dojo::database::introspect::Layout::Fixed(array![8].span()),
                            dojo::database::introspect::Introspect::<ByteArray>::layout()
                        ].span()
                    )
                },
dojo::database::introspect::FieldLayout {
                    selector: 1,
                    layout: dojo::database::introspect::Layout::Tuple(
                        array![
                            dojo::database::introspect::Layout::Fixed(array![8].span()),
                            dojo::database::introspect::Introspect::<ByteArray>::layout()
                        ].span()
                    )
=======
                    layout: dojo::database::introspect::Introspect::<ByteArray>::layout()
                },
dojo::database::introspect::FieldLayout {
                    selector: 1,
                    layout: dojo::database::introspect::Introspect::<ByteArray>::layout()
>>>>>>> 0db3b8c5
                }
            ].span()
        )
    }

    #[inline(always)]
    fn ty() -> dojo::database::introspect::Ty {
        dojo::database::introspect::Ty::Enum(
            dojo::database::introspect::Enum {
                name: 'EnumWithByteArray',
                attrs: array![].span(),
                children: array![
                ('Left', dojo::database::introspect::Ty::ByteArray),
('Right', dojo::database::introspect::Ty::ByteArray)

                ].span()
            }
        )
    }
}
impl EnumWithSimpleTupleSerde of core::serde::Serde::<EnumWithSimpleTuple> {
    fn serialize(self: @EnumWithSimpleTuple, ref output: core::array::Array<felt252>) {
        match self {
            EnumWithSimpleTuple::Left(x) => { core::serde::Serde::serialize(@0, ref output); core::serde::Serde::serialize(x, ref output); },
            EnumWithSimpleTuple::Right(x) => { core::serde::Serde::serialize(@1, ref output); core::serde::Serde::serialize(x, ref output); },
        }
    }
    fn deserialize(ref serialized: core::array::Span<felt252>) -> core::option::Option<EnumWithSimpleTuple> {
        let idx: felt252 = core::serde::Serde::deserialize(ref serialized)?;
        core::option::Option::Some(
            match idx {
                0 => EnumWithSimpleTuple::Left(core::serde::Serde::deserialize(ref serialized)?),
                1 => EnumWithSimpleTuple::Right(core::serde::Serde::deserialize(ref serialized)?),
                _ => { return core::option::Option::None; }
            }
        )
    }
}
impl EnumWithSimpleTupleCopy of core::traits::Copy::<EnumWithSimpleTuple>;
impl EnumWithSimpleTupleDrop of core::traits::Drop::<EnumWithSimpleTuple>;

impl EnumWithSimpleTupleIntrospect<> of dojo::database::introspect::Introspect<EnumWithSimpleTuple<>> {
    #[inline(always)]
    fn size() -> Option<usize> {
<<<<<<< HEAD
        Option::None
=======
        Option::Some(4)
>>>>>>> 0db3b8c5
    }

    #[inline(always)]
    fn layout() -> dojo::database::introspect::Layout {
        dojo::database::introspect::Layout::Enum(
            array![
            dojo::database::introspect::FieldLayout {
                    selector: 0,
                    layout: dojo::database::introspect::Layout::Tuple(
<<<<<<< HEAD
                        array![
                            dojo::database::introspect::Layout::Fixed(array![8].span()),
                            dojo::database::introspect::Layout::Tuple(
=======
>>>>>>> 0db3b8c5
            array![
            dojo::database::introspect::Introspect::<u8>::layout(),
dojo::database::introspect::Introspect::<u256>::layout()
            ].span()
        )
<<<<<<< HEAD
                        ].span()
                    )
=======
>>>>>>> 0db3b8c5
                },
dojo::database::introspect::FieldLayout {
                    selector: 1,
                    layout: dojo::database::introspect::Layout::Tuple(
<<<<<<< HEAD
                        array![
                            dojo::database::introspect::Layout::Fixed(array![8].span()),
                            dojo::database::introspect::Layout::Tuple(
=======
>>>>>>> 0db3b8c5
            array![
            dojo::database::introspect::Introspect::<u8>::layout(),
dojo::database::introspect::Introspect::<u256>::layout()
            ].span()
        )
<<<<<<< HEAD
                        ].span()
                    )
=======
>>>>>>> 0db3b8c5
                }
            ].span()
        )
    }

    #[inline(always)]
    fn ty() -> dojo::database::introspect::Ty {
        dojo::database::introspect::Ty::Enum(
            dojo::database::introspect::Enum {
                name: 'EnumWithSimpleTuple',
                attrs: array![].span(),
                children: array![
                ('Left', dojo::database::introspect::Ty::Tuple(
            array![
            dojo::database::introspect::Introspect::<u8>::ty(),
dojo::database::introspect::Introspect::<u256>::ty()
            ].span()
        )),
('Right', dojo::database::introspect::Ty::Tuple(
            array![
            dojo::database::introspect::Introspect::<u8>::ty(),
dojo::database::introspect::Introspect::<u256>::ty()
            ].span()
        ))

                ].span()
            }
        )
    }
}
impl EnumWithComplexTupleSerde of core::serde::Serde::<EnumWithComplexTuple> {
    fn serialize(self: @EnumWithComplexTuple, ref output: core::array::Array<felt252>) {
        match self {
            EnumWithComplexTuple::Left(x) => { core::serde::Serde::serialize(@0, ref output); core::serde::Serde::serialize(x, ref output); },
            EnumWithComplexTuple::Right(x) => { core::serde::Serde::serialize(@1, ref output); core::serde::Serde::serialize(x, ref output); },
        }
    }
    fn deserialize(ref serialized: core::array::Span<felt252>) -> core::option::Option<EnumWithComplexTuple> {
        let idx: felt252 = core::serde::Serde::deserialize(ref serialized)?;
        core::option::Option::Some(
            match idx {
                0 => EnumWithComplexTuple::Left(core::serde::Serde::deserialize(ref serialized)?),
                1 => EnumWithComplexTuple::Right(core::serde::Serde::deserialize(ref serialized)?),
                _ => { return core::option::Option::None; }
            }
        )
    }
}
impl EnumWithComplexTupleCopy of core::traits::Copy::<EnumWithComplexTuple>;
impl EnumWithComplexTupleDrop of core::traits::Drop::<EnumWithComplexTuple>;

impl EnumWithComplexTupleIntrospect<> of dojo::database::introspect::Introspect<EnumWithComplexTuple<>> {
    #[inline(always)]
    fn size() -> Option<usize> {
<<<<<<< HEAD
        Option::None
=======
        let sizes : Array<Option<usize>> = array![
                        dojo::database::introspect::Introspect::<Vec2>::size(),
Option::Some(2)
                    ];

                    if dojo::database::utils::any_none(@sizes) {
                        return Option::None;
                    }
                    Option::Some(dojo::database::utils::sum(sizes))
                    
>>>>>>> 0db3b8c5
    }

    #[inline(always)]
    fn layout() -> dojo::database::introspect::Layout {
        dojo::database::introspect::Layout::Enum(
            array![
            dojo::database::introspect::FieldLayout {
                    selector: 0,
                    layout: dojo::database::introspect::Layout::Tuple(
<<<<<<< HEAD
                        array![
                            dojo::database::introspect::Layout::Fixed(array![8].span()),
                            dojo::database::introspect::Layout::Tuple(
=======
>>>>>>> 0db3b8c5
            array![
            dojo::database::introspect::Introspect::<u8>::layout(),
dojo::database::introspect::Introspect::<Vec2>::layout()
            ].span()
        )
<<<<<<< HEAD
                        ].span()
                    )
=======
>>>>>>> 0db3b8c5
                },
dojo::database::introspect::FieldLayout {
                    selector: 1,
                    layout: dojo::database::introspect::Layout::Tuple(
<<<<<<< HEAD
                        array![
                            dojo::database::introspect::Layout::Fixed(array![8].span()),
                            dojo::database::introspect::Layout::Tuple(
=======
>>>>>>> 0db3b8c5
            array![
            dojo::database::introspect::Introspect::<u8>::layout(),
dojo::database::introspect::Introspect::<Vec2>::layout()
            ].span()
        )
<<<<<<< HEAD
                        ].span()
                    )
=======
>>>>>>> 0db3b8c5
                }
            ].span()
        )
    }

    #[inline(always)]
    fn ty() -> dojo::database::introspect::Ty {
        dojo::database::introspect::Ty::Enum(
            dojo::database::introspect::Enum {
                name: 'EnumWithComplexTuple',
                attrs: array![].span(),
                children: array![
                ('Left', dojo::database::introspect::Ty::Tuple(
            array![
            dojo::database::introspect::Introspect::<u8>::ty(),
dojo::database::introspect::Introspect::<Vec2>::ty()
            ].span()
        )),
('Right', dojo::database::introspect::Ty::Tuple(
            array![
            dojo::database::introspect::Introspect::<u8>::ty(),
dojo::database::introspect::Introspect::<Vec2>::ty()
            ].span()
        ))

                ].span()
            }
        )
    }
}
impl EnumTupleOnePrimitiveSerde of core::serde::Serde::<EnumTupleOnePrimitive> {
    fn serialize(self: @EnumTupleOnePrimitive, ref output: core::array::Array<felt252>) {
        match self {
            EnumTupleOnePrimitive::Left(x) => { core::serde::Serde::serialize(@0, ref output); core::serde::Serde::serialize(x, ref output); },
            EnumTupleOnePrimitive::Right(x) => { core::serde::Serde::serialize(@1, ref output); core::serde::Serde::serialize(x, ref output); },
        }
    }
    fn deserialize(ref serialized: core::array::Span<felt252>) -> core::option::Option<EnumTupleOnePrimitive> {
        let idx: felt252 = core::serde::Serde::deserialize(ref serialized)?;
        core::option::Option::Some(
            match idx {
                0 => EnumTupleOnePrimitive::Left(core::serde::Serde::deserialize(ref serialized)?),
                1 => EnumTupleOnePrimitive::Right(core::serde::Serde::deserialize(ref serialized)?),
                _ => { return core::option::Option::None; }
            }
        )
    }
}
impl EnumTupleOnePrimitiveCopy of core::traits::Copy::<EnumTupleOnePrimitive>;
impl EnumTupleOnePrimitiveDrop of core::traits::Drop::<EnumTupleOnePrimitive>;

impl EnumTupleOnePrimitiveIntrospect<> of dojo::database::introspect::Introspect<EnumTupleOnePrimitive<>> {
    #[inline(always)]
    fn size() -> Option<usize> {
<<<<<<< HEAD
        Option::None
    }

    #[inline(always)]
    fn layout() -> dojo::database::introspect::Layout {
        dojo::database::introspect::Layout::Enum(
            array![
            dojo::database::introspect::FieldLayout {
                    selector: 0,
                    layout: dojo::database::introspect::Layout::Tuple(
                        array![
                            dojo::database::introspect::Layout::Fixed(array![8].span()),
                            dojo::database::introspect::Layout::Tuple(
            array![
            dojo::database::introspect::Introspect::<u16>::layout()
            ].span()
        )
                        ].span()
                    )
                },
dojo::database::introspect::FieldLayout {
                    selector: 1,
                    layout: dojo::database::introspect::Layout::Tuple(
                        array![
                            dojo::database::introspect::Layout::Fixed(array![8].span()),
                            dojo::database::introspect::Layout::Tuple(
            array![
            dojo::database::introspect::Introspect::<u16>::layout()
            ].span()
        )
                        ].span()
                    )
                }
            ].span()
        )
    }

    #[inline(always)]
=======
        Option::Some(2)
    }

    #[inline(always)]
    fn layout() -> dojo::database::introspect::Layout {
        dojo::database::introspect::Layout::Enum(
            array![
            dojo::database::introspect::FieldLayout {
                    selector: 0,
                    layout: dojo::database::introspect::Layout::Tuple(
            array![
            dojo::database::introspect::Introspect::<u16>::layout()
            ].span()
        )
                },
dojo::database::introspect::FieldLayout {
                    selector: 1,
                    layout: dojo::database::introspect::Layout::Tuple(
            array![
            dojo::database::introspect::Introspect::<u16>::layout()
            ].span()
        )
                }
            ].span()
        )
    }

    #[inline(always)]
>>>>>>> 0db3b8c5
    fn ty() -> dojo::database::introspect::Ty {
        dojo::database::introspect::Ty::Enum(
            dojo::database::introspect::Enum {
                name: 'EnumTupleOnePrimitive',
                attrs: array![].span(),
                children: array![
                ('Left', dojo::database::introspect::Ty::Tuple(
            array![
            dojo::database::introspect::Introspect::<u16>::ty()
            ].span()
        )),
('Right', dojo::database::introspect::Ty::Tuple(
            array![
            dojo::database::introspect::Introspect::<u16>::ty()
            ].span()
        ))

                ].span()
            }
        )
    }
}
impl EnumCustomSerde of core::serde::Serde::<EnumCustom> {
    fn serialize(self: @EnumCustom, ref output: core::array::Array<felt252>) {
        match self {
            EnumCustom::Left(x) => { core::serde::Serde::serialize(@0, ref output); core::serde::Serde::serialize(x, ref output); },
            EnumCustom::Right(x) => { core::serde::Serde::serialize(@1, ref output); core::serde::Serde::serialize(x, ref output); },
        }
    }
    fn deserialize(ref serialized: core::array::Span<felt252>) -> core::option::Option<EnumCustom> {
        let idx: felt252 = core::serde::Serde::deserialize(ref serialized)?;
        core::option::Option::Some(
            match idx {
                0 => EnumCustom::Left(core::serde::Serde::deserialize(ref serialized)?),
                1 => EnumCustom::Right(core::serde::Serde::deserialize(ref serialized)?),
                _ => { return core::option::Option::None; }
            }
        )
    }
}
impl EnumCustomCopy of core::traits::Copy::<EnumCustom>;
impl EnumCustomDrop of core::traits::Drop::<EnumCustom>;

impl EnumCustomIntrospect<> of dojo::database::introspect::Introspect<EnumCustom<>> {
    #[inline(always)]
    fn size() -> Option<usize> {
<<<<<<< HEAD
        Option::None
=======
        let sizes : Array<Option<usize>> = array![
                        dojo::database::introspect::Introspect::<Vec2>::size(),
Option::Some(1)
                    ];

                    if dojo::database::utils::any_none(@sizes) {
                        return Option::None;
                    }
                    Option::Some(dojo::database::utils::sum(sizes))
                    
>>>>>>> 0db3b8c5
    }

    #[inline(always)]
    fn layout() -> dojo::database::introspect::Layout {
        dojo::database::introspect::Layout::Enum(
            array![
            dojo::database::introspect::FieldLayout {
                    selector: 0,
<<<<<<< HEAD
                    layout: dojo::database::introspect::Layout::Tuple(
                        array![
                            dojo::database::introspect::Layout::Fixed(array![8].span()),
                            dojo::database::introspect::Introspect::<Vec2>::layout()
                        ].span()
                    )
                },
dojo::database::introspect::FieldLayout {
                    selector: 1,
                    layout: dojo::database::introspect::Layout::Tuple(
                        array![
                            dojo::database::introspect::Layout::Fixed(array![8].span()),
                            dojo::database::introspect::Introspect::<Vec2>::layout()
                        ].span()
                    )
=======
                    layout: dojo::database::introspect::Introspect::<Vec2>::layout()
                },
dojo::database::introspect::FieldLayout {
                    selector: 1,
                    layout: dojo::database::introspect::Introspect::<Vec2>::layout()
>>>>>>> 0db3b8c5
                }
            ].span()
        )
    }

    #[inline(always)]
    fn ty() -> dojo::database::introspect::Ty {
        dojo::database::introspect::Ty::Enum(
            dojo::database::introspect::Enum {
                name: 'EnumCustom',
                attrs: array![].span(),
                children: array![
                ('Left', dojo::database::introspect::Introspect::<Vec2>::ty()),
('Right', dojo::database::introspect::Introspect::<Vec2>::ty())

                ].span()
            }
        )
    }
}
impl EnumTupleMixSerde of core::serde::Serde::<EnumTupleMix> {
    fn serialize(self: @EnumTupleMix, ref output: core::array::Array<felt252>) {
        match self {
            EnumTupleMix::Left(x) => { core::serde::Serde::serialize(@0, ref output); core::serde::Serde::serialize(x, ref output); },
            EnumTupleMix::Right(x) => { core::serde::Serde::serialize(@1, ref output); core::serde::Serde::serialize(x, ref output); },
        }
    }
    fn deserialize(ref serialized: core::array::Span<felt252>) -> core::option::Option<EnumTupleMix> {
        let idx: felt252 = core::serde::Serde::deserialize(ref serialized)?;
        core::option::Option::Some(
            match idx {
                0 => EnumTupleMix::Left(core::serde::Serde::deserialize(ref serialized)?),
                1 => EnumTupleMix::Right(core::serde::Serde::deserialize(ref serialized)?),
                _ => { return core::option::Option::None; }
            }
        )
    }
}
impl EnumTupleMixCopy of core::traits::Copy::<EnumTupleMix>;
impl EnumTupleMixDrop of core::traits::Drop::<EnumTupleMix>;

impl EnumTupleMixIntrospect<> of dojo::database::introspect::Introspect<EnumTupleMix<>> {
    #[inline(always)]
    fn size() -> Option<usize> {
<<<<<<< HEAD
        Option::None
=======
        let sizes : Array<Option<usize>> = array![
                        dojo::database::introspect::Introspect::<Vec2>::size(),
dojo::database::introspect::Introspect::<EnumCustom>::size(),
Option::Some(2)
                    ];

                    if dojo::database::utils::any_none(@sizes) {
                        return Option::None;
                    }
                    Option::Some(dojo::database::utils::sum(sizes))
                    
>>>>>>> 0db3b8c5
    }

    #[inline(always)]
    fn layout() -> dojo::database::introspect::Layout {
        dojo::database::introspect::Layout::Enum(
            array![
            dojo::database::introspect::FieldLayout {
                    selector: 0,
                    layout: dojo::database::introspect::Layout::Tuple(
<<<<<<< HEAD
                        array![
                            dojo::database::introspect::Layout::Fixed(array![8].span()),
                            dojo::database::introspect::Layout::Tuple(
=======
>>>>>>> 0db3b8c5
            array![
            dojo::database::introspect::Introspect::<Vec2>::layout(),
dojo::database::introspect::Introspect::<u64>::layout(),
dojo::database::introspect::Introspect::<EnumCustom>::layout()
            ].span()
        )
<<<<<<< HEAD
                        ].span()
                    )
=======
>>>>>>> 0db3b8c5
                },
dojo::database::introspect::FieldLayout {
                    selector: 1,
                    layout: dojo::database::introspect::Layout::Tuple(
<<<<<<< HEAD
                        array![
                            dojo::database::introspect::Layout::Fixed(array![8].span()),
                            dojo::database::introspect::Layout::Tuple(
=======
>>>>>>> 0db3b8c5
            array![
            dojo::database::introspect::Introspect::<Vec2>::layout(),
dojo::database::introspect::Introspect::<u64>::layout(),
dojo::database::introspect::Introspect::<EnumCustom>::layout()
            ].span()
        )
<<<<<<< HEAD
                        ].span()
                    )
=======
>>>>>>> 0db3b8c5
                }
            ].span()
        )
    }

    #[inline(always)]
    fn ty() -> dojo::database::introspect::Ty {
        dojo::database::introspect::Ty::Enum(
            dojo::database::introspect::Enum {
                name: 'EnumTupleMix',
                attrs: array![].span(),
                children: array![
                ('Left', dojo::database::introspect::Ty::Tuple(
            array![
            dojo::database::introspect::Introspect::<Vec2>::ty(),
dojo::database::introspect::Introspect::<u64>::ty(),
dojo::database::introspect::Introspect::<EnumCustom>::ty()
            ].span()
        )),
('Right', dojo::database::introspect::Ty::Tuple(
            array![
            dojo::database::introspect::Introspect::<Vec2>::ty(),
dojo::database::introspect::Introspect::<u64>::ty(),
dojo::database::introspect::Introspect::<EnumCustom>::ty()
            ].span()
        ))

                ].span()
            }
        )
    }
}
impl EnumWithDifferentVariantDataSerde of core::serde::Serde::<EnumWithDifferentVariantData> {
    fn serialize(self: @EnumWithDifferentVariantData, ref output: core::array::Array<felt252>) {
        match self {
            EnumWithDifferentVariantData::One(x) => { core::serde::Serde::serialize(@0, ref output); core::serde::Serde::serialize(x, ref output); },
            EnumWithDifferentVariantData::Two(x) => { core::serde::Serde::serialize(@1, ref output); core::serde::Serde::serialize(x, ref output); },
            EnumWithDifferentVariantData::Three(x) => { core::serde::Serde::serialize(@2, ref output); core::serde::Serde::serialize(x, ref output); },
        }
    }
    fn deserialize(ref serialized: core::array::Span<felt252>) -> core::option::Option<EnumWithDifferentVariantData> {
        let idx: felt252 = core::serde::Serde::deserialize(ref serialized)?;
        core::option::Option::Some(
            match idx {
                0 => EnumWithDifferentVariantData::One(core::serde::Serde::deserialize(ref serialized)?),
                1 => EnumWithDifferentVariantData::Two(core::serde::Serde::deserialize(ref serialized)?),
                2 => EnumWithDifferentVariantData::Three(core::serde::Serde::deserialize(ref serialized)?),
                _ => { return core::option::Option::None; }
            }
        )
    }
}
impl EnumWithDifferentVariantDataCopy of core::traits::Copy::<EnumWithDifferentVariantData>;
impl EnumWithDifferentVariantDataDrop of core::traits::Drop::<EnumWithDifferentVariantData>;

impl EnumWithDifferentVariantDataIntrospect<> of dojo::database::introspect::Introspect<EnumWithDifferentVariantData<>> {
    #[inline(always)]
    fn size() -> Option<usize> {
        Option::None
    }

    #[inline(always)]
    fn layout() -> dojo::database::introspect::Layout {
        dojo::database::introspect::Layout::Enum(
            array![
            dojo::database::introspect::FieldLayout {
                    selector: 0,
<<<<<<< HEAD
                    layout: dojo::database::introspect::Layout::Tuple(
                        array![
                            dojo::database::introspect::Layout::Fixed(array![8].span()),
                            
                        ].span()
                    )
                },
dojo::database::introspect::FieldLayout {
                    selector: 1,
                    layout: dojo::database::introspect::Layout::Tuple(
                        array![
                            dojo::database::introspect::Layout::Fixed(array![8].span()),
                            dojo::database::introspect::Introspect::<u32>::layout()
                        ].span()
                    )
=======
                    layout: dojo::database::introspect::Layout::Fixed(array![].span())
                },
dojo::database::introspect::FieldLayout {
                    selector: 1,
                    layout: dojo::database::introspect::Introspect::<u32>::layout()
>>>>>>> 0db3b8c5
                },
dojo::database::introspect::FieldLayout {
                    selector: 2,
                    layout: dojo::database::introspect::Layout::Tuple(
<<<<<<< HEAD
                        array![
                            dojo::database::introspect::Layout::Fixed(array![8].span()),
                            dojo::database::introspect::Layout::Tuple(
=======
>>>>>>> 0db3b8c5
            array![
            dojo::database::introspect::Introspect::<Vec2>::layout(),
dojo::database::introspect::Introspect::<u64>::layout()
            ].span()
        )
<<<<<<< HEAD
                        ].span()
                    )
=======
>>>>>>> 0db3b8c5
                }
            ].span()
        )
    }

    #[inline(always)]
    fn ty() -> dojo::database::introspect::Ty {
        dojo::database::introspect::Ty::Enum(
            dojo::database::introspect::Enum {
                name: 'EnumWithDifferentVariantData',
                attrs: array![].span(),
                children: array![
                ('One', dojo::database::introspect::Ty::Tuple(array![].span())),
('Two', dojo::database::introspect::Introspect::<u32>::ty()),
('Three', dojo::database::introspect::Ty::Tuple(
            array![
            dojo::database::introspect::Introspect::<Vec2>::ty(),
dojo::database::introspect::Introspect::<u64>::ty()
            ].span()
        ))

                ].span()
            }
        )
    }
}
impl StructWithPrimitivesCopy of core::traits::Copy::<StructWithPrimitives>;
impl StructWithPrimitivesDrop of core::traits::Drop::<StructWithPrimitives>;

impl StructWithPrimitivesIntrospect<> of dojo::database::introspect::Introspect<StructWithPrimitives<>> {
    #[inline(always)]
    fn size() -> Option<usize> {
        Option::Some(2)
    }

    #[inline(always)]
    fn layout() -> dojo::database::introspect::Layout {
        dojo::database::introspect::Layout::Struct(
            array![
            dojo::database::introspect::FieldLayout {
                    selector: 387461982739864353524563589639770327077359184971688375275386807599796929637,
                    layout: dojo::database::introspect::Introspect::<u8>::layout()
                },
dojo::database::introspect::FieldLayout {
                    selector: 564613130574576288414461160574656432422962213642984413874723251824844509768,
                    layout: dojo::database::introspect::Introspect::<u16>::layout()
                }
            ].span()
        )
    }

    #[inline(always)]
    fn ty() -> dojo::database::introspect::Ty {
        dojo::database::introspect::Ty::Struct(
            dojo::database::introspect::Struct {
                name: 'StructWithPrimitives',
                attrs: array![].span(),
                children: array![
                dojo::database::introspect::Member {
            name: 'player',
            attrs: array!['key'].span(),
            ty: dojo::database::introspect::Introspect::<ContractAddress>::ty()
        },
dojo::database::introspect::Member {
            name: 'before',
            attrs: array![].span(),
            ty: dojo::database::introspect::Introspect::<u8>::ty()
        },
dojo::database::introspect::Member {
            name: 'after',
            attrs: array![].span(),
            ty: dojo::database::introspect::Introspect::<u16>::ty()
        }

                ].span()
            }
        )
    }
}
impl StructWithStructCopy of core::traits::Copy::<StructWithStruct>;
impl StructWithStructDrop of core::traits::Drop::<StructWithStruct>;

impl StructWithStructIntrospect<> of dojo::database::introspect::Introspect<StructWithStruct<>> {
    #[inline(always)]
    fn size() -> Option<usize> {
        let sizes : Array<Option<usize>> = array![
                        dojo::database::introspect::Introspect::<Vec2>::size(),
Option::Some(1)
                    ];

                    if dojo::database::utils::any_none(@sizes) {
                        return Option::None;
                    }
                    Option::Some(dojo::database::utils::sum(sizes))
                    
    }

    #[inline(always)]
    fn layout() -> dojo::database::introspect::Layout {
        dojo::database::introspect::Layout::Struct(
            array![
            dojo::database::introspect::FieldLayout {
                    selector: 387461982739864353524563589639770327077359184971688375275386807599796929637,
                    layout: dojo::database::introspect::Introspect::<u8>::layout()
                },
dojo::database::introspect::FieldLayout {
                    selector: 564613130574576288414461160574656432422962213642984413874723251824844509768,
                    layout: dojo::database::introspect::Introspect::<Vec2>::layout()
                }
            ].span()
        )
    }

    #[inline(always)]
    fn ty() -> dojo::database::introspect::Ty {
        dojo::database::introspect::Ty::Struct(
            dojo::database::introspect::Struct {
                name: 'StructWithStruct',
                attrs: array![].span(),
                children: array![
                dojo::database::introspect::Member {
            name: 'player',
            attrs: array!['key'].span(),
            ty: dojo::database::introspect::Introspect::<ContractAddress>::ty()
        },
dojo::database::introspect::Member {
            name: 'before',
            attrs: array![].span(),
            ty: dojo::database::introspect::Introspect::<u8>::ty()
        },
dojo::database::introspect::Member {
            name: 'after',
            attrs: array![].span(),
            ty: dojo::database::introspect::Introspect::<Vec2>::ty()
        }

                ].span()
            }
        )
    }
}
impl StructWithSimpleArrayCopy of core::traits::Copy::<StructWithSimpleArray>;
impl StructWithSimpleArrayDrop of core::traits::Drop::<StructWithSimpleArray>;

impl StructWithSimpleArrayIntrospect<> of dojo::database::introspect::Introspect<StructWithSimpleArray<>> {
    #[inline(always)]
    fn size() -> Option<usize> {
        Option::None
    }

    #[inline(always)]
    fn layout() -> dojo::database::introspect::Layout {
        dojo::database::introspect::Layout::Struct(
            array![
            dojo::database::introspect::FieldLayout {
                    selector: 387461982739864353524563589639770327077359184971688375275386807599796929637,
                    layout: dojo::database::introspect::Introspect::<u8>::layout()
                },
dojo::database::introspect::FieldLayout {
                    selector: 564613130574576288414461160574656432422962213642984413874723251824844509768,
                    layout: dojo::database::introspect::Introspect::<Array<u32>>::layout()
                }
            ].span()
        )
    }

    #[inline(always)]
    fn ty() -> dojo::database::introspect::Ty {
        dojo::database::introspect::Ty::Struct(
            dojo::database::introspect::Struct {
                name: 'StructWithSimpleArray',
                attrs: array![].span(),
                children: array![
                dojo::database::introspect::Member {
            name: 'player',
            attrs: array!['key'].span(),
            ty: dojo::database::introspect::Introspect::<ContractAddress>::ty()
        },
dojo::database::introspect::Member {
            name: 'before',
            attrs: array![].span(),
            ty: dojo::database::introspect::Introspect::<u8>::ty()
        },
dojo::database::introspect::Member {
            name: 'after',
            attrs: array![].span(),
            ty: dojo::database::introspect::Ty::Array(
                array![
                dojo::database::introspect::Introspect::<u32>::ty()
                ].span()
            )
        }

                ].span()
            }
        )
    }
}
impl StructWithByteArrayCopy of core::traits::Copy::<StructWithByteArray>;
impl StructWithByteArrayDrop of core::traits::Drop::<StructWithByteArray>;

impl StructWithByteArrayIntrospect<> of dojo::database::introspect::Introspect<StructWithByteArray<>> {
    #[inline(always)]
    fn size() -> Option<usize> {
        Option::None
    }

    #[inline(always)]
    fn layout() -> dojo::database::introspect::Layout {
        dojo::database::introspect::Layout::Struct(
            array![
            dojo::database::introspect::FieldLayout {
                    selector: 387461982739864353524563589639770327077359184971688375275386807599796929637,
                    layout: dojo::database::introspect::Introspect::<u8>::layout()
                },
dojo::database::introspect::FieldLayout {
                    selector: 564613130574576288414461160574656432422962213642984413874723251824844509768,
                    layout: dojo::database::introspect::Introspect::<ByteArray>::layout()
                }
            ].span()
        )
    }

    #[inline(always)]
    fn ty() -> dojo::database::introspect::Ty {
        dojo::database::introspect::Ty::Struct(
            dojo::database::introspect::Struct {
                name: 'StructWithByteArray',
                attrs: array![].span(),
                children: array![
                dojo::database::introspect::Member {
            name: 'player',
            attrs: array!['key'].span(),
            ty: dojo::database::introspect::Introspect::<ContractAddress>::ty()
        },
dojo::database::introspect::Member {
            name: 'before',
            attrs: array![].span(),
            ty: dojo::database::introspect::Introspect::<u8>::ty()
        },
dojo::database::introspect::Member {
            name: 'after',
            attrs: array![].span(),
            ty: dojo::database::introspect::Ty::ByteArray
        }

                ].span()
            }
        )
    }
}
impl StructWithComplexArrayCopy of core::traits::Copy::<StructWithComplexArray>;
impl StructWithComplexArrayDrop of core::traits::Drop::<StructWithComplexArray>;

impl StructWithComplexArrayIntrospect<> of dojo::database::introspect::Introspect<StructWithComplexArray<>> {
    #[inline(always)]
    fn size() -> Option<usize> {
        Option::None
    }

    #[inline(always)]
    fn layout() -> dojo::database::introspect::Layout {
        dojo::database::introspect::Layout::Struct(
            array![
            dojo::database::introspect::FieldLayout {
                    selector: 387461982739864353524563589639770327077359184971688375275386807599796929637,
                    layout: dojo::database::introspect::Introspect::<u8>::layout()
                },
dojo::database::introspect::FieldLayout {
                    selector: 564613130574576288414461160574656432422962213642984413874723251824844509768,
                    layout: dojo::database::introspect::Introspect::<Array<Vec2>>::layout()
                }
            ].span()
        )
    }

    #[inline(always)]
    fn ty() -> dojo::database::introspect::Ty {
        dojo::database::introspect::Ty::Struct(
            dojo::database::introspect::Struct {
                name: 'StructWithComplexArray',
                attrs: array![].span(),
                children: array![
                dojo::database::introspect::Member {
            name: 'player',
            attrs: array!['key'].span(),
            ty: dojo::database::introspect::Introspect::<ContractAddress>::ty()
        },
dojo::database::introspect::Member {
            name: 'before',
            attrs: array![].span(),
            ty: dojo::database::introspect::Introspect::<u8>::ty()
        },
dojo::database::introspect::Member {
            name: 'after',
            attrs: array![].span(),
            ty: dojo::database::introspect::Ty::Array(
                array![
                dojo::database::introspect::Introspect::<Vec2>::ty()
                ].span()
            )
        }

                ].span()
            }
        )
    }
}
impl StructWithSimpleTupleCopy of core::traits::Copy::<StructWithSimpleTuple>;
impl StructWithSimpleTupleDrop of core::traits::Drop::<StructWithSimpleTuple>;

impl StructWithSimpleTupleIntrospect<> of dojo::database::introspect::Introspect<StructWithSimpleTuple<>> {
    #[inline(always)]
    fn size() -> Option<usize> {
        Option::Some(4)
    }

    #[inline(always)]
    fn layout() -> dojo::database::introspect::Layout {
        dojo::database::introspect::Layout::Struct(
            array![
            dojo::database::introspect::FieldLayout {
                    selector: 387461982739864353524563589639770327077359184971688375275386807599796929637,
                    layout: dojo::database::introspect::Introspect::<u8>::layout()
                },
dojo::database::introspect::FieldLayout {
                    selector: 564613130574576288414461160574656432422962213642984413874723251824844509768,
                    layout: dojo::database::introspect::Layout::Tuple(
            array![
            dojo::database::introspect::Introspect::<u8>::layout(),
dojo::database::introspect::Introspect::<u256>::layout()
            ].span()
        )
                }
            ].span()
        )
    }

    #[inline(always)]
    fn ty() -> dojo::database::introspect::Ty {
        dojo::database::introspect::Ty::Struct(
            dojo::database::introspect::Struct {
                name: 'StructWithSimpleTuple',
                attrs: array![].span(),
                children: array![
                dojo::database::introspect::Member {
            name: 'player',
            attrs: array!['key'].span(),
            ty: dojo::database::introspect::Introspect::<ContractAddress>::ty()
        },
dojo::database::introspect::Member {
            name: 'before',
            attrs: array![].span(),
            ty: dojo::database::introspect::Introspect::<u8>::ty()
        },
dojo::database::introspect::Member {
            name: 'after',
            attrs: array![].span(),
            ty: dojo::database::introspect::Ty::Tuple(
            array![
            dojo::database::introspect::Introspect::<u8>::ty(),
dojo::database::introspect::Introspect::<u256>::ty()
            ].span()
        )
        }

                ].span()
            }
        )
    }
}
impl StructWithComplexTupleCopy of core::traits::Copy::<StructWithComplexTuple>;
impl StructWithComplexTupleDrop of core::traits::Drop::<StructWithComplexTuple>;

impl StructWithComplexTupleIntrospect<> of dojo::database::introspect::Introspect<StructWithComplexTuple<>> {
    #[inline(always)]
    fn size() -> Option<usize> {
        let sizes : Array<Option<usize>> = array![
                        dojo::database::introspect::Introspect::<Vec2>::size(),
dojo::database::introspect::Introspect::<EnumCustom>::size(),
Option::Some(2)
                    ];

                    if dojo::database::utils::any_none(@sizes) {
                        return Option::None;
                    }
                    Option::Some(dojo::database::utils::sum(sizes))
                    
    }

    #[inline(always)]
    fn layout() -> dojo::database::introspect::Layout {
        dojo::database::introspect::Layout::Struct(
            array![
            dojo::database::introspect::FieldLayout {
                    selector: 387461982739864353524563589639770327077359184971688375275386807599796929637,
                    layout: dojo::database::introspect::Introspect::<u8>::layout()
                },
dojo::database::introspect::FieldLayout {
                    selector: 564613130574576288414461160574656432422962213642984413874723251824844509768,
                    layout: dojo::database::introspect::Layout::Tuple(
            array![
            dojo::database::introspect::Introspect::<u8>::layout(),
dojo::database::introspect::Introspect::<Vec2>::layout(),
dojo::database::introspect::Introspect::<EnumCustom>::layout()
            ].span()
        )
                }
            ].span()
        )
    }

    #[inline(always)]
    fn ty() -> dojo::database::introspect::Ty {
        dojo::database::introspect::Ty::Struct(
            dojo::database::introspect::Struct {
                name: 'StructWithComplexTuple',
                attrs: array![].span(),
                children: array![
                dojo::database::introspect::Member {
            name: 'player',
            attrs: array!['key'].span(),
            ty: dojo::database::introspect::Introspect::<ContractAddress>::ty()
        },
dojo::database::introspect::Member {
            name: 'before',
            attrs: array![].span(),
            ty: dojo::database::introspect::Introspect::<u8>::ty()
        },
dojo::database::introspect::Member {
            name: 'after',
            attrs: array![].span(),
            ty: dojo::database::introspect::Ty::Tuple(
            array![
            dojo::database::introspect::Introspect::<u8>::ty(),
dojo::database::introspect::Introspect::<Vec2>::ty(),
dojo::database::introspect::Introspect::<EnumCustom>::ty()
            ].span()
        )
        }

                ].span()
            }
        )
    }
}
impl StructWithNestedArraysCopy of core::traits::Copy::<StructWithNestedArrays>;
impl StructWithNestedArraysDrop of core::traits::Drop::<StructWithNestedArrays>;

impl StructWithNestedArraysIntrospect<> of dojo::database::introspect::Introspect<StructWithNestedArrays<>> {
    #[inline(always)]
    fn size() -> Option<usize> {
        Option::None
    }

    #[inline(always)]
    fn layout() -> dojo::database::introspect::Layout {
        dojo::database::introspect::Layout::Struct(
            array![
            dojo::database::introspect::FieldLayout {
                    selector: 387461982739864353524563589639770327077359184971688375275386807599796929637,
                    layout: dojo::database::introspect::Introspect::<u8>::layout()
                },
dojo::database::introspect::FieldLayout {
                    selector: 564613130574576288414461160574656432422962213642984413874723251824844509768,
                    layout: dojo::database::introspect::Layout::Array(
                array![
                    dojo::database::introspect::Layout::Array(
                array![
                    dojo::database::introspect::Introspect::<Array<Vec2>>::layout()
                ].span()
            )
                ].span()
            )
                }
            ].span()
        )
    }

    #[inline(always)]
    fn ty() -> dojo::database::introspect::Ty {
        dojo::database::introspect::Ty::Struct(
            dojo::database::introspect::Struct {
                name: 'StructWithNestedArrays',
                attrs: array![].span(),
                children: array![
                dojo::database::introspect::Member {
            name: 'player',
            attrs: array!['key'].span(),
            ty: dojo::database::introspect::Introspect::<ContractAddress>::ty()
        },
dojo::database::introspect::Member {
            name: 'before',
            attrs: array![].span(),
            ty: dojo::database::introspect::Introspect::<u8>::ty()
        },
dojo::database::introspect::Member {
            name: 'after',
            attrs: array![].span(),
            ty: dojo::database::introspect::Ty::Array(
                array![
                dojo::database::introspect::Ty::Array(
                array![
                dojo::database::introspect::Ty::Array(
                array![
                dojo::database::introspect::Introspect::<Vec2>::ty()
                ].span()
            )
                ].span()
            )
                ].span()
            )
        }

                ].span()
            }
        )
    }
}
impl StructWithNestedTuplesCopy of core::traits::Copy::<StructWithNestedTuples>;
impl StructWithNestedTuplesDrop of core::traits::Drop::<StructWithNestedTuples>;

impl StructWithNestedTuplesIntrospect<> of dojo::database::introspect::Introspect<StructWithNestedTuples<>> {
    #[inline(always)]
    fn size() -> Option<usize> {
        let sizes : Array<Option<usize>> = array![
                        dojo::database::introspect::Introspect::<Vec2>::size(),
dojo::database::introspect::Introspect::<EnumCustom>::size(),
Option::Some(3)
                    ];

                    if dojo::database::utils::any_none(@sizes) {
                        return Option::None;
                    }
                    Option::Some(dojo::database::utils::sum(sizes))
                    
    }

    #[inline(always)]
    fn layout() -> dojo::database::introspect::Layout {
        dojo::database::introspect::Layout::Struct(
            array![
            dojo::database::introspect::FieldLayout {
                    selector: 387461982739864353524563589639770327077359184971688375275386807599796929637,
                    layout: dojo::database::introspect::Introspect::<u8>::layout()
                },
dojo::database::introspect::FieldLayout {
                    selector: 564613130574576288414461160574656432422962213642984413874723251824844509768,
                    layout: dojo::database::introspect::Layout::Tuple(
            array![
            dojo::database::introspect::Layout::Tuple(
            array![
            dojo::database::introspect::Introspect::<u8>::layout(),
dojo::database::introspect::Introspect::<u32>::layout()
            ].span()
        ),
dojo::database::introspect::Layout::Tuple(
            array![
            dojo::database::introspect::Introspect::<Vec2>::layout(),
dojo::database::introspect::Introspect::<EnumCustom>::layout()
            ].span()
        )
            ].span()
        )
                }
            ].span()
        )
    }

    #[inline(always)]
    fn ty() -> dojo::database::introspect::Ty {
        dojo::database::introspect::Ty::Struct(
            dojo::database::introspect::Struct {
                name: 'StructWithNestedTuples',
                attrs: array![].span(),
                children: array![
                dojo::database::introspect::Member {
            name: 'player',
            attrs: array!['key'].span(),
            ty: dojo::database::introspect::Introspect::<ContractAddress>::ty()
        },
dojo::database::introspect::Member {
            name: 'before',
            attrs: array![].span(),
            ty: dojo::database::introspect::Introspect::<u8>::ty()
        },
dojo::database::introspect::Member {
            name: 'after',
            attrs: array![].span(),
            ty: dojo::database::introspect::Ty::Tuple(
            array![
            dojo::database::introspect::Ty::Tuple(
            array![
            dojo::database::introspect::Introspect::<u8>::ty(),
dojo::database::introspect::Introspect::<u32>::ty()
            ].span()
        ),
dojo::database::introspect::Ty::Tuple(
            array![
            dojo::database::introspect::Introspect::<Vec2>::ty(),
dojo::database::introspect::Introspect::<EnumCustom>::ty()
            ].span()
        )
            ].span()
        )
        }

                ].span()
            }
        )
    }
}
impl StructWithNestedTuplesAndByteArrayCopy of core::traits::Copy::<StructWithNestedTuplesAndByteArray>;
impl StructWithNestedTuplesAndByteArrayDrop of core::traits::Drop::<StructWithNestedTuplesAndByteArray>;

impl StructWithNestedTuplesAndByteArrayIntrospect<> of dojo::database::introspect::Introspect<StructWithNestedTuplesAndByteArray<>> {
    #[inline(always)]
    fn size() -> Option<usize> {
        Option::None
    }

    #[inline(always)]
    fn layout() -> dojo::database::introspect::Layout {
        dojo::database::introspect::Layout::Struct(
            array![
            dojo::database::introspect::FieldLayout {
                    selector: 387461982739864353524563589639770327077359184971688375275386807599796929637,
                    layout: dojo::database::introspect::Introspect::<u8>::layout()
                },
dojo::database::introspect::FieldLayout {
                    selector: 564613130574576288414461160574656432422962213642984413874723251824844509768,
                    layout: dojo::database::introspect::Layout::Tuple(
            array![
            dojo::database::introspect::Layout::Tuple(
            array![
            dojo::database::introspect::Introspect::<u8>::layout(),
dojo::database::introspect::Introspect::<u32>::layout()
            ].span()
        ),
dojo::database::introspect::Layout::Tuple(
            array![
            dojo::database::introspect::Introspect::<Vec2>::layout(),
dojo::database::introspect::Introspect::<ByteArray>::layout()
            ].span()
        )
            ].span()
        )
                }
            ].span()
        )
    }

    #[inline(always)]
    fn ty() -> dojo::database::introspect::Ty {
        dojo::database::introspect::Ty::Struct(
            dojo::database::introspect::Struct {
                name: 'StructWithNestedTuplesAndByteArray',
                attrs: array![].span(),
                children: array![
                dojo::database::introspect::Member {
            name: 'player',
            attrs: array!['key'].span(),
            ty: dojo::database::introspect::Introspect::<ContractAddress>::ty()
        },
dojo::database::introspect::Member {
            name: 'before',
            attrs: array![].span(),
            ty: dojo::database::introspect::Introspect::<u8>::ty()
        },
dojo::database::introspect::Member {
            name: 'after',
            attrs: array![].span(),
            ty: dojo::database::introspect::Ty::Tuple(
            array![
            dojo::database::introspect::Ty::Tuple(
            array![
            dojo::database::introspect::Introspect::<u8>::ty(),
dojo::database::introspect::Introspect::<u32>::ty()
            ].span()
        ),
dojo::database::introspect::Ty::Tuple(
            array![
            dojo::database::introspect::Introspect::<Vec2>::ty(),
dojo::database::introspect::Ty::ByteArray
            ].span()
        )
            ].span()
        )
        }

                ].span()
            }
        )
    }
}
impl StructWithNestedEverythingCopy of core::traits::Copy::<StructWithNestedEverything>;
impl StructWithNestedEverythingDrop of core::traits::Drop::<StructWithNestedEverything>;

impl StructWithNestedEverythingIntrospect<> of dojo::database::introspect::Introspect<StructWithNestedEverything<>> {
    #[inline(always)]
    fn size() -> Option<usize> {
        Option::None
    }

    #[inline(always)]
    fn layout() -> dojo::database::introspect::Layout {
        dojo::database::introspect::Layout::Struct(
            array![
            dojo::database::introspect::FieldLayout {
                    selector: 387461982739864353524563589639770327077359184971688375275386807599796929637,
                    layout: dojo::database::introspect::Introspect::<u8>::layout()
                },
dojo::database::introspect::FieldLayout {
                    selector: 564613130574576288414461160574656432422962213642984413874723251824844509768,
                    layout: dojo::database::introspect::Layout::Tuple(
            array![
            dojo::database::introspect::Layout::Tuple(
            array![
            dojo::database::introspect::Introspect::<u8>::layout(),
dojo::database::introspect::Introspect::<u32>::layout()
            ].span()
        ),
dojo::database::introspect::Layout::Tuple(
            array![
            dojo::database::introspect::Introspect::<Vec2>::layout(),
dojo::database::introspect::Introspect::<EnumCustom>::layout()
            ].span()
        ),
dojo::database::introspect::Layout::Tuple(
            array![
            dojo::database::introspect::Layout::Array(
                array![
                    dojo::database::introspect::Layout::Tuple(
            array![
            dojo::database::introspect::Introspect::<u32>::layout(),
dojo::database::introspect::Introspect::<Vec2>::layout()
            ].span()
        )
                ].span()
            ),
dojo::database::introspect::Introspect::<EnumCustom>::layout()
            ].span()
        ),
dojo::database::introspect::Layout::Tuple(
            array![
            dojo::database::introspect::Introspect::<u16>::layout()
            ].span()
        )
            ].span()
        )
                }
            ].span()
        )
    }

    #[inline(always)]
    fn ty() -> dojo::database::introspect::Ty {
        dojo::database::introspect::Ty::Struct(
            dojo::database::introspect::Struct {
                name: 'StructWithNestedEverything',
                attrs: array![].span(),
                children: array![
                dojo::database::introspect::Member {
            name: 'player',
            attrs: array!['key'].span(),
            ty: dojo::database::introspect::Introspect::<ContractAddress>::ty()
        },
dojo::database::introspect::Member {
            name: 'before',
            attrs: array![].span(),
            ty: dojo::database::introspect::Introspect::<u8>::ty()
        },
dojo::database::introspect::Member {
            name: 'after',
            attrs: array![].span(),
            ty: dojo::database::introspect::Ty::Tuple(
            array![
            dojo::database::introspect::Ty::Tuple(
            array![
            dojo::database::introspect::Introspect::<u8>::ty(),
dojo::database::introspect::Introspect::<u32>::ty()
            ].span()
        ),
dojo::database::introspect::Ty::Tuple(
            array![
            dojo::database::introspect::Introspect::<Vec2>::ty(),
dojo::database::introspect::Introspect::<EnumCustom>::ty()
            ].span()
        ),
dojo::database::introspect::Ty::Tuple(
            array![
            dojo::database::introspect::Ty::Array(
                array![
                dojo::database::introspect::Ty::Tuple(
            array![
            dojo::database::introspect::Introspect::<u32>::ty(),
dojo::database::introspect::Introspect::<Vec2>::ty()
            ].span()
        )
                ].span()
            ),
dojo::database::introspect::Introspect::<EnumCustom>::ty()
            ].span()
        ),
dojo::database::introspect::Ty::Tuple(
            array![
            dojo::database::introspect::Introspect::<u16>::ty()
            ].span()
        )
            ].span()
        )
        }

                ].span()
            }
        )
    }
}
impl GenericStructCopy<T, +core::traits::Copy<T>> of core::traits::Copy::<GenericStruct<T>>;
impl GenericStructDrop<T, +core::traits::Drop<T>> of core::traits::Drop::<GenericStruct<T>>;
impl GenericStructSerde<T, +core::serde::Serde<T>, +core::traits::Destruct<T>> of core::serde::Serde::<GenericStruct<T>> {
    fn serialize(self: @GenericStruct<T>, ref output: core::array::Array<felt252>) {
        core::serde::Serde::serialize(self.t, ref output)
    }
    fn deserialize(ref serialized: core::array::Span<felt252>) -> core::option::Option<GenericStruct<T>> {
        core::option::Option::Some(GenericStruct {
            t: core::serde::Serde::deserialize(ref serialized)?,
        })
    }
}

impl GenericStructIntrospect<T, impl TIntrospect: dojo::database::introspect::Introspect<T>> of dojo::database::introspect::Introspect<GenericStruct<T>> {
    #[inline(always)]
    fn size() -> Option<usize> {
        dojo::database::introspect::Introspect::<T>::size()
    }

    #[inline(always)]
    fn layout() -> dojo::database::introspect::Layout {
        dojo::database::introspect::Layout::Struct(
            array![
            dojo::database::introspect::FieldLayout {
                    selector: 1246920879054256875300693562709339669009726288543267794550465531256469553289,
                    layout: dojo::database::introspect::Introspect::<T>::layout()
                }
            ].span()
        )
    }

    #[inline(always)]
    fn ty() -> dojo::database::introspect::Ty {
        dojo::database::introspect::Ty::Struct(
            dojo::database::introspect::Struct {
                name: 'GenericStruct',
                attrs: array![].span(),
                children: array![
                dojo::database::introspect::Member {
            name: 't',
            attrs: array![].span(),
            ty: dojo::database::introspect::Introspect::<T>::ty()
        }

                ].span()
            }
        )
    }
}
impl StructWithBadOptionCopy of core::traits::Copy::<StructWithBadOption>;
impl StructWithBadOptionDrop of core::traits::Drop::<StructWithBadOption>;
impl StructWithBadOptionSerde of core::serde::Serde::<StructWithBadOption> {
    fn serialize(self: @StructWithBadOption, ref output: core::array::Array<felt252>) {
        core::serde::Serde::serialize(self.x, ref output)
    }
    fn deserialize(ref serialized: core::array::Span<felt252>) -> core::option::Option<StructWithBadOption> {
        core::option::Option::Some(StructWithBadOption {
            x: core::serde::Serde::deserialize(ref serialized)?,
        })
    }
}

impl StructWithBadOptionIntrospect<> of dojo::database::introspect::Introspect<StructWithBadOption<>> {
    #[inline(always)]
    fn size() -> Option<usize> {
        dojo::database::introspect::Introspect::<Option<(u8, u16)>>::size()
    }

    #[inline(always)]
    fn layout() -> dojo::database::introspect::Layout {
        dojo::database::introspect::Layout::Struct(
            array![
            dojo::database::introspect::FieldLayout {
                    selector: 512066735765477566404754172672287371265995314501343422459174036873487219331,
                    layout: dojo::database::introspect::Introspect::<Option<(u8, u16)>
>::layout()
                }
            ].span()
        )
    }

    #[inline(always)]
    fn ty() -> dojo::database::introspect::Ty {
        dojo::database::introspect::Ty::Struct(
            dojo::database::introspect::Struct {
                name: 'StructWithBadOption',
                attrs: array![].span(),
                children: array![
                dojo::database::introspect::Member {
            name: 'x',
            attrs: array![].span(),
            ty: dojo::database::introspect::Introspect::<Option<(u8, u16)>>::ty()
        }

                ].span()
            }
        )
    }
}
impl EnumWithBadOptionCopy of core::traits::Copy::<EnumWithBadOption>;
impl EnumWithBadOptionDrop of core::traits::Drop::<EnumWithBadOption>;
impl EnumWithBadOptionSerde of core::serde::Serde::<EnumWithBadOption> {
    fn serialize(self: @EnumWithBadOption, ref output: core::array::Array<felt252>) {
        match self {
            EnumWithBadOption::first(x) => { core::serde::Serde::serialize(@0, ref output); core::serde::Serde::serialize(x, ref output); },
        }
    }
    fn deserialize(ref serialized: core::array::Span<felt252>) -> core::option::Option<EnumWithBadOption> {
        let idx: felt252 = core::serde::Serde::deserialize(ref serialized)?;
        core::option::Option::Some(
            match idx {
                0 => EnumWithBadOption::first(core::serde::Serde::deserialize(ref serialized)?),
                _ => { return core::option::Option::None; }
            }
        )
    }
}

impl EnumWithBadOptionIntrospect<> of dojo::database::introspect::Introspect<EnumWithBadOption<>> {
    #[inline(always)]
    fn size() -> Option<usize> {
        let sizes : Array<Option<usize>> = array![
<<<<<<< HEAD
                        8,
dojo::database::introspect::Introspect::<Option<(u8, u16)>>::size()
=======
                        dojo::database::introspect::Introspect::<Option<(u8, u16)>>::size(),
Option::Some(1)
>>>>>>> 0db3b8c5
                    ];

                    if dojo::database::utils::any_none(@sizes) {
                        return Option::None;
                    }
                    Option::Some(dojo::database::utils::sum(sizes))
                    
    }

    #[inline(always)]
    fn layout() -> dojo::database::introspect::Layout {
        dojo::database::introspect::Layout::Enum(
            array![
            dojo::database::introspect::FieldLayout {
                    selector: 0,
<<<<<<< HEAD
                    layout: dojo::database::introspect::Layout::Tuple(
                        array![
                            dojo::database::introspect::Layout::Fixed(array![8].span()),
                            dojo::database::introspect::Introspect::<Option<(u8, u16)>>::layout()
                        ].span()
                    )
=======
                    layout: dojo::database::introspect::Introspect::<Option<(u8, u16)>>::layout()
>>>>>>> 0db3b8c5
                }
            ].span()
        )
    }

    #[inline(always)]
    fn ty() -> dojo::database::introspect::Ty {
        dojo::database::introspect::Ty::Enum(
            dojo::database::introspect::Enum {
                name: 'EnumWithBadOption',
                attrs: array![].span(),
                children: array![
                ('first', dojo::database::introspect::Introspect::<Option<(u8, u16)>>::ty())

                ].span()
            }
        )
    }
}

impl EnumIncompatibleAttrsIntrospect<> of dojo::database::introspect::Introspect<EnumIncompatibleAttrs<>> {
    #[inline(always)]
    fn size() -> Option<usize> {
        Option::None
    }

    #[inline(always)]
    fn layout() -> dojo::database::introspect::Layout {
        dojo::database::introspect::Layout::Enum(
            array![
            
            ].span()
        )
    }

    #[inline(always)]
    fn ty() -> dojo::database::introspect::Ty {
        dojo::database::introspect::Ty::Enum(
            dojo::database::introspect::Enum {
                name: 'EnumIncompatibleAttrs',
                attrs: array![].span(),
                children: array![
                

                ].span()
            }
        )
    }
}
        
impl EnumIncompatibleAttrsIntrospect<> of dojo::database::introspect::Introspect<EnumIncompatibleAttrs<>> {
    #[inline(always)]
    fn size() -> Option<usize> {
        Option::None
    }

    #[inline(always)]
    fn layout() -> dojo::database::introspect::Layout {
        dojo::database::introspect::Layout::Fixed(
                array![
                8
                ].span()
            )
    }

    #[inline(always)]
    fn ty() -> dojo::database::introspect::Ty {
        dojo::database::introspect::Ty::Enum(
            dojo::database::introspect::Enum {
                name: 'EnumIncompatibleAttrs',
                attrs: array![].span(),
                children: array![
                

                ].span()
            }
        )
    }
}

impl StructIncompatibleAttrsIntrospect<> of dojo::database::introspect::Introspect<StructIncompatibleAttrs<>> {
    #[inline(always)]
    fn size() -> Option<usize> {
        Option::None
    }

    #[inline(always)]
    fn layout() -> dojo::database::introspect::Layout {
        dojo::database::introspect::Layout::Struct(
            array![
            
            ].span()
        )
    }

    #[inline(always)]
    fn ty() -> dojo::database::introspect::Ty {
        dojo::database::introspect::Ty::Struct(
            dojo::database::introspect::Struct {
                name: 'StructIncompatibleAttrs',
                attrs: array![].span(),
                children: array![
                

                ].span()
            }
        )
    }
}
        
impl StructIncompatibleAttrsIntrospect<> of dojo::database::introspect::Introspect<StructIncompatibleAttrs<>> {
    #[inline(always)]
    fn size() -> Option<usize> {
        Option::None
    }

    #[inline(always)]
    fn layout() -> dojo::database::introspect::Layout {
        dojo::database::introspect::Layout::Fixed(
            array![
            
            ].span()
        )
    }

    #[inline(always)]
    fn ty() -> dojo::database::introspect::Ty {
        dojo::database::introspect::Ty::Struct(
            dojo::database::introspect::Struct {
                name: 'StructIncompatibleAttrs',
                attrs: array![].span(),
                children: array![
                

                ].span()
            }
        )
    }
}

impl StructIncompatibleAttrs2Introspect<> of dojo::database::introspect::Introspect<StructIncompatibleAttrs2<>> {
    #[inline(always)]
    fn size() -> Option<usize> {
        Option::None
    }

    #[inline(always)]
    fn layout() -> dojo::database::introspect::Layout {
        dojo::database::introspect::Layout::Struct(
            array![
            
            ].span()
        )
    }

    #[inline(always)]
    fn ty() -> dojo::database::introspect::Ty {
        dojo::database::introspect::Ty::Struct(
            dojo::database::introspect::Struct {
                name: 'StructIncompatibleAttrs2',
                attrs: array![].span(),
                children: array![
                

                ].span()
            }
        )
    }
}
        
impl StructIncompatibleAttrs2Introspect<> of dojo::database::introspect::Introspect<StructIncompatibleAttrs2<>> {
    #[inline(always)]
    fn size() -> Option<usize> {
        Option::None
    }

    #[inline(always)]
    fn layout() -> dojo::database::introspect::Layout {
        dojo::database::introspect::Layout::Fixed(
            array![
            
            ].span()
        )
    }

    #[inline(always)]
    fn ty() -> dojo::database::introspect::Ty {
        dojo::database::introspect::Ty::Struct(
            dojo::database::introspect::Struct {
                name: 'StructIncompatibleAttrs2',
                attrs: array![].span(),
                children: array![
                

                ].span()
            }
        )
    }
}

impl EnumIncompatibleAttrs2Introspect<> of dojo::database::introspect::Introspect<EnumIncompatibleAttrs2<>> {
    #[inline(always)]
    fn size() -> Option<usize> {
        Option::None
    }

    #[inline(always)]
    fn layout() -> dojo::database::introspect::Layout {
        dojo::database::introspect::Layout::Enum(
            array![
            
            ].span()
        )
    }

    #[inline(always)]
    fn ty() -> dojo::database::introspect::Ty {
        dojo::database::introspect::Ty::Enum(
            dojo::database::introspect::Enum {
                name: 'EnumIncompatibleAttrs2',
                attrs: array![].span(),
                children: array![
                

                ].span()
            }
        )
    }
}
        
impl EnumIncompatibleAttrs2Introspect<> of dojo::database::introspect::Introspect<EnumIncompatibleAttrs2<>> {
    #[inline(always)]
    fn size() -> Option<usize> {
        Option::None
    }

    #[inline(always)]
    fn layout() -> dojo::database::introspect::Layout {
        dojo::database::introspect::Layout::Fixed(
                array![
                8
                ].span()
            )
    }

    #[inline(always)]
    fn ty() -> dojo::database::introspect::Ty {
        dojo::database::introspect::Ty::Enum(
            dojo::database::introspect::Enum {
                name: 'EnumIncompatibleAttrs2',
                attrs: array![].span(),
                children: array![
                

                ].span()
            }
        )
    }
}

impl StructPacked1Introspect<> of dojo::database::introspect::Introspect<StructPacked1<>> {
    #[inline(always)]
    fn size() -> Option<usize> {
        Option::Some(1)
    }

    #[inline(always)]
    fn layout() -> dojo::database::introspect::Layout {
        dojo::database::introspect::Layout::Fixed(
            array![
            8
            ].span()
        )
    }

    #[inline(always)]
    fn ty() -> dojo::database::introspect::Ty {
        dojo::database::introspect::Ty::Struct(
            dojo::database::introspect::Struct {
                name: 'StructPacked1',
                attrs: array![].span(),
                children: array![
                dojo::database::introspect::Member {
            name: 'x',
            attrs: array![].span(),
            ty: dojo::database::introspect::Introspect::<u8>::ty()
        }

                ].span()
            }
        )
    }
}

impl StructPacked2Introspect<> of dojo::database::introspect::Introspect<StructPacked2<>> {
    #[inline(always)]
    fn size() -> Option<usize> {
        Option::Some(3)
    }

    #[inline(always)]
    fn layout() -> dojo::database::introspect::Layout {
        dojo::database::introspect::Layout::Fixed(
            array![
            8,128,128
            ].span()
        )
    }

    #[inline(always)]
    fn ty() -> dojo::database::introspect::Ty {
        dojo::database::introspect::Ty::Struct(
            dojo::database::introspect::Struct {
                name: 'StructPacked2',
                attrs: array![].span(),
                children: array![
                dojo::database::introspect::Member {
            name: 'x',
            attrs: array![].span(),
            ty: dojo::database::introspect::Introspect::<u8>::ty()
        },
dojo::database::introspect::Member {
            name: 'y',
            attrs: array![].span(),
            ty: dojo::database::introspect::Introspect::<u256>::ty()
        }

                ].span()
            }
        )
    }
}

impl StructPacked3Introspect<> of dojo::database::introspect::Introspect<StructPacked3<>> {
    #[inline(always)]
    fn size() -> Option<usize> {
        Option::Some(4)
    }

    #[inline(always)]
    fn layout() -> dojo::database::introspect::Layout {
        dojo::database::introspect::Layout::Fixed(
            array![
            128,128,8,32
            ].span()
        )
    }

    #[inline(always)]
    fn ty() -> dojo::database::introspect::Ty {
        dojo::database::introspect::Ty::Struct(
            dojo::database::introspect::Struct {
                name: 'StructPacked3',
                attrs: array![].span(),
                children: array![
                dojo::database::introspect::Member {
            name: 'x',
            attrs: array![].span(),
            ty: dojo::database::introspect::Introspect::<u256>::ty()
        },
dojo::database::introspect::Member {
            name: 'y',
            attrs: array![].span(),
            ty: dojo::database::introspect::Ty::Tuple(
            array![
            dojo::database::introspect::Introspect::<u8>::ty(),
dojo::database::introspect::Introspect::<u32>::ty()
            ].span()
        )
        }

                ].span()
            }
        )
    }
}

impl StructNotPackable1Introspect<> of dojo::database::introspect::Introspect<StructNotPackable1<>> {
    #[inline(always)]
    fn size() -> Option<usize> {
        Option::None
    }

    #[inline(always)]
    fn layout() -> dojo::database::introspect::Layout {
        dojo::database::introspect::Layout::Fixed(
            array![
            8,ERROR
            ].span()
        )
    }

    #[inline(always)]
    fn ty() -> dojo::database::introspect::Ty {
        dojo::database::introspect::Ty::Struct(
            dojo::database::introspect::Struct {
                name: 'StructNotPackable1',
                attrs: array![].span(),
                children: array![
                dojo::database::introspect::Member {
            name: 'x',
            attrs: array![].span(),
            ty: dojo::database::introspect::Introspect::<u8>::ty()
        },
dojo::database::introspect::Member {
            name: 'y',
            attrs: array![].span(),
            ty: dojo::database::introspect::Ty::Array(
                array![
                dojo::database::introspect::Introspect::<u32>::ty()
                ].span()
            )
        }

                ].span()
            }
        )
    }
}

impl StructNotPackable2Introspect<> of dojo::database::introspect::Introspect<StructNotPackable2<>> {
    #[inline(always)]
    fn size() -> Option<usize> {
        let sizes : Array<Option<usize>> = array![
                        dojo::database::introspect::Introspect::<StructPacked1>::size(),
Option::Some(1)
                    ];

                    if dojo::database::utils::any_none(@sizes) {
                        return Option::None;
                    }
                    Option::Some(dojo::database::utils::sum(sizes))
                    
    }

    #[inline(always)]
    fn layout() -> dojo::database::introspect::Layout {
        dojo::database::introspect::Layout::Fixed(
            array![
            8,ERROR
            ].span()
        )
    }

    #[inline(always)]
    fn ty() -> dojo::database::introspect::Ty {
        dojo::database::introspect::Ty::Struct(
            dojo::database::introspect::Struct {
                name: 'StructNotPackable2',
                attrs: array![].span(),
                children: array![
                dojo::database::introspect::Member {
            name: 'x',
            attrs: array![].span(),
            ty: dojo::database::introspect::Introspect::<u8>::ty()
        },
dojo::database::introspect::Member {
            name: 'y',
            attrs: array![].span(),
            ty: dojo::database::introspect::Introspect::<StructPacked1>::ty()
        }

                ].span()
            }
        )
    }
}

impl EnumPacked1Introspect<> of dojo::database::introspect::Introspect<EnumPacked1<>> {
    #[inline(always)]
    fn size() -> Option<usize> {
<<<<<<< HEAD
        Option::None
=======
        Option::Some(1)
>>>>>>> 0db3b8c5
    }

    #[inline(always)]
    fn layout() -> dojo::database::introspect::Layout {
<<<<<<< HEAD
        ERROR
=======
        dojo::database::introspect::Layout::Fixed(
                array![
                8,
                ].span()
            )
>>>>>>> 0db3b8c5
    }

    #[inline(always)]
    fn ty() -> dojo::database::introspect::Ty {
        dojo::database::introspect::Ty::Enum(
            dojo::database::introspect::Enum {
                name: 'EnumPacked1',
                attrs: array![].span(),
                children: array![
                ('a', dojo::database::introspect::Ty::Tuple(array![].span())),
('b', dojo::database::introspect::Ty::Tuple(array![].span())),
('c', dojo::database::introspect::Ty::Tuple(array![].span()))

                ].span()
            }
        )
    }
}

impl EnumPacked2Introspect<> of dojo::database::introspect::Introspect<EnumPacked2<>> {
    #[inline(always)]
    fn size() -> Option<usize> {
<<<<<<< HEAD
        Option::None
=======
        Option::Some(2)
>>>>>>> 0db3b8c5
    }

    #[inline(always)]
    fn layout() -> dojo::database::introspect::Layout {
<<<<<<< HEAD
        ERROR
=======
        dojo::database::introspect::Layout::Fixed(
                array![
                8,8
                ].span()
            )
>>>>>>> 0db3b8c5
    }

    #[inline(always)]
    fn ty() -> dojo::database::introspect::Ty {
        dojo::database::introspect::Ty::Enum(
            dojo::database::introspect::Enum {
                name: 'EnumPacked2',
                attrs: array![].span(),
                children: array![
                ('a', dojo::database::introspect::Introspect::<u8>::ty()),
('b', dojo::database::introspect::Introspect::<u8>::ty()),
('c', dojo::database::introspect::Introspect::<u8>::ty())

                ].span()
            }
        )
    }
}

impl EnumPacked3Introspect<> of dojo::database::introspect::Introspect<EnumPacked3<>> {
    #[inline(always)]
    fn size() -> Option<usize> {
<<<<<<< HEAD
        Option::None
=======
        Option::Some(3)
>>>>>>> 0db3b8c5
    }

    #[inline(always)]
    fn layout() -> dojo::database::introspect::Layout {
<<<<<<< HEAD
        ERROR
=======
        dojo::database::introspect::Layout::Fixed(
                array![
                8,128,128
                ].span()
            )
>>>>>>> 0db3b8c5
    }

    #[inline(always)]
    fn ty() -> dojo::database::introspect::Ty {
        dojo::database::introspect::Ty::Enum(
            dojo::database::introspect::Enum {
                name: 'EnumPacked3',
                attrs: array![].span(),
                children: array![
                ('a', dojo::database::introspect::Ty::Tuple(
            array![
            dojo::database::introspect::Introspect::<u128>::ty(),
dojo::database::introspect::Introspect::<u128>::ty()
            ].span()
        )),
('b', dojo::database::introspect::Introspect::<u256>::ty())

                ].span()
            }
        )
    }
}

impl EnumNotPackable1Introspect<> of dojo::database::introspect::Introspect<EnumNotPackable1<>> {
    #[inline(always)]
    fn size() -> Option<usize> {
        Option::None
    }

    #[inline(always)]
    fn layout() -> dojo::database::introspect::Layout {
        ERROR
    }

    #[inline(always)]
    fn ty() -> dojo::database::introspect::Ty {
        dojo::database::introspect::Ty::Enum(
            dojo::database::introspect::Enum {
                name: 'EnumNotPackable1',
                attrs: array![].span(),
                children: array![
                ('a', dojo::database::introspect::Introspect::<u8>::ty()),
('b', dojo::database::introspect::Introspect::<u256>::ty())

                ].span()
            }
        )
    }
}

//! > expected_diagnostics
error: Option<T> cannot be used with tuples. Prefer using a struct.
 --> test_src/lib.cairo:171:6
    x: Option<(u8, u16)>
     ^*****************^

error: Option<T> cannot be used with tuples. Prefer using a struct.
 --> test_src/lib.cairo:176:10
    first: Option<(u8, u16)>,
         ^*****************^

error: Introspect and IntrospectPacked attributes cannot be used at a same time.
 --> test_src/lib.cairo:180:6
enum EnumIncompatibleAttrs {}
     ^*******************^

error: Introspect and IntrospectPacked attributes cannot be used at a same time.
 --> test_src/lib.cairo:183:8
struct StructIncompatibleAttrs {}
       ^*********************^

error: Introspect and IntrospectPacked attributes cannot be used at a same time.
 --> test_src/lib.cairo:187:8
struct StructIncompatibleAttrs2 {}
       ^**********************^

error: Introspect and IntrospectPacked attributes cannot be used at a same time.
 --> test_src/lib.cairo:191:6
enum EnumIncompatibleAttrs2 {}
     ^********************^

error: Array field cannot be packed.
 --> test_src/lib.cairo:213:6
    y: Array<u32>
     ^**********^

error: For now, field with custom type cannot be packed
 --> test_src/lib.cairo:219:6
    y: StructPacked1
     ^*************^

<<<<<<< HEAD
error: To be packed, all variants must have exactly the same layout.
 --> test_src/lib.cairo:223:6
enum EnumPacked1 {
     ^*********^

error: To be packed, all variants must have exactly the same layout.
 --> test_src/lib.cairo:230:6
enum EnumPacked2 {
     ^*********^

error: To be packed, all variants must have exactly the same layout.
 --> test_src/lib.cairo:237:6
enum EnumPacked3 {
     ^*********^

error: To be packed, all variants must have exactly the same layout.
=======
error: To be packed, all variants must have fixed layout of same size.
>>>>>>> 0db3b8c5
 --> test_src/lib.cairo:243:6
enum EnumNotPackable1 {
     ^**************^<|MERGE_RESOLUTION|>--- conflicted
+++ resolved
@@ -55,9 +55,9 @@
 }
 
 #[derive(Serde, Copy, Drop, Introspect)]
-enum EnumTupleOnePrimitive {
-    Left: (u16,),
-    Right: (u16,),
+enum EnumWithPrimitive {
+    Left: u32,
+    Right: u32,
 }
 
 #[derive(Serde, Copy, Drop, Introspect)]
@@ -303,9 +303,9 @@
 }
 
 #[derive(Serde, Copy, Drop, Introspect)]
-enum EnumTupleOnePrimitive {
-    Left: (u16,),
-    Right: (u16,),
+enum EnumWithPrimitive {
+    Left: u32,
+    Right: u32,
 }
 
 #[derive(Serde, Copy, Drop, Introspect)]
@@ -583,11 +583,7 @@
 impl PlainEnumIntrospect<> of dojo::database::introspect::Introspect<PlainEnum<>> {
     #[inline(always)]
     fn size() -> Option<usize> {
-<<<<<<< HEAD
-        Option::None
-=======
         Option::Some(1)
->>>>>>> 0db3b8c5
     }
 
     #[inline(always)]
@@ -596,37 +592,11 @@
             array![
             dojo::database::introspect::FieldLayout {
                     selector: 0,
-<<<<<<< HEAD
-                    layout: dojo::database::introspect::Layout::Tuple(
-                        array![
-                            dojo::database::introspect::Layout::Fixed(array![8].span()),
-                            dojo::database::introspect::Layout::Tuple(
-            array![
-            
-            ].span()
-        )
-                        ].span()
-                    )
-                },
-dojo::database::introspect::FieldLayout {
-                    selector: 1,
-                    layout: dojo::database::introspect::Layout::Tuple(
-                        array![
-                            dojo::database::introspect::Layout::Fixed(array![8].span()),
-                            dojo::database::introspect::Layout::Tuple(
-            array![
-            
-            ].span()
-        )
-                        ].span()
-                    )
-=======
                     layout: dojo::database::introspect::Layout::Fixed(array![].span())
                 },
 dojo::database::introspect::FieldLayout {
                     selector: 1,
                     layout: dojo::database::introspect::Layout::Fixed(array![].span())
->>>>>>> 0db3b8c5
                 }
             ].span()
         )
@@ -639,21 +609,8 @@
                 name: 'PlainEnum',
                 attrs: array![].span(),
                 children: array![
-<<<<<<< HEAD
-                ('Left', dojo::database::introspect::Ty::Tuple(
-            array![
-            
-            ].span()
-        )),
-('Right', dojo::database::introspect::Ty::Tuple(
-            array![
-            
-            ].span()
-        ))
-=======
                 ('Left', dojo::database::introspect::Ty::Tuple(array![].span())),
 ('Right', dojo::database::introspect::Ty::Tuple(array![].span()))
->>>>>>> 0db3b8c5
 
                 ].span()
             }
@@ -684,11 +641,7 @@
 impl EnumWithPrimitiveIntrospect<> of dojo::database::introspect::Introspect<EnumWithPrimitive<>> {
     #[inline(always)]
     fn size() -> Option<usize> {
-<<<<<<< HEAD
-        Option::None
-=======
         Option::Some(2)
->>>>>>> 0db3b8c5
     }
 
     #[inline(always)]
@@ -697,29 +650,11 @@
             array![
             dojo::database::introspect::FieldLayout {
                     selector: 0,
-<<<<<<< HEAD
-                    layout: dojo::database::introspect::Layout::Tuple(
-                        array![
-                            dojo::database::introspect::Layout::Fixed(array![8].span()),
-                            dojo::database::introspect::Introspect::<u32>::layout()
-                        ].span()
-                    )
-                },
-dojo::database::introspect::FieldLayout {
-                    selector: 1,
-                    layout: dojo::database::introspect::Layout::Tuple(
-                        array![
-                            dojo::database::introspect::Layout::Fixed(array![8].span()),
-                            dojo::database::introspect::Introspect::<u32>::layout()
-                        ].span()
-                    )
-=======
                     layout: dojo::database::introspect::Introspect::<u32>::layout()
                 },
 dojo::database::introspect::FieldLayout {
                     selector: 1,
                     layout: dojo::database::introspect::Introspect::<u32>::layout()
->>>>>>> 0db3b8c5
                 }
             ].span()
         )
@@ -764,9 +699,6 @@
 impl EnumWithStructIntrospect<> of dojo::database::introspect::Introspect<EnumWithStruct<>> {
     #[inline(always)]
     fn size() -> Option<usize> {
-<<<<<<< HEAD
-        Option::None
-=======
         let sizes : Array<Option<usize>> = array![
                         dojo::database::introspect::Introspect::<Vec2>::size(),
 Option::Some(1)
@@ -777,7 +709,6 @@
                     }
                     Option::Some(dojo::database::utils::sum(sizes))
                     
->>>>>>> 0db3b8c5
     }
 
     #[inline(always)]
@@ -786,29 +717,11 @@
             array![
             dojo::database::introspect::FieldLayout {
                     selector: 0,
-<<<<<<< HEAD
-                    layout: dojo::database::introspect::Layout::Tuple(
-                        array![
-                            dojo::database::introspect::Layout::Fixed(array![8].span()),
-                            dojo::database::introspect::Introspect::<Vec2>::layout()
-                        ].span()
-                    )
-                },
-dojo::database::introspect::FieldLayout {
-                    selector: 1,
-                    layout: dojo::database::introspect::Layout::Tuple(
-                        array![
-                            dojo::database::introspect::Layout::Fixed(array![8].span()),
-                            dojo::database::introspect::Introspect::<Vec2>::layout()
-                        ].span()
-                    )
-=======
                     layout: dojo::database::introspect::Introspect::<Vec2>::layout()
                 },
 dojo::database::introspect::FieldLayout {
                     selector: 1,
                     layout: dojo::database::introspect::Introspect::<Vec2>::layout()
->>>>>>> 0db3b8c5
                 }
             ].span()
         )
@@ -849,7 +762,6 @@
 }
 impl EnumWithSimpleArrayCopy of core::traits::Copy::<EnumWithSimpleArray>;
 impl EnumWithSimpleArrayDrop of core::traits::Drop::<EnumWithSimpleArray>;
-<<<<<<< HEAD
 
 impl EnumWithSimpleArrayIntrospect<> of dojo::database::introspect::Introspect<EnumWithSimpleArray<>> {
     #[inline(always)]
@@ -858,86 +770,6 @@
     }
 
     #[inline(always)]
-    fn layout() -> dojo::database::introspect::Layout {
-        dojo::database::introspect::Layout::Enum(
-            array![
-            dojo::database::introspect::FieldLayout {
-                    selector: 0,
-                    layout: dojo::database::introspect::Layout::Tuple(
-                        array![
-                            dojo::database::introspect::Layout::Fixed(array![8].span()),
-                            dojo::database::introspect::Introspect::<Array<u32>>::layout()
-                        ].span()
-                    )
-                },
-dojo::database::introspect::FieldLayout {
-                    selector: 1,
-                    layout: dojo::database::introspect::Layout::Tuple(
-                        array![
-                            dojo::database::introspect::Layout::Fixed(array![8].span()),
-                            dojo::database::introspect::Introspect::<Array<u32>>::layout()
-                        ].span()
-                    )
-                }
-            ].span()
-        )
-    }
-
-    #[inline(always)]
-    fn ty() -> dojo::database::introspect::Ty {
-        dojo::database::introspect::Ty::Enum(
-            dojo::database::introspect::Enum {
-                name: 'EnumWithSimpleArray',
-                attrs: array![].span(),
-                children: array![
-                ('Left', dojo::database::introspect::Ty::Array(
-                array![
-                dojo::database::introspect::Introspect::<u32>::ty()
-                ].span()
-            )),
-('Right', dojo::database::introspect::Ty::Array(
-                array![
-                dojo::database::introspect::Introspect::<u32>::ty()
-                ].span()
-            ))
-
-                ].span()
-            }
-        )
-    }
-}
-impl EnumWithByteArraySerde of core::serde::Serde::<EnumWithByteArray> {
-    fn serialize(self: @EnumWithByteArray, ref output: core::array::Array<felt252>) {
-        match self {
-            EnumWithByteArray::Left(x) => { core::serde::Serde::serialize(@0, ref output); core::serde::Serde::serialize(x, ref output); },
-            EnumWithByteArray::Right(x) => { core::serde::Serde::serialize(@1, ref output); core::serde::Serde::serialize(x, ref output); },
-        }
-    }
-    fn deserialize(ref serialized: core::array::Span<felt252>) -> core::option::Option<EnumWithByteArray> {
-        let idx: felt252 = core::serde::Serde::deserialize(ref serialized)?;
-        core::option::Option::Some(
-            match idx {
-                0 => EnumWithByteArray::Left(core::serde::Serde::deserialize(ref serialized)?),
-                1 => EnumWithByteArray::Right(core::serde::Serde::deserialize(ref serialized)?),
-                _ => { return core::option::Option::None; }
-            }
-        )
-=======
-
-impl EnumWithSimpleArrayIntrospect<> of dojo::database::introspect::Introspect<EnumWithSimpleArray<>> {
-    #[inline(always)]
-    fn size() -> Option<usize> {
-        Option::None
->>>>>>> 0db3b8c5
-    }
-}
-impl EnumWithByteArrayCopy of core::traits::Copy::<EnumWithByteArray>;
-impl EnumWithByteArrayDrop of core::traits::Drop::<EnumWithByteArray>;
-
-impl EnumWithByteArrayIntrospect<> of dojo::database::introspect::Introspect<EnumWithByteArray<>> {
-    #[inline(always)]
-<<<<<<< HEAD
-=======
     fn layout() -> dojo::database::introspect::Layout {
         dojo::database::introspect::Layout::Enum(
             array![
@@ -999,7 +831,6 @@
 
 impl EnumWithByteArrayIntrospect<> of dojo::database::introspect::Introspect<EnumWithByteArray<>> {
     #[inline(always)]
->>>>>>> 0db3b8c5
     fn size() -> Option<usize> {
         Option::None
     }
@@ -1010,29 +841,11 @@
             array![
             dojo::database::introspect::FieldLayout {
                     selector: 0,
-<<<<<<< HEAD
-                    layout: dojo::database::introspect::Layout::Tuple(
-                        array![
-                            dojo::database::introspect::Layout::Fixed(array![8].span()),
-                            dojo::database::introspect::Introspect::<ByteArray>::layout()
-                        ].span()
-                    )
-                },
-dojo::database::introspect::FieldLayout {
-                    selector: 1,
-                    layout: dojo::database::introspect::Layout::Tuple(
-                        array![
-                            dojo::database::introspect::Layout::Fixed(array![8].span()),
-                            dojo::database::introspect::Introspect::<ByteArray>::layout()
-                        ].span()
-                    )
-=======
                     layout: dojo::database::introspect::Introspect::<ByteArray>::layout()
                 },
 dojo::database::introspect::FieldLayout {
                     selector: 1,
                     layout: dojo::database::introspect::Introspect::<ByteArray>::layout()
->>>>>>> 0db3b8c5
                 }
             ].span()
         )
@@ -1077,11 +890,7 @@
 impl EnumWithSimpleTupleIntrospect<> of dojo::database::introspect::Introspect<EnumWithSimpleTuple<>> {
     #[inline(always)]
     fn size() -> Option<usize> {
-<<<<<<< HEAD
-        Option::None
-=======
         Option::Some(4)
->>>>>>> 0db3b8c5
     }
 
     #[inline(always)]
@@ -1091,42 +900,20 @@
             dojo::database::introspect::FieldLayout {
                     selector: 0,
                     layout: dojo::database::introspect::Layout::Tuple(
-<<<<<<< HEAD
-                        array![
-                            dojo::database::introspect::Layout::Fixed(array![8].span()),
-                            dojo::database::introspect::Layout::Tuple(
-=======
->>>>>>> 0db3b8c5
             array![
             dojo::database::introspect::Introspect::<u8>::layout(),
 dojo::database::introspect::Introspect::<u256>::layout()
             ].span()
         )
-<<<<<<< HEAD
-                        ].span()
-                    )
-=======
->>>>>>> 0db3b8c5
                 },
 dojo::database::introspect::FieldLayout {
                     selector: 1,
                     layout: dojo::database::introspect::Layout::Tuple(
-<<<<<<< HEAD
-                        array![
-                            dojo::database::introspect::Layout::Fixed(array![8].span()),
-                            dojo::database::introspect::Layout::Tuple(
-=======
->>>>>>> 0db3b8c5
             array![
             dojo::database::introspect::Introspect::<u8>::layout(),
 dojo::database::introspect::Introspect::<u256>::layout()
             ].span()
         )
-<<<<<<< HEAD
-                        ].span()
-                    )
-=======
->>>>>>> 0db3b8c5
                 }
             ].span()
         )
@@ -1181,9 +968,6 @@
 impl EnumWithComplexTupleIntrospect<> of dojo::database::introspect::Introspect<EnumWithComplexTuple<>> {
     #[inline(always)]
     fn size() -> Option<usize> {
-<<<<<<< HEAD
-        Option::None
-=======
         let sizes : Array<Option<usize>> = array![
                         dojo::database::introspect::Introspect::<Vec2>::size(),
 Option::Some(2)
@@ -1194,7 +978,6 @@
                     }
                     Option::Some(dojo::database::utils::sum(sizes))
                     
->>>>>>> 0db3b8c5
     }
 
     #[inline(always)]
@@ -1204,42 +987,20 @@
             dojo::database::introspect::FieldLayout {
                     selector: 0,
                     layout: dojo::database::introspect::Layout::Tuple(
-<<<<<<< HEAD
-                        array![
-                            dojo::database::introspect::Layout::Fixed(array![8].span()),
-                            dojo::database::introspect::Layout::Tuple(
-=======
->>>>>>> 0db3b8c5
             array![
             dojo::database::introspect::Introspect::<u8>::layout(),
 dojo::database::introspect::Introspect::<Vec2>::layout()
             ].span()
         )
-<<<<<<< HEAD
-                        ].span()
-                    )
-=======
->>>>>>> 0db3b8c5
                 },
 dojo::database::introspect::FieldLayout {
                     selector: 1,
                     layout: dojo::database::introspect::Layout::Tuple(
-<<<<<<< HEAD
-                        array![
-                            dojo::database::introspect::Layout::Fixed(array![8].span()),
-                            dojo::database::introspect::Layout::Tuple(
-=======
->>>>>>> 0db3b8c5
             array![
             dojo::database::introspect::Introspect::<u8>::layout(),
 dojo::database::introspect::Introspect::<Vec2>::layout()
             ].span()
         )
-<<<<<<< HEAD
-                        ].span()
-                    )
-=======
->>>>>>> 0db3b8c5
                 }
             ].span()
         )
@@ -1270,32 +1031,31 @@
         )
     }
 }
-impl EnumTupleOnePrimitiveSerde of core::serde::Serde::<EnumTupleOnePrimitive> {
-    fn serialize(self: @EnumTupleOnePrimitive, ref output: core::array::Array<felt252>) {
+impl EnumWithPrimitiveSerde of core::serde::Serde::<EnumWithPrimitive> {
+    fn serialize(self: @EnumWithPrimitive, ref output: core::array::Array<felt252>) {
         match self {
-            EnumTupleOnePrimitive::Left(x) => { core::serde::Serde::serialize(@0, ref output); core::serde::Serde::serialize(x, ref output); },
-            EnumTupleOnePrimitive::Right(x) => { core::serde::Serde::serialize(@1, ref output); core::serde::Serde::serialize(x, ref output); },
-        }
-    }
-    fn deserialize(ref serialized: core::array::Span<felt252>) -> core::option::Option<EnumTupleOnePrimitive> {
+            EnumWithPrimitive::Left(x) => { core::serde::Serde::serialize(@0, ref output); core::serde::Serde::serialize(x, ref output); },
+            EnumWithPrimitive::Right(x) => { core::serde::Serde::serialize(@1, ref output); core::serde::Serde::serialize(x, ref output); },
+        }
+    }
+    fn deserialize(ref serialized: core::array::Span<felt252>) -> core::option::Option<EnumWithPrimitive> {
         let idx: felt252 = core::serde::Serde::deserialize(ref serialized)?;
         core::option::Option::Some(
             match idx {
-                0 => EnumTupleOnePrimitive::Left(core::serde::Serde::deserialize(ref serialized)?),
-                1 => EnumTupleOnePrimitive::Right(core::serde::Serde::deserialize(ref serialized)?),
+                0 => EnumWithPrimitive::Left(core::serde::Serde::deserialize(ref serialized)?),
+                1 => EnumWithPrimitive::Right(core::serde::Serde::deserialize(ref serialized)?),
                 _ => { return core::option::Option::None; }
             }
         )
     }
 }
-impl EnumTupleOnePrimitiveCopy of core::traits::Copy::<EnumTupleOnePrimitive>;
-impl EnumTupleOnePrimitiveDrop of core::traits::Drop::<EnumTupleOnePrimitive>;
-
-impl EnumTupleOnePrimitiveIntrospect<> of dojo::database::introspect::Introspect<EnumTupleOnePrimitive<>> {
-    #[inline(always)]
-    fn size() -> Option<usize> {
-<<<<<<< HEAD
-        Option::None
+impl EnumWithPrimitiveCopy of core::traits::Copy::<EnumWithPrimitive>;
+impl EnumWithPrimitiveDrop of core::traits::Drop::<EnumWithPrimitive>;
+
+impl EnumWithPrimitiveIntrospect<> of dojo::database::introspect::Introspect<EnumWithPrimitive<>> {
+    #[inline(always)]
+    fn size() -> Option<usize> {
+        Option::Some(2)
     }
 
     #[inline(always)]
@@ -1304,81 +1064,25 @@
             array![
             dojo::database::introspect::FieldLayout {
                     selector: 0,
-                    layout: dojo::database::introspect::Layout::Tuple(
-                        array![
-                            dojo::database::introspect::Layout::Fixed(array![8].span()),
-                            dojo::database::introspect::Layout::Tuple(
-            array![
-            dojo::database::introspect::Introspect::<u16>::layout()
-            ].span()
-        )
-                        ].span()
-                    )
+                    layout: dojo::database::introspect::Introspect::<u32>::layout()
                 },
 dojo::database::introspect::FieldLayout {
                     selector: 1,
-                    layout: dojo::database::introspect::Layout::Tuple(
-                        array![
-                            dojo::database::introspect::Layout::Fixed(array![8].span()),
-                            dojo::database::introspect::Layout::Tuple(
-            array![
-            dojo::database::introspect::Introspect::<u16>::layout()
-            ].span()
-        )
-                        ].span()
-                    )
+                    layout: dojo::database::introspect::Introspect::<u32>::layout()
                 }
             ].span()
         )
     }
 
     #[inline(always)]
-=======
-        Option::Some(2)
-    }
-
-    #[inline(always)]
-    fn layout() -> dojo::database::introspect::Layout {
-        dojo::database::introspect::Layout::Enum(
-            array![
-            dojo::database::introspect::FieldLayout {
-                    selector: 0,
-                    layout: dojo::database::introspect::Layout::Tuple(
-            array![
-            dojo::database::introspect::Introspect::<u16>::layout()
-            ].span()
-        )
-                },
-dojo::database::introspect::FieldLayout {
-                    selector: 1,
-                    layout: dojo::database::introspect::Layout::Tuple(
-            array![
-            dojo::database::introspect::Introspect::<u16>::layout()
-            ].span()
-        )
-                }
-            ].span()
-        )
-    }
-
-    #[inline(always)]
->>>>>>> 0db3b8c5
     fn ty() -> dojo::database::introspect::Ty {
         dojo::database::introspect::Ty::Enum(
             dojo::database::introspect::Enum {
-                name: 'EnumTupleOnePrimitive',
-                attrs: array![].span(),
-                children: array![
-                ('Left', dojo::database::introspect::Ty::Tuple(
-            array![
-            dojo::database::introspect::Introspect::<u16>::ty()
-            ].span()
-        )),
-('Right', dojo::database::introspect::Ty::Tuple(
-            array![
-            dojo::database::introspect::Introspect::<u16>::ty()
-            ].span()
-        ))
+                name: 'EnumWithPrimitive',
+                attrs: array![].span(),
+                children: array![
+                ('Left', dojo::database::introspect::Introspect::<u32>::ty()),
+('Right', dojo::database::introspect::Introspect::<u32>::ty())
 
                 ].span()
             }
@@ -1409,9 +1113,6 @@
 impl EnumCustomIntrospect<> of dojo::database::introspect::Introspect<EnumCustom<>> {
     #[inline(always)]
     fn size() -> Option<usize> {
-<<<<<<< HEAD
-        Option::None
-=======
         let sizes : Array<Option<usize>> = array![
                         dojo::database::introspect::Introspect::<Vec2>::size(),
 Option::Some(1)
@@ -1422,7 +1123,6 @@
                     }
                     Option::Some(dojo::database::utils::sum(sizes))
                     
->>>>>>> 0db3b8c5
     }
 
     #[inline(always)]
@@ -1431,29 +1131,11 @@
             array![
             dojo::database::introspect::FieldLayout {
                     selector: 0,
-<<<<<<< HEAD
-                    layout: dojo::database::introspect::Layout::Tuple(
-                        array![
-                            dojo::database::introspect::Layout::Fixed(array![8].span()),
-                            dojo::database::introspect::Introspect::<Vec2>::layout()
-                        ].span()
-                    )
-                },
-dojo::database::introspect::FieldLayout {
-                    selector: 1,
-                    layout: dojo::database::introspect::Layout::Tuple(
-                        array![
-                            dojo::database::introspect::Layout::Fixed(array![8].span()),
-                            dojo::database::introspect::Introspect::<Vec2>::layout()
-                        ].span()
-                    )
-=======
                     layout: dojo::database::introspect::Introspect::<Vec2>::layout()
                 },
 dojo::database::introspect::FieldLayout {
                     selector: 1,
                     layout: dojo::database::introspect::Introspect::<Vec2>::layout()
->>>>>>> 0db3b8c5
                 }
             ].span()
         )
@@ -1498,9 +1180,6 @@
 impl EnumTupleMixIntrospect<> of dojo::database::introspect::Introspect<EnumTupleMix<>> {
     #[inline(always)]
     fn size() -> Option<usize> {
-<<<<<<< HEAD
-        Option::None
-=======
         let sizes : Array<Option<usize>> = array![
                         dojo::database::introspect::Introspect::<Vec2>::size(),
 dojo::database::introspect::Introspect::<EnumCustom>::size(),
@@ -1512,7 +1191,6 @@
                     }
                     Option::Some(dojo::database::utils::sum(sizes))
                     
->>>>>>> 0db3b8c5
     }
 
     #[inline(always)]
@@ -1522,44 +1200,22 @@
             dojo::database::introspect::FieldLayout {
                     selector: 0,
                     layout: dojo::database::introspect::Layout::Tuple(
-<<<<<<< HEAD
-                        array![
-                            dojo::database::introspect::Layout::Fixed(array![8].span()),
-                            dojo::database::introspect::Layout::Tuple(
-=======
->>>>>>> 0db3b8c5
             array![
             dojo::database::introspect::Introspect::<Vec2>::layout(),
 dojo::database::introspect::Introspect::<u64>::layout(),
 dojo::database::introspect::Introspect::<EnumCustom>::layout()
             ].span()
         )
-<<<<<<< HEAD
-                        ].span()
-                    )
-=======
->>>>>>> 0db3b8c5
                 },
 dojo::database::introspect::FieldLayout {
                     selector: 1,
                     layout: dojo::database::introspect::Layout::Tuple(
-<<<<<<< HEAD
-                        array![
-                            dojo::database::introspect::Layout::Fixed(array![8].span()),
-                            dojo::database::introspect::Layout::Tuple(
-=======
->>>>>>> 0db3b8c5
             array![
             dojo::database::introspect::Introspect::<Vec2>::layout(),
 dojo::database::introspect::Introspect::<u64>::layout(),
 dojo::database::introspect::Introspect::<EnumCustom>::layout()
             ].span()
         )
-<<<<<<< HEAD
-                        ].span()
-                    )
-=======
->>>>>>> 0db3b8c5
                 }
             ].span()
         )
@@ -1627,49 +1283,20 @@
             array![
             dojo::database::introspect::FieldLayout {
                     selector: 0,
-<<<<<<< HEAD
-                    layout: dojo::database::introspect::Layout::Tuple(
-                        array![
-                            dojo::database::introspect::Layout::Fixed(array![8].span()),
-                            
-                        ].span()
-                    )
-                },
-dojo::database::introspect::FieldLayout {
-                    selector: 1,
-                    layout: dojo::database::introspect::Layout::Tuple(
-                        array![
-                            dojo::database::introspect::Layout::Fixed(array![8].span()),
-                            dojo::database::introspect::Introspect::<u32>::layout()
-                        ].span()
-                    )
-=======
                     layout: dojo::database::introspect::Layout::Fixed(array![].span())
                 },
 dojo::database::introspect::FieldLayout {
                     selector: 1,
                     layout: dojo::database::introspect::Introspect::<u32>::layout()
->>>>>>> 0db3b8c5
                 },
 dojo::database::introspect::FieldLayout {
                     selector: 2,
                     layout: dojo::database::introspect::Layout::Tuple(
-<<<<<<< HEAD
-                        array![
-                            dojo::database::introspect::Layout::Fixed(array![8].span()),
-                            dojo::database::introspect::Layout::Tuple(
-=======
->>>>>>> 0db3b8c5
             array![
             dojo::database::introspect::Introspect::<Vec2>::layout(),
 dojo::database::introspect::Introspect::<u64>::layout()
             ].span()
         )
-<<<<<<< HEAD
-                        ].span()
-                    )
-=======
->>>>>>> 0db3b8c5
                 }
             ].span()
         )
@@ -2610,13 +2237,8 @@
     #[inline(always)]
     fn size() -> Option<usize> {
         let sizes : Array<Option<usize>> = array![
-<<<<<<< HEAD
-                        8,
-dojo::database::introspect::Introspect::<Option<(u8, u16)>>::size()
-=======
                         dojo::database::introspect::Introspect::<Option<(u8, u16)>>::size(),
 Option::Some(1)
->>>>>>> 0db3b8c5
                     ];
 
                     if dojo::database::utils::any_none(@sizes) {
@@ -2632,16 +2254,7 @@
             array![
             dojo::database::introspect::FieldLayout {
                     selector: 0,
-<<<<<<< HEAD
-                    layout: dojo::database::introspect::Layout::Tuple(
-                        array![
-                            dojo::database::introspect::Layout::Fixed(array![8].span()),
-                            dojo::database::introspect::Introspect::<Option<(u8, u16)>>::layout()
-                        ].span()
-                    )
-=======
                     layout: dojo::database::introspect::Introspect::<Option<(u8, u16)>>::layout()
->>>>>>> 0db3b8c5
                 }
             ].span()
         )
@@ -3113,24 +2726,16 @@
 impl EnumPacked1Introspect<> of dojo::database::introspect::Introspect<EnumPacked1<>> {
     #[inline(always)]
     fn size() -> Option<usize> {
-<<<<<<< HEAD
-        Option::None
-=======
         Option::Some(1)
->>>>>>> 0db3b8c5
-    }
-
-    #[inline(always)]
-    fn layout() -> dojo::database::introspect::Layout {
-<<<<<<< HEAD
-        ERROR
-=======
+    }
+
+    #[inline(always)]
+    fn layout() -> dojo::database::introspect::Layout {
         dojo::database::introspect::Layout::Fixed(
                 array![
                 8,
                 ].span()
             )
->>>>>>> 0db3b8c5
     }
 
     #[inline(always)]
@@ -3153,24 +2758,16 @@
 impl EnumPacked2Introspect<> of dojo::database::introspect::Introspect<EnumPacked2<>> {
     #[inline(always)]
     fn size() -> Option<usize> {
-<<<<<<< HEAD
-        Option::None
-=======
         Option::Some(2)
->>>>>>> 0db3b8c5
-    }
-
-    #[inline(always)]
-    fn layout() -> dojo::database::introspect::Layout {
-<<<<<<< HEAD
-        ERROR
-=======
+    }
+
+    #[inline(always)]
+    fn layout() -> dojo::database::introspect::Layout {
         dojo::database::introspect::Layout::Fixed(
                 array![
                 8,8
                 ].span()
             )
->>>>>>> 0db3b8c5
     }
 
     #[inline(always)]
@@ -3193,24 +2790,16 @@
 impl EnumPacked3Introspect<> of dojo::database::introspect::Introspect<EnumPacked3<>> {
     #[inline(always)]
     fn size() -> Option<usize> {
-<<<<<<< HEAD
-        Option::None
-=======
         Option::Some(3)
->>>>>>> 0db3b8c5
-    }
-
-    #[inline(always)]
-    fn layout() -> dojo::database::introspect::Layout {
-<<<<<<< HEAD
-        ERROR
-=======
+    }
+
+    #[inline(always)]
+    fn layout() -> dojo::database::introspect::Layout {
         dojo::database::introspect::Layout::Fixed(
                 array![
                 8,128,128
                 ].span()
             )
->>>>>>> 0db3b8c5
     }
 
     #[inline(always)]
@@ -3302,26 +2891,7 @@
     y: StructPacked1
      ^*************^
 
-<<<<<<< HEAD
-error: To be packed, all variants must have exactly the same layout.
- --> test_src/lib.cairo:223:6
-enum EnumPacked1 {
-     ^*********^
-
-error: To be packed, all variants must have exactly the same layout.
- --> test_src/lib.cairo:230:6
-enum EnumPacked2 {
-     ^*********^
-
-error: To be packed, all variants must have exactly the same layout.
- --> test_src/lib.cairo:237:6
-enum EnumPacked3 {
-     ^*********^
-
-error: To be packed, all variants must have exactly the same layout.
-=======
 error: To be packed, all variants must have fixed layout of same size.
->>>>>>> 0db3b8c5
  --> test_src/lib.cairo:243:6
 enum EnumNotPackable1 {
      ^**************^