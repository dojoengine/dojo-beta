<<<<<<< HEAD
mod test_utils;

=======
mod test_erc20;
mod test_erc20_utils;
>>>>>>> 857cbc3d
mod test_erc721;
mod test_erc721_utils;

mod test_erc1155;
mod test_erc1155_utils;
<|MERGE_RESOLUTION|>--- conflicted
+++ resolved
@@ -1,10 +1,8 @@
-<<<<<<< HEAD
 mod test_utils;
 
-=======
 mod test_erc20;
 mod test_erc20_utils;
->>>>>>> 857cbc3d
+
 mod test_erc721;
 mod test_erc721_utils;
 
