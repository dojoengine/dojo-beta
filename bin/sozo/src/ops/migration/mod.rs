use std::path::Path;

use anyhow::{anyhow, bail, Context, Result};
use dojo_world::contracts::cairo_utils;
use dojo_world::contracts::world::WorldContract;
use dojo_world::manifest::{World, WorldError};
use dojo_world::metadata::dojo_metadata_from_workspace;
use dojo_world::migration::contract::ContractMigration;
use dojo_world::migration::strategy::{generate_salt, prepare_for_migration, MigrationStrategy};
use dojo_world::migration::world::WorldDiff;
use dojo_world::migration::{
    Declarable, DeployOutput, Deployable, MigrationError, RegisterOutput, StateDiff,
};
use dojo_world::utils::TransactionWaiter;
use scarb::core::Workspace;
use scarb_ui::Ui;
use starknet::accounts::{Account, ConnectedAccount, SingleOwnerAccount};
use starknet::core::types::{
    BlockId, BlockTag, FieldElement, InvokeTransactionResult, StarknetError,
};
use starknet::core::utils::{cairo_short_string_to_felt, get_contract_address};
use starknet::providers::jsonrpc::HttpTransport;

#[cfg(test)]
#[path = "migration_test.rs"]
mod migration_test;
mod ui;

use starknet::providers::{JsonRpcClient, Provider, ProviderError};
use starknet::signers::{LocalWallet, Signer};
use ui::MigrationUi;

use self::ui::{bold_message, italic_message};
use crate::commands::migrate::MigrateArgs;
use crate::commands::options::account::AccountOptions;
use crate::commands::options::starknet::StarknetOptions;
use crate::commands::options::transaction::TransactionOptions;
use crate::commands::options::world::WorldOptions;

pub async fn execute<U>(ws: &Workspace<'_>, args: MigrateArgs, target_dir: U) -> Result<()>
where
    U: AsRef<Path>,
{
    let ui = ws.config().ui();
    let MigrateArgs { account, starknet, world, name, .. } = args;

    // Setup account for migration and fetch world address if it exists.

    let (world_address, account) = setup_env(ws, account, starknet, world, name.as_ref()).await?;

    // Load local and remote World manifests.

    let (local_manifest, remote_manifest) =
        load_world_manifests(&target_dir, &account, world_address, &ui).await?;

    // Calculate diff between local and remote World manifests.

    ui.print_step(2, "🧰", "Evaluating Worlds diff...");
    let diff = WorldDiff::compute(local_manifest.clone(), remote_manifest.clone());
    let total_diffs = diff.count_diffs();
    ui.print_sub(format!("Total diffs found: {total_diffs}"));

    if total_diffs == 0 {
        ui.print("\n✨ No changes to be made. Remote World is already up to date!")
    } else {
        // Mirate according to the diff.
        let world_address = apply_diff(
            ws,
            &target_dir,
            diff,
            name,
            world_address,
            &account,
            Some(args.transaction),
        )
        .await?;

        update_world_manifest(ws, local_manifest, remote_manifest, target_dir, world_address)
            .await?;
    }

    Ok(())
}

async fn update_world_manifest<U>(
    ws: &Workspace<'_>,
    mut local_manifest: World,
    remote_manifest: Option<World>,
    target_dir: U,
    world_address: FieldElement,
) -> Result<()>
where
    U: AsRef<Path>,
{
    let ui = ws.config().ui();
    ui.print("\n✨ Updating manifest.json...");
    local_manifest.world.address = Some(world_address);

    let base_class_hash = match remote_manifest {
        Some(manifest) => manifest.base.class_hash,
        None => local_manifest.base.class_hash,
    };

    local_manifest.contracts.iter_mut().for_each(|c| {
        let salt = generate_salt(&c.name);
        c.address = Some(get_contract_address(salt, base_class_hash, &[], world_address));
    });

    local_manifest.write_to_path(target_dir.as_ref().join("manifest.json"))?;
    ui.print("\n✨ Done.");

    Ok(())
}

#[allow(clippy::too_many_arguments)]
pub(crate) async fn apply_diff<U, P, S>(
    ws: &Workspace<'_>,
    target_dir: U,
    diff: WorldDiff,
    name: Option<String>,
    world_address: Option<FieldElement>,
    account: &SingleOwnerAccount<P, S>,
    txn_config: Option<TransactionOptions>,
) -> Result<FieldElement>
where
    U: AsRef<Path>,
    P: Provider + Sync + Send + 'static,
    S: Signer + Sync + Send + 'static,
{
    let ui = ws.config().ui();
    let strategy = prepare_migration(target_dir, diff, name, world_address, &ui)?;

    println!("  ");

    let block_height = execute_strategy(ws, &strategy, account, txn_config)
        .await
        .map_err(|e| anyhow!(e))
        .with_context(|| "Problem trying to migrate.")?;

    if let Some(block_height) = block_height {
        ui.print(format!(
            "\n🎉 Successfully migrated World on block #{} at address {}",
            block_height,
            bold_message(format!(
                "{:#x}",
                strategy.world_address().expect("world address must exist")
            ))
        ));
    } else {
        ui.print(format!(
            "\n🎉 Successfully migrated World at address {}",
            bold_message(format!(
                "{:#x}",
                strategy.world_address().expect("world address must exist")
            ))
        ));
    }

    strategy.world_address()
}

pub(crate) async fn setup_env(
    ws: &Workspace<'_>,
    account: AccountOptions,
    starknet: StarknetOptions,
    world: WorldOptions,
    name: Option<&String>,
) -> Result<(Option<FieldElement>, SingleOwnerAccount<JsonRpcClient<HttpTransport>, LocalWallet>)> {
    let ui = ws.config().ui();
    let metadata = dojo_metadata_from_workspace(ws);
    let env = metadata.as_ref().and_then(|inner| inner.env());

    let world_address = world.address(env).ok();

    let account = {
        let provider = starknet.provider(env)?;
        let mut account = account.account(provider, env).await?;
        account.set_block_id(BlockId::Tag(BlockTag::Pending));

        let address = account.address();

        ui.print(format!("\nMigration account: {address:#x}"));
        if let Some(name) = name {
            ui.print(format!("\nWorld name: {name}\n"));
        }

        match account.provider().get_class_hash_at(BlockId::Tag(BlockTag::Pending), address).await {
            Ok(_) => Ok(account),
            Err(ProviderError::StarknetError(StarknetError::ContractNotFound)) => {
                Err(anyhow!("Account with address {:#x} doesn't exist.", account.address()))
            }
            Err(e) => Err(e.into()),
        }
    }
    .with_context(|| "Problem initializing account for migration.")?;

    Ok((world_address, account))
}

async fn load_world_manifests<U, P, S>(
    target_dir: U,
    account: &SingleOwnerAccount<P, S>,
    world_address: Option<FieldElement>,
    ui: &Ui,
) -> Result<(World, Option<World>)>
where
    U: AsRef<Path>,
    P: Provider + Sync + Send + 'static,
    S: Signer + Sync + Send + 'static,
{
    ui.print_step(1, "🌎", "Building World state...");

    let local_manifest = World::load_from_path(target_dir.as_ref().join("manifest.json"))?;

    let remote_manifest = if let Some(address) = world_address {
        match World::load_from_remote(account.provider(), address).await {
            Ok(manifest) => {
                ui.print_sub(format!("Found remote World: {address:#x}"));
                Some(manifest)
            }
<<<<<<< HEAD
            Err(WorldError::RemoteWorldNotFound) => None,
            Err(e) => return Err(anyhow!("Failed to build remote World state: {e}")),
=======
            Err(ManifestError::RemoteWorldNotFound) => None,
            Err(e) => {
                ui.verbose(format!("{e:?}"));
                return Err(anyhow!("Failed to build remote World state: {e}"));
            }
>>>>>>> 5d12a3df
        }
    } else {
        None
    };

    if remote_manifest.is_none() {
        ui.print_sub("No remote World found");
    }

    Ok((local_manifest, remote_manifest))
}

fn prepare_migration(
    target_dir: impl AsRef<Path>,
    diff: WorldDiff,
    name: Option<String>,
    world_address: Option<FieldElement>,
    ui: &Ui,
) -> Result<MigrationStrategy> {
    ui.print_step(3, "📦", "Preparing for migration...");

    if name.is_none() && !diff.world.is_same() {
        bail!(
            "World name is required when attempting to migrate the World contract. Please provide \
             it using `--name`."
        );
    }

    let name = if let Some(name) = name {
        Some(cairo_short_string_to_felt(&name).with_context(|| "Failed to parse World name.")?)
    } else {
        None
    };

    let migration = prepare_for_migration(world_address, name, target_dir, diff)
        .with_context(|| "Problem preparing for migration.")?;

    let info = migration.info();

    ui.print_sub(format!(
        "Total items to be migrated ({}): New {} Update {}",
        info.new + info.update,
        info.new,
        info.update
    ));

    Ok(migration)
}

// returns the Some(block number) at which migration world is deployed, returns none if world was
// not redeployed
pub async fn execute_strategy<P, S>(
    ws: &Workspace<'_>,
    strategy: &MigrationStrategy,
    migrator: &SingleOwnerAccount<P, S>,
    txn_config: Option<TransactionOptions>,
) -> Result<Option<u64>>
where
    P: Provider + Sync + Send + 'static,
    S: Signer + Sync + Send + 'static,
{
    let ui = ws.config().ui();

    match &strategy.executor {
        Some(executor) => {
            ui.print_header("# Executor");
            deploy_contract(executor, "executor", vec![], migrator, &ui, &txn_config).await?;

            // There is no world migration, so it exists already.
            if strategy.world.is_none() {
                let addr = strategy.world_address()?;
                let InvokeTransactionResult { transaction_hash } =
                    WorldContract::new(addr, &migrator)
                        .set_executor(&executor.contract_address.into())
                        .send()
                        .await
                        .map_err(|e| {
                            ui.verbose(format!("{e:?}"));
                            e
                        })?;

                TransactionWaiter::new(transaction_hash, migrator.provider()).await?;

                ui.print_hidden_sub(format!("Updated at: {transaction_hash:#x}"));
            }

            ui.print_sub(format!("Contract address: {:#x}", executor.contract_address));
        }
        None => {}
    };

    match &strategy.base {
        Some(base) => {
            ui.print_header("# Base Contract");

            match base
                .declare(migrator, txn_config.clone().map(|c| c.into()).unwrap_or_default())
                .await
            {
                Ok(res) => {
                    ui.print_sub(format!("Class Hash: {:#x}", res.class_hash));
                }
                Err(MigrationError::ClassAlreadyDeclared) => {
                    ui.print_sub(format!("Already declared: {:#x}", base.diff.local));
                }
                Err(e) => {
                    ui.verbose(format!("{e:?}"));
                    return Err(e.into());
                }
            };
        }
        None => {}
    };

    match &strategy.world {
        Some(world) => {
            ui.print_header("# World");

            let calldata = vec![
                strategy.executor.as_ref().unwrap().contract_address,
                strategy.base.as_ref().unwrap().diff.local,
            ];
            deploy_contract(world, "world", calldata.clone(), migrator, &ui, &txn_config)
                .await
                .map_err(|e| {
                    ui.verbose(format!("{e:?}"));
                    anyhow!("Failed to deploy world: {e}")
                })?;

            ui.print_sub(format!("Contract address: {:#x}", world.contract_address));

            let metadata = dojo_metadata_from_workspace(ws);
            if let Some(meta) = metadata.as_ref().and_then(|inner| inner.world()) {
                match meta.upload().await {
                    Ok(hash) => {
                        let encoded_uri = cairo_utils::encode_uri(&format!("ipfs://{hash}"))?;

                        let InvokeTransactionResult { transaction_hash } =
                            WorldContract::new(world.contract_address, migrator)
                                .set_metadata_uri(&FieldElement::ZERO, &encoded_uri)
                                .send()
                                .await
                                .map_err(|e| {
                                    ui.verbose(format!("{e:?}"));
                                    anyhow!("Failed to set World metadata: {e}")
                                })?;

                        ui.print_sub(format!("Set Metadata transaction: {:#x}", transaction_hash));
                        ui.print_sub(format!("Metadata uri: ipfs://{hash}"));
                    }
                    Err(err) => {
                        ui.print_sub(format!("Failed to set World metadata:\n{err}"));
                    }
                }
            }
        }
        None => {}
    };

    register_models(strategy, migrator, &ui, txn_config.clone()).await?;
    deploy_contracts(strategy, migrator, &ui, txn_config).await?;

    // This gets current block numder if helpful
    // let block_height = migrator.provider().block_number().await.ok();

    Ok(None)
}

enum ContractDeploymentOutput {
    AlreadyDeployed(FieldElement),
    Output(DeployOutput),
}

async fn deploy_contract<P, S>(
    contract: &ContractMigration,
    contract_id: &str,
    constructor_calldata: Vec<FieldElement>,
    migrator: &SingleOwnerAccount<P, S>,
    ui: &Ui,
    txn_config: &Option<TransactionOptions>,
) -> Result<ContractDeploymentOutput>
where
    P: Provider + Sync + Send + 'static,
    S: Signer + Sync + Send + 'static,
{
    match contract
        .deploy(
            contract.diff.local,
            constructor_calldata,
            migrator,
            txn_config.clone().map(|c| c.into()).unwrap_or_default(),
        )
        .await
    {
        Ok(val) => {
            if let Some(declare) = val.clone().declare {
                ui.print_hidden_sub(format!(
                    "Declare transaction: {:#x}",
                    declare.transaction_hash
                ));
            }

            ui.print_hidden_sub(format!("Deploy transaction: {:#x}", val.transaction_hash));

            Ok(ContractDeploymentOutput::Output(val))
        }
        Err(MigrationError::ContractAlreadyDeployed(contract_address)) => {
            Ok(ContractDeploymentOutput::AlreadyDeployed(contract_address))
        }
        Err(e) => {
            ui.verbose(format!("{e:?}"));
            Err(anyhow!("Failed to migrate {contract_id}: {e}"))
        }
    }
}

async fn register_models<P, S>(
    strategy: &MigrationStrategy,
    migrator: &SingleOwnerAccount<P, S>,
    ui: &Ui,
    txn_config: Option<TransactionOptions>,
) -> Result<Option<RegisterOutput>>
where
    P: Provider + Sync + Send + 'static,
    S: Signer + Sync + Send + 'static,
{
    let models = &strategy.models;

    if models.is_empty() {
        return Ok(None);
    }

    ui.print_header(format!("# Models ({})", models.len()));

    let mut declare_output = vec![];

    for c in models.iter() {
        ui.print(italic_message(&c.diff.name).to_string());

        let res =
            c.declare(migrator, txn_config.clone().map(|c| c.into()).unwrap_or_default()).await;
        match res {
            Ok(output) => {
                ui.print_hidden_sub(format!("Declare transaction: {:#x}", output.transaction_hash));

                declare_output.push(output);
            }

            // Continue if model is already declared
            Err(MigrationError::ClassAlreadyDeclared) => {
                ui.print_sub(format!("Already declared: {:#x}", c.diff.local));
                continue;
            }
            Err(e) => {
                ui.verbose(format!("{e:?}"));
                bail!("Failed to declare model {}: {e}", c.diff.name)
            }
        }

        ui.print_sub(format!("Class hash: {:#x}", c.diff.local));
    }

    let world_address = strategy.world_address()?;
    let world = WorldContract::new(world_address, migrator);

    let calls = models
        .iter()
        .map(|c| world.register_model_getcall(&c.diff.local.into()))
        .collect::<Vec<_>>();

    let InvokeTransactionResult { transaction_hash } =
        migrator.execute(calls).send().await.map_err(|e| {
            ui.verbose(format!("{e:?}"));
            anyhow!("Failed to register models to World: {e}")
        })?;

    TransactionWaiter::new(transaction_hash, migrator.provider()).await?;

    ui.print_sub(format!("Registered at: {transaction_hash:#x}"));

    Ok(Some(RegisterOutput { transaction_hash, declare_output }))
}

async fn deploy_contracts<P, S>(
    strategy: &MigrationStrategy,
    migrator: &SingleOwnerAccount<P, S>,
    ui: &Ui,
    txn_config: Option<TransactionOptions>,
) -> Result<Vec<Option<DeployOutput>>>
where
    P: Provider + Sync + Send + 'static,
    S: Signer + Sync + Send + 'static,
{
    let contracts = &strategy.contracts;

    if contracts.is_empty() {
        return Ok(vec![]);
    }

    ui.print_header(format!("# Contracts ({})", contracts.len()));

    let mut deploy_output = vec![];

    let world_address = strategy.world_address()?;

    for contract in strategy.contracts.iter() {
        let name = &contract.diff.name;
        ui.print(italic_message(name).to_string());
        match contract
            .world_deploy(
                world_address,
                contract.diff.local,
                migrator,
                txn_config.clone().map(|c| c.into()).unwrap_or_default(),
            )
            .await
        {
            Ok(output) => {
                if let Some(ref declare) = output.declare {
                    ui.print_hidden_sub(format!(
                        "Declare transaction: {:#x}",
                        declare.transaction_hash
                    ));
                }

                ui.print_hidden_sub(format!("Deploy transaction: {:#x}", output.transaction_hash));
                ui.print_sub(format!("Contract address: {:#x}", output.contract_address));
                deploy_output.push(Some(output));
            }
            Err(MigrationError::ContractAlreadyDeployed(contract_address)) => {
                ui.print_sub(format!("Already deployed: {:#x}", contract_address));
                deploy_output.push(None);
            }
            Err(e) => {
                ui.verbose(format!("{e:?}"));
                return Err(anyhow!("Failed to migrate {name}: {e}"));
            }
        }
    }

    Ok(deploy_output)
}<|MERGE_RESOLUTION|>--- conflicted
+++ resolved
@@ -218,16 +218,11 @@
                 ui.print_sub(format!("Found remote World: {address:#x}"));
                 Some(manifest)
             }
-<<<<<<< HEAD
-            Err(WorldError::RemoteWorldNotFound) => None,
-            Err(e) => return Err(anyhow!("Failed to build remote World state: {e}")),
-=======
             Err(ManifestError::RemoteWorldNotFound) => None,
             Err(e) => {
                 ui.verbose(format!("{e:?}"));
                 return Err(anyhow!("Failed to build remote World state: {e}"));
             }
->>>>>>> 5d12a3df
         }
     } else {
         None
