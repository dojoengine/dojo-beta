--- conflicted
+++ resolved
@@ -9,12 +9,9 @@
 use futures::future::BoxFuture;
 use futures::stream::Stream;
 use futures::{Future, FutureExt};
-<<<<<<< HEAD
+
 use katana_primitives::block::{BlockHashOrNumber, BlockIdOrTag};
-=======
-use katana_primitives::block::BlockHashOrNumber;
 use katana_primitives::class::{ClassHash, CompiledClass, CompiledClassHash, FlattenedSierraClass};
->>>>>>> 5015ea1d
 use katana_primitives::contract::{
     ContractAddress, GenericContractInfo, Nonce, StorageKey, StorageValue,
 };
@@ -320,11 +317,7 @@
                 .block_on(backend);
         })?;
 
-<<<<<<< HEAD
-        trace!(target: FORKED_BACKEND, "fork backend thread spawned");
-=======
         trace!(target: LOG_TARGET, "Fork backend thread spawned.");
->>>>>>> 5015ea1d
 
         Ok(handler)
     }
@@ -354,11 +347,7 @@
         &self,
         contract_address: ContractAddress,
     ) -> Result<Nonce, ForkedBackendError> {
-<<<<<<< HEAD
-        trace!(target: FORKED_BACKEND, "requesting nonce for contract address {contract_address}");
-=======
         trace!(target: LOG_TARGET, contract_address = %contract_address, "Requesting nonce for contract address.");
->>>>>>> 5015ea1d
         let (sender, rx) = oneshot();
         self.0
             .lock()
@@ -372,16 +361,13 @@
         contract_address: ContractAddress,
         key: StorageKey,
     ) -> Result<StorageValue, ForkedBackendError> {
-<<<<<<< HEAD
-        trace!(target: FORKED_BACKEND, "requesting storage for address {contract_address} at key {key:#x}" );
-=======
         trace!(
             target: LOG_TARGET,
             contract_address = %contract_address,
             key = %format!("{:#x}", key),
             "Requesting storage."
         );
->>>>>>> 5015ea1d
+
         let (sender, rx) = oneshot();
         self.0
             .lock()
@@ -394,11 +380,7 @@
         &self,
         contract_address: ContractAddress,
     ) -> Result<ClassHash, ForkedBackendError> {
-<<<<<<< HEAD
-        trace!(target: FORKED_BACKEND, "requesting class hash at address {contract_address}");
-=======
         trace!(target: LOG_TARGET, contract_address = %contract_address, "Requesting class hash at address.");
->>>>>>> 5015ea1d
         let (sender, rx) = oneshot();
         self.0
             .lock()
@@ -411,15 +393,11 @@
         &self,
         class_hash: ClassHash,
     ) -> Result<starknet::core::types::ContractClass, ForkedBackendError> {
-<<<<<<< HEAD
-        trace!(target: FORKED_BACKEND, "requesting class at hash {class_hash:#x}");
-=======
         trace!(
             target: LOG_TARGET,
             class_hash = %format!("{:#x}", class_hash),
             "Requesting class."
         );
->>>>>>> 5015ea1d
         let (sender, rx) = oneshot();
         self.0
             .lock()
@@ -432,15 +410,11 @@
         &self,
         class_hash: ClassHash,
     ) -> Result<CompiledClassHash, ForkedBackendError> {
-<<<<<<< HEAD
-        trace!(target: FORKED_BACKEND, "requesting compiled class hash at class {class_hash:#x}");
-=======
         trace!(
             target: LOG_TARGET,
             class_hash = %format!("{:#x}", class_hash),
             "Requesting compiled class hash."
         );
->>>>>>> 5015ea1d
         let class = self.do_get_class_at(class_hash)?;
         // if its a legacy class, then we just return back the class hash
         // else if sierra class, then we have to compile it and compute the compiled class hash.
@@ -561,13 +535,6 @@
         if let nonce @ Some(_) = self.contract(address)?.map(|i| i.nonce) {
             return Ok(nonce);
         }
-
-<<<<<<< HEAD
-        if let Some(nonce) = handle_contract_or_class_not_found_err(self.0.do_get_nonce(address)).map_err(|e| {
-            error!(target: FORKED_BACKEND, "error while fetching nonce of contract {address}: {e}");
-            e
-        })? {
-=======
         if let Some(nonce) = handle_contract_or_class_not_found_err(self.0.do_get_nonce(address))
             .map_err(|e| {
                 error!(
@@ -579,7 +546,6 @@
                 e
             })?
         {
->>>>>>> 5015ea1d
             self.0.contract_state.write().entry(address).or_default().nonce = nonce;
             Ok(Some(nonce))
         } else {
@@ -597,13 +563,6 @@
         {
             return Ok(value.copied());
         }
-
-<<<<<<< HEAD
-        let value = handle_contract_or_class_not_found_err(self.0.do_get_storage(address, storage_key)).map_err(|e| {
-            error!(target: FORKED_BACKEND, "error while fetching storage value of contract {address} at key {storage_key:#x}: {e}");
-            e
-        })?;
-=======
         let value =
             handle_contract_or_class_not_found_err(self.0.do_get_storage(address, storage_key))
                 .map_err(|e| {
@@ -616,7 +575,6 @@
                     );
                     e
                 })?;
->>>>>>> 5015ea1d
 
         self.0
             .storage
@@ -636,10 +594,6 @@
             return Ok(hash);
         }
 
-<<<<<<< HEAD
-        if let Some(hash) = handle_contract_or_class_not_found_err(self.0.do_get_class_hash_at(address)).map_err(|e| {
-            error!(target: FORKED_BACKEND, "error while fetching class hash of contract {address}: {e}");
-=======
         if let Some(hash) = handle_contract_or_class_not_found_err(
             self.0.do_get_class_hash_at(address),
         )
@@ -650,7 +604,6 @@
                 error = %e,
                 "Fetching class hash."
             );
->>>>>>> 5015ea1d
             e
         })? {
             self.0.contract_state.write().entry(address).or_default().class_hash = hash;
@@ -669,16 +622,12 @@
 
         let Some(class) = handle_contract_or_class_not_found_err(self.0.do_get_class_at(hash))
             .map_err(|e| {
-<<<<<<< HEAD
-                error!(target: FORKED_BACKEND, "error while fetching sierra class {hash:#x}: {e}");
-=======
                 error!(
                     target: LOG_TARGET,
                     hash = %format!("{:#x}", hash),
                     error = %e,
                     "Fetching sierra class."
                 );
->>>>>>> 5015ea1d
                 e
             })?
         else {
@@ -709,16 +658,12 @@
         if let Some(hash) =
             handle_contract_or_class_not_found_err(self.0.do_get_compiled_class_hash(hash))
                 .map_err(|e| {
-<<<<<<< HEAD
-                    error!(target: FORKED_BACKEND, "error while fetching compiled class hash for class hash {hash:#x}: {e}");
-=======
                     error!(
                         target: LOG_TARGET,
                         hash = %format!("{:#x}", hash),
                         error = %e,
                         "Fetching compiled class hash."
                     );
->>>>>>> 5015ea1d
                     e
                 })?
         {
@@ -736,16 +681,12 @@
 
         let Some(class) = handle_contract_or_class_not_found_err(self.0.do_get_class_at(hash))
             .map_err(|e| {
-<<<<<<< HEAD
-                error!(target: FORKED_BACKEND, "error while fetching class {hash:#x}: {e}");
-=======
                 error!(
                     target: LOG_TARGET,
                     hash = %format!("{:#x}", hash),
                     error = %e,
                     "Fetching class."
                 );
->>>>>>> 5015ea1d
                 e
             })?
         else {
@@ -754,10 +695,6 @@
 
         let (class_hash, compiled_class_hash, casm, sierra) = match class {
             ContractClass::Legacy(class) => {
-<<<<<<< HEAD
-                let (_, compiled_class) = legacy_rpc_to_inner_compiled_class(&class).map_err(|e| {
-                    error!(target: FORKED_BACKEND, "error while parsing legacy class {hash:#x}: {e}");
-=======
                 let (_, compiled_class) = legacy_rpc_to_compiled_class(&class).map_err(|e| {
                     error!(
                         target: LOG_TARGET,
@@ -765,7 +702,6 @@
                         error = %e,
                         "Parsing legacy class."
                     );
->>>>>>> 5015ea1d
                     ProviderError::ParsingError(e.to_string())
                 })?;
 
@@ -773,12 +709,6 @@
             }
 
             ContractClass::Sierra(sierra_class) => {
-<<<<<<< HEAD
-                let (_, compiled_class_hash, compiled_class) = flattened_sierra_to_compiled_class(&sierra_class).map_err(|e|{
-                    error!(target: FORKED_BACKEND, "error while parsing sierra class {hash:#x}: {e}");
-                    ProviderError::ParsingError(e.to_string())
-                })?;
-=======
                 let (_, compiled_class_hash, compiled_class) =
                     flattened_sierra_to_compiled_class(&sierra_class).map_err(|e| {
                         error!(
@@ -789,7 +719,6 @@
                         );
                         ProviderError::ParsingError(e.to_string())
                     })?;
->>>>>>> 5015ea1d
 
                 (hash, compiled_class_hash, compiled_class, Some(sierra_class))
             }
