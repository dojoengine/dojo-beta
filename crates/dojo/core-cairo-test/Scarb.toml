[package]
cairo-version = "=2.9.2"
edition = "2024_07"
description = "Testing library for Dojo using Cairo test runner."
name = "dojo_cairo_test"
version = "1.0.11"
<<<<<<< HEAD

[[target.starknet-contract]]
build-external-contracts = [ "dojo::world::world_contract::world" ]
=======
>>>>>>> ec00eca5

[dependencies]
starknet = "=2.9.2"
dojo = { path = "../core" }

[dev-dependencies]
cairo_test = "=2.9.2"

[lib]<|MERGE_RESOLUTION|>--- conflicted
+++ resolved
@@ -3,13 +3,10 @@
 edition = "2024_07"
 description = "Testing library for Dojo using Cairo test runner."
 name = "dojo_cairo_test"
-version = "1.0.11"
-<<<<<<< HEAD
+version = "1.0.12"
 
 [[target.starknet-contract]]
 build-external-contracts = [ "dojo::world::world_contract::world" ]
-=======
->>>>>>> ec00eca5
 
 [dependencies]
 starknet = "=2.9.2"
