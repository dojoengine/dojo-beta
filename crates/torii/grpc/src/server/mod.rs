pub mod logger;
pub mod subscriptions;

#[cfg(test)]
mod tests;

use std::collections::HashMap;
use std::future::Future;
use std::net::SocketAddr;
use std::pin::Pin;
use std::str;
use std::str::FromStr;
use std::sync::Arc;

use dojo_types::schema::Ty;
use dojo_world::contracts::naming::compute_model_selector_from_names;
use futures::Stream;
use proto::world::{
    MetadataRequest, MetadataResponse, RetrieveEntitiesRequest, RetrieveEntitiesResponse,
    RetrieveEventsRequest, RetrieveEventsResponse, SubscribeModelsRequest, SubscribeModelsResponse,
};
use sqlx::prelude::FromRow;
use sqlx::sqlite::SqliteRow;
use sqlx::{Pool, Row, Sqlite};
<<<<<<< HEAD
=======
use starknet::core::types::Felt;
use starknet::core::utils::{cairo_short_string_to_felt, get_selector_from_name};
>>>>>>> 0c50c7d6
use starknet::providers::jsonrpc::HttpTransport;
use starknet::providers::JsonRpcClient;
use subscriptions::event::EventManager;
use tokio::net::TcpListener;
use tokio::sync::mpsc::Receiver;
use tokio_stream::wrappers::{ReceiverStream, TcpListenerStream};
use tonic::transport::Server;
use tonic::{Request, Response, Status};
use torii_core::cache::ModelCache;
use torii_core::error::{Error, ParseError, QueryError};
use torii_core::model::{build_sql_query, map_row_to_ty};

use self::subscriptions::entity::EntityManager;
use self::subscriptions::event_message::EventMessageManager;
use self::subscriptions::model_diff::{ModelDiffRequest, StateDiffManager};
use crate::proto::types::clause::ClauseType;
use crate::proto::world::world_server::WorldServer;
use crate::proto::world::{
    SubscribeEntitiesRequest, SubscribeEntityResponse, SubscribeEventsResponse,
};
use crate::proto::{self};
use crate::types::ComparisonOperator;

pub(crate) static ENTITIES_TABLE: &str = "entities";
pub(crate) static ENTITIES_MODEL_RELATION_TABLE: &str = "entity_model";
pub(crate) static ENTITIES_ENTITY_RELATION_COLUMN: &str = "entity_id";

pub(crate) static EVENT_MESSAGES_TABLE: &str = "event_messages";
pub(crate) static EVENT_MESSAGES_MODEL_RELATION_TABLE: &str = "event_model";
pub(crate) static EVENT_MESSAGES_ENTITY_RELATION_COLUMN: &str = "event_message_id";

#[derive(Clone)]
pub struct DojoWorld {
    pool: Pool<Sqlite>,
    world_address: Felt,
    model_cache: Arc<ModelCache>,
    entity_manager: Arc<EntityManager>,
    event_message_manager: Arc<EventMessageManager>,
    event_manager: Arc<EventManager>,
    state_diff_manager: Arc<StateDiffManager>,
}

impl DojoWorld {
    pub fn new(
        pool: Pool<Sqlite>,
        block_rx: Receiver<u64>,
        world_address: Felt,
        provider: Arc<JsonRpcClient<HttpTransport>>,
    ) -> Self {
        let model_cache = Arc::new(ModelCache::new(pool.clone()));
        let entity_manager = Arc::new(EntityManager::default());
        let event_message_manager = Arc::new(EventMessageManager::default());
        let event_manager = Arc::new(EventManager::default());
        let state_diff_manager = Arc::new(StateDiffManager::default());

        tokio::task::spawn(subscriptions::model_diff::Service::new_with_block_rcv(
            block_rx,
            world_address,
            provider,
            Arc::clone(&state_diff_manager),
        ));

        tokio::task::spawn(subscriptions::entity::Service::new(
            pool.clone(),
            Arc::clone(&entity_manager),
            Arc::clone(&model_cache),
        ));

        tokio::task::spawn(subscriptions::event_message::Service::new(
            pool.clone(),
            Arc::clone(&event_message_manager),
            Arc::clone(&model_cache),
        ));

        tokio::task::spawn(subscriptions::event::Service::new(Arc::clone(&event_manager)));

        Self {
            pool,
            world_address,
            model_cache,
            entity_manager,
            event_message_manager,
            event_manager,
            state_diff_manager,
        }
    }
}

impl DojoWorld {
    pub async fn metadata(&self) -> Result<proto::types::WorldMetadata, Error> {
        let (world_address, world_class_hash, executor_address, executor_class_hash): (
            String,
            String,
            String,
            String,
        ) = sqlx::query_as(&format!(
            "SELECT world_address, world_class_hash, executor_address, executor_class_hash FROM \
             worlds WHERE id = '{:#x}'",
            self.world_address
        ))
        .fetch_one(&self.pool)
        .await?;

        #[derive(FromRow)]
        struct ModelDb {
            id: String,
            namespace: String,
            name: String,
            class_hash: String,
            contract_address: String,
            packed_size: u32,
            unpacked_size: u32,
            layout: String,
        }

        let models: Vec<ModelDb> = sqlx::query_as(
            "SELECT id, namespace, name, class_hash, contract_address, packed_size, \
             unpacked_size, layout FROM models",
        )
        .fetch_all(&self.pool)
        .await?;

        let mut models_metadata = Vec::with_capacity(models.len());
        for model in models {
            let schema = self
                .model_cache
                .schema(&FieldElement::from_str(&model.id).map_err(ParseError::FromStr)?)
                .await?;
            models_metadata.push(proto::types::ModelMetadata {
                namespace: model.namespace,
                name: model.name,
                class_hash: model.class_hash,
                contract_address: model.contract_address,
                packed_size: model.packed_size,
                unpacked_size: model.unpacked_size,
                layout: model.layout.as_bytes().to_vec(),
                schema: serde_json::to_vec(&schema).unwrap(),
            });
        }

        Ok(proto::types::WorldMetadata {
            world_address,
            world_class_hash,
            executor_address,
            executor_class_hash,
            models: models_metadata,
        })
    }

    async fn entities_all(
        &self,
        limit: u32,
        offset: u32,
    ) -> Result<(Vec<proto::types::Entity>, u32), Error> {
        self.query_by_hashed_keys(
            ENTITIES_TABLE,
            ENTITIES_MODEL_RELATION_TABLE,
            ENTITIES_ENTITY_RELATION_COLUMN,
            None,
            Some(limit),
            Some(offset),
        )
        .await
    }

    async fn event_messages_all(
        &self,
        limit: u32,
        offset: u32,
    ) -> Result<(Vec<proto::types::Entity>, u32), Error> {
        self.query_by_hashed_keys(
            EVENT_MESSAGES_TABLE,
            EVENT_MESSAGES_MODEL_RELATION_TABLE,
            EVENT_MESSAGES_ENTITY_RELATION_COLUMN,
            None,
            Some(limit),
            Some(offset),
        )
        .await
    }

    async fn events_all(&self, limit: u32, offset: u32) -> Result<Vec<proto::types::Event>, Error> {
        let query = r#"
            SELECT keys, data, transaction_hash
            FROM events
            ORDER BY id DESC
            LIMIT ? OFFSET ?
         "#
        .to_string();

        let row_events: Vec<(String, String, String)> =
            sqlx::query_as(&query).bind(limit).bind(offset).fetch_all(&self.pool).await?;
        row_events.iter().map(map_row_to_event).collect()
    }

    pub(crate) async fn query_by_hashed_keys(
        &self,
        table: &str,
        model_relation_table: &str,
        entity_relation_column: &str,
        hashed_keys: Option<proto::types::HashedKeysClause>,
        limit: Option<u32>,
        offset: Option<u32>,
    ) -> Result<(Vec<proto::types::Entity>, u32), Error> {
        // TODO: use prepared statement for where clause
        let filter_ids = match hashed_keys {
            Some(hashed_keys) => {
                let ids = hashed_keys
                    .hashed_keys
                    .iter()
                    .map(|id| Ok(format!("{table}.id = '{:#x}'", Felt::from_bytes_be_slice(id))))
                    .collect::<Result<Vec<_>, Error>>()?;

                format!("WHERE {}", ids.join(" OR "))
            }
            None => String::new(),
        };

        // count query that matches filter_ids
        let count_query = format!(
            r#"
                    SELECT count(*)
                    FROM {table}
                    {filter_ids}
                "#
        );
        // total count of rows without limit and offset
        let total_count: u32 = sqlx::query_scalar(&count_query).fetch_one(&self.pool).await?;

        if total_count == 0 {
            return Ok((Vec::new(), 0));
        }

        // query to filter with limit and offset
        let mut query = format!(
            r#"
            SELECT {table}.id, group_concat({model_relation_table}.model_id) as model_ids
            FROM {table}
            JOIN {model_relation_table} ON {table}.id = {model_relation_table}.entity_id
            {filter_ids}
            GROUP BY {table}.id
            ORDER BY {table}.event_id DESC
         "#
        );

        if limit.is_some() {
            query += " LIMIT ?"
        }

        if offset.is_some() {
            query += " OFFSET ?"
        }

        let db_entities: Vec<(String, String)> =
            sqlx::query_as(&query).bind(limit).bind(offset).fetch_all(&self.pool).await?;

        let mut entities = Vec::with_capacity(db_entities.len());
        for (entity_id, models_str) in db_entities {
            let model_ids: Vec<FieldElement> = models_str
                .split(',')
                .map(FieldElement::from_str)
                .collect::<Result<_, _>>()
                .map_err(ParseError::FromStr)?;
            let schemas = self.model_cache.schemas(&model_ids).await?;

            let (entity_query, arrays_queries) = build_sql_query(
                &schemas,
                table,
                entity_relation_column,
                Some(&format!("{table}.id = ?")),
                Some(&format!("{table}.id = ?")),
            )?;

            let row =
                sqlx::query(&entity_query).bind(entity_id.clone()).fetch_one(&self.pool).await?;
            let mut arrays_rows = HashMap::new();
            for (name, query) in arrays_queries {
                let rows =
                    sqlx::query(&query).bind(entity_id.clone()).fetch_all(&self.pool).await?;
                arrays_rows.insert(name, rows);
            }

            entities.push(map_row_to_entity(&row, &arrays_rows, schemas.clone())?);
        }

        Ok((entities, total_count))
    }

    pub(crate) async fn query_by_keys(
        &self,
        table: &str,
        model_relation_table: &str,
        entity_relation_column: &str,
        keys_clause: &proto::types::KeysClause,
        limit: Option<u32>,
        offset: Option<u32>,
    ) -> Result<(Vec<proto::types::Entity>, u32), Error> {
        let keys_pattern = build_keys_pattern(keys_clause)?;

        // total count of rows that matches keys_pattern without limit and offset
        let count_query = format!(
            r#"
            SELECT count(*)
            FROM {table}
            {}
        "#,
            if !keys_clause.models.is_empty() {
                // split the model names to namespace and model
                let model_ids = keys_clause
                    .models
                    .iter()
                    .map(|model| {
                        model
                            .split_once('-')
                            .ok_or(QueryError::InvalidNamespacedModel(model.clone()))
                    })
                    .collect::<Result<Vec<_>, _>>()?;
                // get the model selector from namespace and model and format
                let model_ids_str = model_ids
                    .iter()
                    .map(|(namespace, model)| {
                        format!("'{:#x}'", compute_model_selector_from_names(namespace, model))
                    })
                    .collect::<Vec<_>>()
                    .join(",");
                format!(
                    r#"
                JOIN {model_relation_table} ON {table}.id = {model_relation_table}.entity_id
                WHERE {model_relation_table}.model_id IN ({})
                AND {table}.keys REGEXP ?
            "#,
                    model_ids_str
                )
            } else {
                format!(
                    r#"
                WHERE {table}.keys REGEXP ?
            "#
                )
            }
        );

        let total_count =
            sqlx::query_scalar(&count_query).bind(&keys_pattern).fetch_one(&self.pool).await?;

        if total_count == 0 {
            return Ok((Vec::new(), 0));
        }

        let mut models_query = format!(
            r#"
            SELECT {table}.id, group_concat({model_relation_table}.model_id) as model_ids
            FROM {table}
            JOIN {model_relation_table} ON {table}.id = {model_relation_table}.entity_id
            WHERE {table}.keys REGEXP ?
            GROUP BY {table}.id
        "#
        );

        if !keys_clause.models.is_empty() {
            // filter by models
            models_query += &format!(
                "HAVING {}",
                keys_clause
                    .models
                    .iter()
                    .map(|model| {
                        let (namespace, name) = model
                            .split_once('-')
                            .ok_or(QueryError::InvalidNamespacedModel(model.clone()))?;
                        let model_id = compute_model_selector_from_names(namespace, name);
                        Ok(format!("INSTR(model_ids, '{:#x}') > 0", model_id))
                    })
                    .collect::<Result<Vec<_>, Error>>()?
                    .join(" OR ")
                    .as_str()
            );
        }

        models_query += &format!(" ORDER BY {table}.event_id DESC");

        if limit.is_some() {
            models_query += " LIMIT ?";
        }
        if offset.is_some() {
            models_query += " OFFSET ?";
        }

        let db_entities: Vec<(String, String)> = sqlx::query_as(&models_query)
            .bind(&keys_pattern)
            .bind(limit)
            .bind(offset)
            .fetch_all(&self.pool)
            .await?;

        let mut entities = Vec::with_capacity(db_entities.len());
        for (entity_id, models_strs) in &db_entities {
            let model_ids: Vec<FieldElement> = models_strs
                .split(',')
                .map(FieldElement::from_str)
                .collect::<Result<_, _>>()
                .map_err(ParseError::FromStr)?;
            let schemas = self.model_cache.schemas(&model_ids).await?;

            let (entity_query, arrays_queries) = build_sql_query(
                &schemas,
                table,
                entity_relation_column,
                Some(&format!("{table}.id = ?")),
                Some(&format!("{table}.id = ?")),
            )?;

            let row = sqlx::query(&entity_query).bind(entity_id).fetch_one(&self.pool).await?;
            let mut arrays_rows = HashMap::new();
            for (name, query) in arrays_queries {
                let rows = sqlx::query(&query).bind(entity_id).fetch_all(&self.pool).await?;
                arrays_rows.insert(name, rows);
            }

            entities.push(map_row_to_entity(&row, &arrays_rows, schemas.clone())?);
        }

        Ok((entities, total_count))
    }

    pub(crate) async fn events_by_keys(
        &self,
        keys_clause: &proto::types::KeysClause,
        limit: Option<u32>,
        offset: Option<u32>,
    ) -> Result<Vec<proto::types::Event>, Error> {
        let keys_pattern = build_keys_pattern(keys_clause)?;

        let events_query = r#"
            SELECT keys, data, transaction_hash
            FROM events
            WHERE keys REGEXP ?
            ORDER BY id DESC
            LIMIT ? OFFSET ?
        "#
        .to_string();

        let row_events: Vec<(String, String, String)> = sqlx::query_as(&events_query)
            .bind(&keys_pattern)
            .bind(limit)
            .bind(offset)
            .fetch_all(&self.pool)
            .await?;

        row_events.iter().map(map_row_to_event).collect()
    }

    pub(crate) async fn query_by_member(
        &self,
        table: &str,
        model_relation_table: &str,
        entity_relation_column: &str,
        member_clause: proto::types::MemberClause,
        limit: Option<u32>,
        offset: Option<u32>,
    ) -> Result<(Vec<proto::types::Entity>, u32), Error> {
        let comparison_operator = ComparisonOperator::from_repr(member_clause.operator as usize)
            .expect("invalid comparison operator");

        let value_type = member_clause
            .value
            .ok_or(QueryError::MissingParam("value".into()))?
            .value_type
            .ok_or(QueryError::MissingParam("value_type".into()))?;

        let comparison_value = value_to_string(&value_type)?;

        let (namespace, model) = member_clause
            .model
            .split_once('-')
            .ok_or(QueryError::InvalidNamespacedModel(member_clause.model.clone()))?;

        let models_query = format!(
            r#"
            SELECT group_concat({model_relation_table}.model_id) as model_ids
            FROM {table}
            JOIN {model_relation_table} ON {table}.id = {model_relation_table}.entity_id
            GROUP BY {table}.id
            HAVING INSTR(model_ids, '{:#x}') > 0
            LIMIT 1
        "#,
            compute_model_selector_from_names(namespace, model)
        );
        let (models_str,): (String,) = sqlx::query_as(&models_query).fetch_one(&self.pool).await?;

        let model_ids = models_str
            .split(',')
            .map(FieldElement::from_str)
            .collect::<Result<Vec<_>, _>>()
            .map_err(ParseError::FromStr)?;
        let schemas = self.model_cache.schemas(&model_ids).await?;

        let table_name = member_clause.model;
        let column_name = format!("external_{}", member_clause.member);
        let (entity_query, arrays_queries) = build_sql_query(
            &schemas,
            table,
            entity_relation_column,
            Some(&format!(
                "{table_name}.{column_name} {comparison_operator} ? ORDER BY {table}.event_id \
                 DESC LIMIT ? OFFSET ?"
            )),
            None,
        )?;

        let db_entities = sqlx::query(&entity_query)
            .bind(comparison_value.clone())
            .bind(limit)
            .bind(offset)
            .fetch_all(&self.pool)
            .await?;
        let mut arrays_rows = HashMap::new();
        for (name, query) in arrays_queries {
            let rows =
                sqlx::query(&query).bind(comparison_value.clone()).fetch_all(&self.pool).await?;
            arrays_rows.insert(name, rows);
        }

        let entities_collection = db_entities
            .iter()
            .map(|row| map_row_to_entity(row, &arrays_rows, schemas.clone()))
            .collect::<Result<Vec<_>, Error>>()?;
        // Since there is not limit and offset, total_count is same as number of entities
        let total_count = entities_collection.len() as u32;
        Ok((entities_collection, total_count))
    }

    async fn query_by_composite(
        &self,
        table: &str,
        model_relation_table: &str,
        entity_relation_column: &str,
        composite: proto::types::CompositeClause,
        limit: Option<u32>,
        offset: Option<u32>,
    ) -> Result<(Vec<proto::types::Entity>, u32), Error> {
        // different types of clauses
        let mut where_clauses = Vec::new();
        let mut model_clauses: HashMap<String, Vec<(String, ComparisonOperator, String)>> =
            HashMap::new();
        let mut having_clauses = Vec::new();

        // bind valeus for prepared statement
        let mut bind_values = Vec::new();

        for clause in composite.clauses {
            match clause.clause_type.unwrap() {
                ClauseType::HashedKeys(hashed_keys) => {
                    let ids = hashed_keys
                        .hashed_keys
                        .iter()
                        .map(|id| {
                            Ok(format!("{table}.id = '{:#x}'", Felt::from_bytes_be_slice(id)))
                        })
                        .collect::<Result<Vec<_>, Error>>()?;
                    where_clauses.push(format!("({})", ids.join(" OR ")));
                }
                ClauseType::Keys(keys) => {
                    let keys_pattern = build_keys_pattern(&keys)?;
                    where_clauses.push(format!("{table}.keys REGEXP '{keys_pattern}'"));
                }
                ClauseType::Member(member) => {
                    let comparison_operator =
                        ComparisonOperator::from_repr(member.operator as usize)
                            .expect("invalid comparison operator");
                    let value = member.value.unwrap().value_type.unwrap();
                    let comparison_value = value_to_string(&value)?;

                    let column_name = format!("external_{}", member.member);

                    model_clauses.entry(member.model.clone()).or_default().push((
                        column_name,
                        comparison_operator,
                        comparison_value,
                    ));

                    let (namespace, model) = member
                        .model
                        .split_once('-')
                        .ok_or(QueryError::InvalidNamespacedModel(member.model.clone()))?;
                    let model_id: FieldElement =
                        compute_model_selector_from_names(namespace, model);
                    having_clauses.push(format!("INSTR(model_ids, '{:#x}') > 0", model_id));
                }
                _ => return Err(QueryError::UnsupportedQuery.into()),
            }
        }

        let mut join_clauses = Vec::new();
        for (model, clauses) in model_clauses {
            let model_conditions = clauses
                .into_iter()
                .map(|(column, op, value)| {
                    bind_values.push(value);
                    format!("[{}].{} {} ?", model, column, op)
                })
                .collect::<Vec<_>>()
                .join(" AND ");

            join_clauses.push(format!(
                "JOIN [{}] ON [{}].id = [{}].entity_id AND ({})",
                model, table, model, model_conditions
            ));
        }

        let join_clause = join_clauses.join(" ");
        let where_clause = if !where_clauses.is_empty() {
            format!("WHERE {}", where_clauses.join(" AND "))
        } else {
            String::new()
        };
        let having_clause = if !having_clauses.is_empty() {
            format!("HAVING {}", having_clauses.join(" AND "))
        } else {
            String::new()
        };

        let count_query = format!(
            r#"
            SELECT COUNT(DISTINCT [{table}].id)
            FROM [{table}]
            {join_clause}
            {where_clause}
            "#
        );

        let mut count_query = sqlx::query_scalar::<_, u32>(&count_query);
        for value in &bind_values {
            count_query = count_query.bind(value);
        }

        let total_count = count_query.fetch_one(&self.pool).await?;

        if total_count == 0 {
            return Ok((Vec::new(), 0));
        }

        let query = format!(
            r#"
            SELECT [{table}].id, group_concat({model_relation_table}.model_id) as model_ids
            FROM [{table}]
            JOIN {model_relation_table} ON [{table}].id = {model_relation_table}.entity_id
            {join_clause}
            {where_clause}
            GROUP BY [{table}].id
            {having_clause}
            ORDER BY [{table}].event_id DESC
            LIMIT ? OFFSET ?
            "#
        );

        let mut db_query = sqlx::query_as(&query);
        for value in bind_values {
            db_query = db_query.bind(value);
        }
        db_query = db_query.bind(limit.unwrap_or(u32::MAX)).bind(offset.unwrap_or(0));

        let db_entities: Vec<(String, String)> = db_query.fetch_all(&self.pool).await?;

        let mut entities = Vec::with_capacity(db_entities.len());
        for (entity_id, models_str) in &db_entities {
            let model_ids: Vec<FieldElement> = models_str
                .split(',')
                .map(FieldElement::from_str)
                .collect::<Result<_, _>>()
                .map_err(ParseError::FromStr)?;
            let schemas = self.model_cache.schemas(&model_ids).await?;

            let (entity_query, arrays_queries) = build_sql_query(
                &schemas,
                table,
                entity_relation_column,
                Some(&format!("[{table}].id = ?")),
                Some(&format!("[{table}].id = ?")),
            )?;

            let row = sqlx::query(&entity_query).bind(entity_id).fetch_one(&self.pool).await?;
            let mut arrays_rows = HashMap::new();
            for (name, query) in arrays_queries {
                let rows = sqlx::query(&query).bind(entity_id).fetch_all(&self.pool).await?;
                arrays_rows.insert(name, rows);
            }

            entities.push(map_row_to_entity(&row, &arrays_rows, schemas.clone())?);
        }

        Ok((entities, total_count))
    }

    pub async fn model_metadata(
        &self,
        namespace: &str,
        name: &str,
    ) -> Result<proto::types::ModelMetadata, Error> {
        // selector
        let model = compute_model_selector_from_names(namespace, name);

        let (name, class_hash, contract_address, packed_size, unpacked_size, layout): (
            String,
            String,
            String,
            u32,
            u32,
            String,
        ) = sqlx::query_as(
            "SELECT namespace, name, class_hash, contract_address, packed_size, unpacked_size, \
             layout FROM models WHERE id = ?",
        )
        .bind(format!("{:#x}", model))
        .fetch_one(&self.pool)
        .await?;

        let schema = self.model_cache.schema(&model).await?;
        let layout = layout.as_bytes().to_vec();

        Ok(proto::types::ModelMetadata {
            namespace: namespace.to_string(),
            name,
            layout,
            class_hash,
            contract_address,
            packed_size,
            unpacked_size,
            schema: serde_json::to_vec(&schema).unwrap(),
        })
    }

    async fn subscribe_models(
        &self,
        models_keys: Vec<proto::types::ModelKeysClause>,
    ) -> Result<Receiver<Result<proto::world::SubscribeModelsResponse, tonic::Status>>, Error> {
        let mut subs = Vec::with_capacity(models_keys.len());
        for keys in models_keys {
            let (namespace, model) = keys
                .model
                .split_once('-')
                .ok_or(QueryError::InvalidNamespacedModel(keys.model.clone()))?;

            let selector = compute_model_selector_from_names(namespace, model);

            let proto::types::ModelMetadata { packed_size, .. } =
                self.model_metadata(namespace, model).await?;

            subs.push(ModelDiffRequest {
                keys,
                model: subscriptions::model_diff::ModelMetadata {
                    selector,
                    packed_size: packed_size as usize,
                },
            });
        }

        self.state_diff_manager.add_subscriber(subs).await
    }

    async fn subscribe_entities(
        &self,
        keys: Option<proto::types::EntityKeysClause>,
    ) -> Result<Receiver<Result<proto::world::SubscribeEntityResponse, tonic::Status>>, Error> {
        self.entity_manager.add_subscriber(keys.map(|keys| keys.into())).await
    }

    async fn retrieve_entities(
        &self,
        query: proto::types::Query,
    ) -> Result<proto::world::RetrieveEntitiesResponse, Error> {
        let (entities, total_count) = match query.clause {
            None => self.entities_all(query.limit, query.offset).await?,
            Some(clause) => {
                let clause_type =
                    clause.clause_type.ok_or(QueryError::MissingParam("clause_type".into()))?;

                match clause_type {
                    ClauseType::HashedKeys(hashed_keys) => {
                        if hashed_keys.hashed_keys.is_empty() {
                            return Err(QueryError::MissingParam("ids".into()).into());
                        }

                        self.query_by_hashed_keys(
                            ENTITIES_TABLE,
                            ENTITIES_MODEL_RELATION_TABLE,
                            ENTITIES_ENTITY_RELATION_COLUMN,
                            Some(hashed_keys),
                            Some(query.limit),
                            Some(query.offset),
                        )
                        .await?
                    }
                    ClauseType::Keys(keys) => {
                        if keys.keys.is_empty() {
                            return Err(QueryError::MissingParam("keys".into()).into());
                        }

                        self.query_by_keys(
                            ENTITIES_TABLE,
                            ENTITIES_MODEL_RELATION_TABLE,
                            ENTITIES_ENTITY_RELATION_COLUMN,
                            &keys,
                            Some(query.limit),
                            Some(query.offset),
                        )
                        .await?
                    }
                    ClauseType::Member(member) => {
                        self.query_by_member(
                            ENTITIES_TABLE,
                            ENTITIES_MODEL_RELATION_TABLE,
                            ENTITIES_ENTITY_RELATION_COLUMN,
                            member,
                            Some(query.limit),
                            Some(query.offset),
                        )
                        .await?
                    }
                    ClauseType::Composite(composite) => {
                        self.query_by_composite(
                            ENTITIES_TABLE,
                            ENTITIES_MODEL_RELATION_TABLE,
                            ENTITIES_ENTITY_RELATION_COLUMN,
                            composite,
                            Some(query.limit),
                            Some(query.offset),
                        )
                        .await?
                    }
                }
            }
        };

        Ok(RetrieveEntitiesResponse { entities, total_count })
    }

    async fn subscribe_event_messages(
        &self,
        keys: Option<proto::types::EntityKeysClause>,
    ) -> Result<Receiver<Result<proto::world::SubscribeEntityResponse, tonic::Status>>, Error> {
        self.event_message_manager.add_subscriber(keys.map(|keys| keys.into())).await
    }

    async fn retrieve_event_messages(
        &self,
        query: proto::types::Query,
    ) -> Result<proto::world::RetrieveEntitiesResponse, Error> {
        let (entities, total_count) = match query.clause {
            None => self.event_messages_all(query.limit, query.offset).await?,
            Some(clause) => {
                let clause_type =
                    clause.clause_type.ok_or(QueryError::MissingParam("clause_type".into()))?;

                match clause_type {
                    ClauseType::HashedKeys(hashed_keys) => {
                        if hashed_keys.hashed_keys.is_empty() {
                            return Err(QueryError::MissingParam("ids".into()).into());
                        }

                        self.query_by_hashed_keys(
                            EVENT_MESSAGES_TABLE,
                            EVENT_MESSAGES_MODEL_RELATION_TABLE,
                            EVENT_MESSAGES_ENTITY_RELATION_COLUMN,
                            Some(hashed_keys),
                            Some(query.limit),
                            Some(query.offset),
                        )
                        .await?
                    }
                    ClauseType::Keys(keys) => {
                        if keys.keys.is_empty() {
                            return Err(QueryError::MissingParam("keys".into()).into());
                        }

                        self.query_by_keys(
                            EVENT_MESSAGES_TABLE,
                            EVENT_MESSAGES_MODEL_RELATION_TABLE,
                            EVENT_MESSAGES_ENTITY_RELATION_COLUMN,
                            &keys,
                            Some(query.limit),
                            Some(query.offset),
                        )
                        .await?
                    }
                    ClauseType::Member(member) => {
                        self.query_by_member(
                            EVENT_MESSAGES_TABLE,
                            EVENT_MESSAGES_MODEL_RELATION_TABLE,
                            EVENT_MESSAGES_ENTITY_RELATION_COLUMN,
                            member,
                            Some(query.limit),
                            Some(query.offset),
                        )
                        .await?
                    }
                    ClauseType::Composite(composite) => {
                        self.query_by_composite(
                            EVENT_MESSAGES_TABLE,
                            EVENT_MESSAGES_MODEL_RELATION_TABLE,
                            ENTITIES_ENTITY_RELATION_COLUMN,
                            composite,
                            Some(query.limit),
                            Some(query.offset),
                        )
                        .await?
                    }
                }
            }
        };

        Ok(RetrieveEntitiesResponse { entities, total_count })
    }

    async fn retrieve_events(
        &self,
        query: &proto::types::EventQuery,
    ) -> Result<proto::world::RetrieveEventsResponse, Error> {
        let events = match &query.keys {
            None => self.events_all(query.limit, query.offset).await?,
            Some(keys) => self.events_by_keys(keys, Some(query.limit), Some(query.offset)).await?,
        };
        Ok(RetrieveEventsResponse { events })
    }

    async fn subscribe_events(
        &self,
        clause: proto::types::KeysClause,
    ) -> Result<Receiver<Result<proto::world::SubscribeEventsResponse, tonic::Status>>, Error> {
        self.event_manager.add_subscriber(clause.into()).await
    }
}

fn process_event_field(data: &str) -> Result<Vec<Vec<u8>>, Error> {
    Ok(data
        .trim_end_matches('/')
        .split('/')
        .map(|d| Felt::from_str(d).map_err(ParseError::FromStr).map(|f| f.to_bytes_be().to_vec()))
        .collect::<Result<Vec<_>, _>>()?)
}

fn map_row_to_event(row: &(String, String, String)) -> Result<proto::types::Event, Error> {
    let keys = process_event_field(&row.0)?;
    let data = process_event_field(&row.1)?;
    let transaction_hash =
        Felt::from_str(&row.2).map_err(ParseError::FromStr)?.to_bytes_be().to_vec();

    Ok(proto::types::Event { keys, data, transaction_hash })
}

fn map_row_to_entity(
    row: &SqliteRow,
    arrays_rows: &HashMap<String, Vec<SqliteRow>>,
    mut schemas: Vec<Ty>,
) -> Result<proto::types::Entity, Error> {
    let hashed_keys = Felt::from_str(&row.get::<String, _>("id")).map_err(ParseError::FromStr)?;
    let models = schemas
        .iter_mut()
        .map(|schema| {
            map_row_to_ty("", &schema.name(), schema, row, arrays_rows)?;
            Ok(schema.as_struct().unwrap().clone().into())
        })
        .collect::<Result<Vec<_>, Error>>()?;

    Ok(proto::types::Entity { hashed_keys: hashed_keys.to_bytes_be().to_vec(), models })
}

// this builds a sql safe regex pattern to match against for keys
fn build_keys_pattern(clause: &proto::types::KeysClause) -> Result<String, Error> {
    let keys = clause
        .keys
        .iter()
        .map(|bytes| {
            if bytes.is_empty() {
                return Ok("0x[0-9a-fA-F]+".to_string());
            }
            Ok(format!("{:#x}", Felt::from_bytes_be_slice(bytes)))
        })
        .collect::<Result<Vec<_>, Error>>()?;
    let mut keys_pattern = format!("^{}", keys.join("/"));

    if clause.pattern_matching == proto::types::PatternMatching::VariableLen as i32 {
        keys_pattern += "(/0x[0-9a-fA-F]+)*";
    }
    keys_pattern += "/$";

    Ok(keys_pattern)
}

fn value_to_string(value: &proto::types::value::ValueType) -> Result<String, Error> {
    match value {
        proto::types::value::ValueType::StringValue(string) => Ok(string.clone()),
        proto::types::value::ValueType::IntValue(int) => Ok(int.to_string()),
        proto::types::value::ValueType::UintValue(uint) => Ok(uint.to_string()),
        proto::types::value::ValueType::BoolValue(bool) => {
            Ok(if *bool { "1".to_string() } else { "0".to_string() })
        }
        _ => Err(QueryError::UnsupportedQuery.into()),
    }
}

type ServiceResult<T> = Result<Response<T>, Status>;
type SubscribeModelsResponseStream =
    Pin<Box<dyn Stream<Item = Result<SubscribeModelsResponse, Status>> + Send>>;
type SubscribeEntitiesResponseStream =
    Pin<Box<dyn Stream<Item = Result<SubscribeEntityResponse, Status>> + Send>>;
type SubscribeEventsResponseStream =
    Pin<Box<dyn Stream<Item = Result<SubscribeEventsResponse, Status>> + Send>>;

#[tonic::async_trait]
impl proto::world::world_server::World for DojoWorld {
    type SubscribeModelsStream = SubscribeModelsResponseStream;
    type SubscribeEntitiesStream = SubscribeEntitiesResponseStream;
    type SubscribeEventMessagesStream = SubscribeEntitiesResponseStream;
    type SubscribeEventsStream = SubscribeEventsResponseStream;

    async fn world_metadata(
        &self,
        _request: Request<MetadataRequest>,
    ) -> Result<Response<MetadataResponse>, Status> {
        let metadata = Some(self.metadata().await.map_err(|e| match e {
            Error::Sql(sqlx::Error::RowNotFound) => Status::not_found("World not found"),
            e => Status::internal(e.to_string()),
        })?);

        Ok(Response::new(MetadataResponse { metadata }))
    }

    async fn subscribe_models(
        &self,
        request: Request<SubscribeModelsRequest>,
    ) -> ServiceResult<Self::SubscribeModelsStream> {
        let SubscribeModelsRequest { models_keys } = request.into_inner();
        let rx = self
            .subscribe_models(models_keys)
            .await
            .map_err(|e| Status::internal(e.to_string()))?;
        Ok(Response::new(Box::pin(ReceiverStream::new(rx)) as Self::SubscribeModelsStream))
    }

    async fn subscribe_entities(
        &self,
        request: Request<SubscribeEntitiesRequest>,
    ) -> ServiceResult<Self::SubscribeEntitiesStream> {
        let SubscribeEntitiesRequest { clause } = request.into_inner();
        let rx =
            self.subscribe_entities(clause).await.map_err(|e| Status::internal(e.to_string()))?;

        Ok(Response::new(Box::pin(ReceiverStream::new(rx)) as Self::SubscribeEntitiesStream))
    }

    async fn retrieve_entities(
        &self,
        request: Request<RetrieveEntitiesRequest>,
    ) -> Result<Response<RetrieveEntitiesResponse>, Status> {
        let query = request
            .into_inner()
            .query
            .ok_or_else(|| Status::invalid_argument("Missing query argument"))?;

        let entities =
            self.retrieve_entities(query).await.map_err(|e| Status::internal(e.to_string()))?;

        Ok(Response::new(entities))
    }

    async fn subscribe_event_messages(
        &self,
        request: Request<SubscribeEntitiesRequest>,
    ) -> ServiceResult<Self::SubscribeEntitiesStream> {
        let SubscribeEntitiesRequest { clause } = request.into_inner();
        let rx = self
            .subscribe_event_messages(clause)
            .await
            .map_err(|e| Status::internal(e.to_string()))?;

        Ok(Response::new(Box::pin(ReceiverStream::new(rx)) as Self::SubscribeEntitiesStream))
    }

    async fn retrieve_event_messages(
        &self,
        request: Request<RetrieveEntitiesRequest>,
    ) -> Result<Response<RetrieveEntitiesResponse>, Status> {
        let query = request
            .into_inner()
            .query
            .ok_or_else(|| Status::invalid_argument("Missing query argument"))?;

        let entities = self
            .retrieve_event_messages(query)
            .await
            .map_err(|e| Status::internal(e.to_string()))?;

        Ok(Response::new(entities))
    }

    async fn retrieve_events(
        &self,
        request: Request<RetrieveEventsRequest>,
    ) -> Result<Response<RetrieveEventsResponse>, Status> {
        let query = request
            .into_inner()
            .query
            .ok_or_else(|| Status::invalid_argument("Missing query argument"))?;

        let events =
            self.retrieve_events(&query).await.map_err(|e| Status::internal(e.to_string()))?;

        Ok(Response::new(events))
    }

    async fn subscribe_events(
        &self,
        request: Request<proto::world::SubscribeEventsRequest>,
    ) -> ServiceResult<Self::SubscribeEventsStream> {
        let keys = request.into_inner().keys.unwrap_or_default();

        let rx = self.subscribe_events(keys).await.map_err(|e| Status::internal(e.to_string()))?;

        Ok(Response::new(Box::pin(ReceiverStream::new(rx)) as Self::SubscribeEventsStream))
    }
}

pub async fn new(
    mut shutdown_rx: tokio::sync::broadcast::Receiver<()>,
    pool: &Pool<Sqlite>,
    block_rx: Receiver<u64>,
    world_address: Felt,
    provider: Arc<JsonRpcClient<HttpTransport>>,
) -> Result<
    (SocketAddr, impl Future<Output = Result<(), tonic::transport::Error>> + 'static),
    std::io::Error,
> {
    let listener = TcpListener::bind("127.0.0.1:0").await?;
    let addr = listener.local_addr()?;

    let reflection = tonic_reflection::server::Builder::configure()
        .register_encoded_file_descriptor_set(proto::world::FILE_DESCRIPTOR_SET)
        .build()
        .unwrap();

    let world = DojoWorld::new(pool.clone(), block_rx, world_address, provider);
    let server = WorldServer::new(world);

    let server_future = Server::builder()
        // GrpcWeb is over http1 so we must enable it.
        .accept_http1(true)
        .add_service(reflection)
        .add_service(tonic_web::enable(server))
        .serve_with_incoming_shutdown(TcpListenerStream::new(listener), async move {
            shutdown_rx.recv().await.map_or((), |_| ())
        });

    Ok((addr, server_future))
}<|MERGE_RESOLUTION|>--- conflicted
+++ resolved
@@ -22,11 +22,7 @@
 use sqlx::prelude::FromRow;
 use sqlx::sqlite::SqliteRow;
 use sqlx::{Pool, Row, Sqlite};
-<<<<<<< HEAD
-=======
 use starknet::core::types::Felt;
-use starknet::core::utils::{cairo_short_string_to_felt, get_selector_from_name};
->>>>>>> 0c50c7d6
 use starknet::providers::jsonrpc::HttpTransport;
 use starknet::providers::JsonRpcClient;
 use subscriptions::event::EventManager;
@@ -153,7 +149,7 @@
         for model in models {
             let schema = self
                 .model_cache
-                .schema(&FieldElement::from_str(&model.id).map_err(ParseError::FromStr)?)
+                .schema(&Felt::from_str(&model.id).map_err(ParseError::FromStr)?)
                 .await?;
             models_metadata.push(proto::types::ModelMetadata {
                 namespace: model.namespace,
@@ -285,9 +281,9 @@
 
         let mut entities = Vec::with_capacity(db_entities.len());
         for (entity_id, models_str) in db_entities {
-            let model_ids: Vec<FieldElement> = models_str
+            let model_ids: Vec<Felt> = models_str
                 .split(',')
-                .map(FieldElement::from_str)
+                .map(Felt::from_str)
                 .collect::<Result<_, _>>()
                 .map_err(ParseError::FromStr)?;
             let schemas = self.model_cache.schemas(&model_ids).await?;
@@ -424,9 +420,9 @@
 
         let mut entities = Vec::with_capacity(db_entities.len());
         for (entity_id, models_strs) in &db_entities {
-            let model_ids: Vec<FieldElement> = models_strs
+            let model_ids: Vec<Felt> = models_strs
                 .split(',')
-                .map(FieldElement::from_str)
+                .map(Felt::from_str)
                 .collect::<Result<_, _>>()
                 .map_err(ParseError::FromStr)?;
             let schemas = self.model_cache.schemas(&model_ids).await?;
@@ -519,7 +515,7 @@
 
         let model_ids = models_str
             .split(',')
-            .map(FieldElement::from_str)
+            .map(Felt::from_str)
             .collect::<Result<Vec<_>, _>>()
             .map_err(ParseError::FromStr)?;
         let schemas = self.model_cache.schemas(&model_ids).await?;
@@ -612,8 +608,7 @@
                         .model
                         .split_once('-')
                         .ok_or(QueryError::InvalidNamespacedModel(member.model.clone()))?;
-                    let model_id: FieldElement =
-                        compute_model_selector_from_names(namespace, model);
+                    let model_id: Felt = compute_model_selector_from_names(namespace, model);
                     having_clauses.push(format!("INSTR(model_ids, '{:#x}') > 0", model_id));
                 }
                 _ => return Err(QueryError::UnsupportedQuery.into()),
@@ -693,9 +688,9 @@
 
         let mut entities = Vec::with_capacity(db_entities.len());
         for (entity_id, models_str) in &db_entities {
-            let model_ids: Vec<FieldElement> = models_str
+            let model_ids: Vec<Felt> = models_str
                 .split(',')
-                .map(FieldElement::from_str)
+                .map(Felt::from_str)
                 .collect::<Result<_, _>>()
                 .map_err(ParseError::FromStr)?;
             let schemas = self.model_cache.schemas(&model_ids).await?;
