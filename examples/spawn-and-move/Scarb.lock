--- conflicted
+++ resolved
@@ -10,11 +10,7 @@
 
 [[package]]
 name = "dojo_examples"
-<<<<<<< HEAD
-version = "0.4.3"
-=======
 version = "0.4.4"
->>>>>>> 41a48b80
 dependencies = [
  "dojo",
 ]
