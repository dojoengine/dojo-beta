[package]
name = "dojo_physics"
version = "0.1.0"
cairo-version = "1.1.0"
description = "Implementations of a physics library for the Dojo framework"

[dependencies]
<<<<<<< HEAD
# dojo_core = { path = "../dojo-core" }

=======
dojo_core = { path = "../dojo-core" }
>>>>>>> 6b14b017
cubit = { git = "https://github.com/influenceth/cubit" }

[[target.dojo]]<|MERGE_RESOLUTION|>--- conflicted
+++ resolved
@@ -5,12 +5,7 @@
 description = "Implementations of a physics library for the Dojo framework"
 
 [dependencies]
-<<<<<<< HEAD
-# dojo_core = { path = "../dojo-core" }
-
-=======
 dojo_core = { path = "../dojo-core" }
->>>>>>> 6b14b017
 cubit = { git = "https://github.com/influenceth/cubit" }
 
 [[target.dojo]]