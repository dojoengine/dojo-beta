--- conflicted
+++ resolved
@@ -347,20 +347,13 @@
     tokio::spawn(async move {
         executor.run().await.unwrap();
     });
-<<<<<<< HEAD
 
     let model_cache = Arc::new(ModelCache::new(pool.clone()));
     let db = Sql::new(
         pool.clone(),
         sender,
-        &HashMap::from([(world_address, ContractType::WORLD)]),
+        &[Contract { address: world_address, r#type: ContractType::WORLD }],
         model_cache,
-=======
-    let db = Sql::new(
-        pool.clone(),
-        sender,
-        &vec![Contract { address: world_address, r#type: ContractType::WORLD }],
->>>>>>> 9db7e8cd
     )
     .await
     .unwrap();
