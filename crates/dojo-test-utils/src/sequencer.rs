--- conflicted
+++ resolved
@@ -36,30 +36,12 @@
 
 impl TestSequencer {
     #[allow(deprecated)]
-<<<<<<< HEAD
-    pub async fn start(config: SequencerConfig, starknet_config: StarknetConfig) -> Self {
-        let server_config = ServerConfig {
-            port: 0,
-            metrics: None,
-            host: "127.0.0.1".into(),
-            max_connections: 100,
-            allowed_origins: None,
-            apis: vec![ApiKind::Starknet, ApiKind::Dev, ApiKind::Saya, ApiKind::Torii],
-        };
-
-        let handle = katana_node::build(server_config, config, starknet_config)
+    pub async fn start(config: Config) -> Self {
+        let handle = katana_node::build(config)
             .await
             .expect("Failed to build node components")
             .launch(Url::parse("localhost:5050").unwrap(), Default::default(), Default::default())
             .await
-=======
-    pub async fn start(config: Config) -> Self {
-        let handle = katana_node::build(config)
-            .await
-            .expect("Failed to build node components")
-            .launch()
-            .await
->>>>>>> 3776bd5e
             .expect("Failed to launch node");
 
         let url = Url::parse(&format!("http://{}", handle.rpc.addr)).expect("Failed to parse URL");
