//! > Test no params

//! > test_runner_name
test_semantics

//! > setup_code
use array::ArrayTrait;
use dojo::world::{IWorldDispatcher, IWorldDispatcherTrait};

#[derive(Copy, Drop, Serde, Introspect)]
struct Health {
	#[key]
	id: u32,
	health: u16,
}

//! > function_code
let key: felt252 = 0xb0b;
let world = IWorldDispatcher{contract_address: 0x0.try_into().unwrap()};

//! > expression
get!()

//! > expected
Missing(
    ExprMissing {
        ty: <missing>,
    },
)

//! > semantic_diagnostics
error: Plugin diagnostic: Invalid arguments. Expected "get!(world, keys, (models,))"
 --> lib.cairo:12:1
get!()
^****^

warning: Unused variable. Consider ignoring by prefixing with `_`.
 --> lib.cairo:10:22
fn test_func() { let key: felt252 = 0xb0b;
                     ^*^

warning: Unused variable. Consider ignoring by prefixing with `_`.
 --> lib.cairo:11:5
let world = IWorldDispatcher{contract_address: 0x0.try_into().unwrap()}; {
    ^***^

//! > ==========================================================================

//! > Test wrong params

//! > test_runner_name
test_semantics

//! > setup_code
use array::ArrayTrait;
use dojo::world::{IWorldDispatcher, IWorldDispatcherTrait};

#[derive(Copy, Drop, Serde, Introspect)]
struct Health {
	#[key]
	id: u32,
	health: u16,
}

//! > function_code
let key: felt252 = 0xb0b;
let world = IWorldDispatcher{contract_address: 0x0.try_into().unwrap()};

//! > expression
get!(world)

//! > expected
Missing(
    ExprMissing {
        ty: <missing>,
    },
)

//! > semantic_diagnostics
error: Plugin diagnostic: Invalid arguments. Expected "get!(world, keys, (models,))"
 --> lib.cairo:12:1
get!(world)
^*********^

warning: Unused variable. Consider ignoring by prefixing with `_`.
 --> lib.cairo:10:22
fn test_func() { let key: felt252 = 0xb0b;
                     ^*^

warning: Unused variable. Consider ignoring by prefixing with `_`.
 --> lib.cairo:11:5
let world = IWorldDispatcher{contract_address: 0x0.try_into().unwrap()}; {
    ^***^

//! > ==========================================================================

//! > Test world and keys

//! > no_diagnostics
true

//! > dojo_semantic
get_success

//! > test_runner_name
test_semantics

//! > setup_code
use array::ArrayTrait;
use dojo::world::{IWorldDispatcher, IWorldDispatcherTrait};

#[derive(Copy, Drop, Serde, Introspect)]
struct Health {
	#[key]
	id: u32,
	health: u16,
}

//! > function_code
let key: felt252 = 0xb0b;
let world = IWorldDispatcher{contract_address: 0x0.try_into().unwrap()};

//! > expression
get!(world, key, (Health))

//! > expected
Block(
    ExprBlock {
        statements: [
            Let(
                StatementLet {
                    pattern: Variable(
                        __get_macro_keys__,
                    ),
                    expr: FunctionCall(
                        ExprFunctionCall {
                            function: ?4::new,
                            args: [],
<<<<<<< HEAD
<<<<<<< HEAD
                            coupon_arg: None,
                            ty: core::array::Array::<core::felt252>,
=======
                            ty: core::array::Array::<?5>,
>>>>>>> storage-layout
=======
                            ty: core::array::Array::<?5>,
>>>>>>> 9fe788a9
                        },
                    ),
                },
            ),
            Expr(
                StatementExpr {
                    expr: FunctionCall(
                        ExprFunctionCall {
                            function: ?5::serialize,
                            args: [
                                Value(
                                    Snapshot(
                                        ExprSnapshot {
                                            inner: Var(
                                                LocalVarId(test::key),
                                            ),
                                            ty: @core::felt252,
                                        },
                                    ),
                                ),
                                Reference(
                                    LocalVarId(test::__get_macro_keys__),
                                ),
                            ],
                            coupon_arg: None,
                            ty: (),
                        },
                    ),
                },
            ),
            Let(
                StatementLet {
                    pattern: Variable(
                        __get_macro_keys__,
                    ),
                    expr: FunctionCall(
                        ExprFunctionCall {
                            function: ?6::span,
                            args: [
                                Value(
                                    Snapshot(
                                        ExprSnapshot {
                                            inner: Var(
                                                LocalVarId(test::__get_macro_keys__),
                                            ),
                                            ty: @core::array::Array::<core::felt252>,
                                        },
                                    ),
                                ),
                            ],
<<<<<<< HEAD
<<<<<<< HEAD
                            coupon_arg: None,
                            ty: core::array::Span::<core::felt252>,
=======
                            ty: core::array::Span::<?7>,
>>>>>>> storage-layout
=======
                            ty: core::array::Span::<?7>,
>>>>>>> 9fe788a9
                        },
                    ),
                },
            ),
            Let(
                StatementLet {
                    pattern: Variable(
                        __Health_layout__,
                    ),
                    expr: FunctionCall(
                        ExprFunctionCall {
                            function: ?7::layout,
                            args: [],
<<<<<<< HEAD
<<<<<<< HEAD
                            coupon_arg: None,
                            ty: core::array::Array::<core::integer::u8>,
                        },
                    ),
                },
            ),
            Expr(
                StatementExpr {
                    expr: FunctionCall(
                        ExprFunctionCall {
                            function: test::HealthIntrospect::layout,
                            args: [
                                Reference(
                                    LocalVarId(test::__Health_layout__),
                                ),
                            ],
                            coupon_arg: None,
                            ty: (),
=======
                            ty: dojo::database::introspect::Layout,
>>>>>>> storage-layout
=======
                            ty: dojo::database::introspect::Layout,
>>>>>>> 9fe788a9
                        },
                    ),
                },
            ),
            Let(
                StatementLet {
                    pattern: Variable(
                        __Health,
<<<<<<< HEAD
                    ),
                    expr: FunctionCall(
                        ExprFunctionCall {
<<<<<<< HEAD
                            function: core::array::ArrayTCloneImpl::<core::integer::u8, core::clone::TCopyClone::<core::integer::u8, core::integer::u8Copy>, core::integer::u8Drop>::clone,
                            args: [
                                Value(
                                    Snapshot(
                                        ExprSnapshot {
                                            inner: Var(
                                                LocalVarId(test::__Health_layout__),
                                            ),
                                            ty: @core::array::Array::<core::integer::u8>,
                                        },
                                    ),
                                ),
                            ],
                            coupon_arg: None,
                            ty: core::array::Array::<core::integer::u8>,
                        },
                    ),
                },
            ),
            Let(
                StatementLet {
                    pattern: Variable(
                        __Health_layout_span__,
                    ),
                    expr: FunctionCall(
                        ExprFunctionCall {
                            function: core::array::ArrayImpl::<core::integer::u8>::span,
                            args: [
                                Value(
                                    Snapshot(
                                        ExprSnapshot {
                                            inner: Var(
                                                LocalVarId(test::__Health_layout__),
                                            ),
                                            ty: @core::array::Array::<core::integer::u8>,
                                        },
                                    ),
                                ),
                            ],
                            coupon_arg: None,
                            ty: core::array::Span::<core::integer::u8>,
                        },
                    ),
                },
            ),
            Let(
                StatementLet {
                    pattern: Variable(
                        __Health_layout_clone_span__,
                    ),
                    expr: FunctionCall(
                        ExprFunctionCall {
                            function: core::array::ArrayImpl::<core::integer::u8>::span,
                            args: [
                                Value(
                                    Snapshot(
                                        ExprSnapshot {
                                            inner: Var(
                                                LocalVarId(test::__Health_layout_clone__),
                                            ),
                                            ty: @core::array::Array::<core::integer::u8>,
                                        },
                                    ),
                                ),
                            ],
                            coupon_arg: None,
                            ty: core::array::Span::<core::integer::u8>,
                        },
                    ),
                },
            ),
            Let(
                StatementLet {
                    pattern: Variable(
                        __Health_values__,
                    ),
                    expr: FunctionCall(
                        ExprFunctionCall {
                            function: dojo::world::IWorldDispatcherImpl::entity,
=======
                            function: ?8::entity,
>>>>>>> storage-layout
=======
                    ),
                    expr: FunctionCall(
                        ExprFunctionCall {
                            function: ?8::entity,
>>>>>>> 9fe788a9
                            args: [
                                Value(
                                    Var(
                                        LocalVarId(test::world),
                                    ),
                                ),
                                Value(
<<<<<<< HEAD
                                    Var(
                                        LocalVarId(test::__get_macro_keys__),
                                    ),
                                ),
                                Value(
                                    Var(
                                        LocalVarId(test::__Health_layout__),
                                    ),
                                ),
                            ],
<<<<<<< HEAD
                            coupon_arg: None,
                            ty: core::array::Span::<core::felt252>,
                        },
                    ),
                },
            ),
            Let(
                StatementLet {
                    pattern: Variable(
                        __Health_model__,
                    ),
                    expr: FunctionCall(
                        ExprFunctionCall {
                            function: core::array::ArrayImpl::<core::felt252>::new,
                            args: [],
                            coupon_arg: None,
                            ty: core::array::Array::<core::felt252>,
                        },
                    ),
                },
            ),
            Expr(
                StatementExpr {
                    expr: FunctionCall(
                        ExprFunctionCall {
                            function: core::array::serialize_array_helper::<core::felt252, core::Felt252Serde, core::felt252Drop>,
                            args: [
                                Value(
=======
>>>>>>> 9fe788a9
                                    Var(
                                        LocalVarId(test::__get_macro_keys__),
                                    ),
                                ),
<<<<<<< HEAD
                                Reference(
                                    LocalVarId(test::__Health_model__),
                                ),
                            ],
                            coupon_arg: None,
                            ty: (),
                        },
                    ),
                },
            ),
            Expr(
                StatementExpr {
                    expr: FunctionCall(
                        ExprFunctionCall {
                            function: core::array::serialize_array_helper::<core::felt252, core::Felt252Serde, core::felt252Drop>,
                            args: [
=======
>>>>>>> 9fe788a9
                                Value(
                                    Var(
                                        LocalVarId(test::__Health_layout__),
                                    ),
                                ),
                            ],
<<<<<<< HEAD
                            coupon_arg: None,
                            ty: (),
                        },
                    ),
                },
            ),
            Let(
                StatementLet {
                    pattern: Variable(
                        __Health_model_span__,
                    ),
                    expr: FunctionCall(
                        ExprFunctionCall {
                            function: core::array::ArrayImpl::<core::felt252>::span,
                            args: [
                                Value(
                                    Snapshot(
                                        ExprSnapshot {
                                            inner: Var(
                                                LocalVarId(test::__Health_model__),
                                            ),
                                            ty: @core::array::Array::<core::felt252>,
                                        },
                                    ),
                                ),
                            ],
                            coupon_arg: None,
                            ty: core::array::Span::<core::felt252>,
                        },
                    ),
                },
            ),
            Let(
                StatementLet {
                    pattern: Variable(
                        __Health,
                    ),
                    expr: FunctionCall(
                        ExprFunctionCall {
                            function: test::HealthSerde::deserialize,
                            args: [
                                Reference(
                                    LocalVarId(test::__Health_model_span__),
                                ),
                            ],
                            coupon_arg: None,
                            ty: core::option::Option::<test::Health>,
                        },
                    ),
                },
            ),
            Expr(
                StatementExpr {
                    expr: If(
                        ExprIf {
                            condition: BoolExpr(
                                FunctionCall(
                                    ExprFunctionCall {
                                        function: core::option::OptionTraitImpl::<test::Health>::is_none,
                                        args: [
                                            Value(
                                                Snapshot(
                                                    ExprSnapshot {
                                                        inner: Var(
                                                            LocalVarId(test::__Health),
                                                        ),
                                                        ty: @core::option::Option::<test::Health>,
                                                    },
                                                ),
                                            ),
                                        ],
                                        coupon_arg: None,
                                        ty: core::bool,
                                    },
                                ),
                            ),
                            if_block: Block(
                                ExprBlock {
                                    statements: [
                                        Expr(
                                            StatementExpr {
                                                expr: Block(
                                                    ExprBlock {
                                                        statements: [
                                                            Let(
                                                                StatementLet {
                                                                    pattern: Variable(
                                                                        __formatter_for_panic_macro__,
                                                                    ),
                                                                    expr: FunctionCall(
                                                                        ExprFunctionCall {
                                                                            function: core::fmt::FormatterDefault::default,
                                                                            args: [],
                                                                            coupon_arg: None,
                                                                            ty: core::fmt::Formatter,
                                                                        },
                                                                    ),
                                                                },
                                                            ),
                                                            Expr(
                                                                StatementExpr {
                                                                    expr: FunctionCall(
                                                                        ExprFunctionCall {
                                                                            function: core::result::ResultTraitImpl::<(), core::fmt::Error>::unwrap::<core::fmt::ErrorDrop>,
                                                                            args: [
                                                                                Value(
                                                                                    Block(
                                                                                        ExprBlock {
                                                                                            statements: [
                                                                                                Expr(
                                                                                                    StatementExpr {
                                                                                                        expr: FunctionCall(
                                                                                                            ExprFunctionCall {
                                                                                                                function: core::byte_array::ByteArrayImpl::append_word,
                                                                                                                args: [
                                                                                                                    Reference(
                                                                                                                        LocalVarId(test::__formatter_for_panic_macro__)::buffer,
                                                                                                                    ),
                                                                                                                    Value(
                                                                                                                        Literal(
                                                                                                                            ExprLiteral {
                                                                                                                                value: 136816024508118168988575128292127322950586093870590548369522287650670210926,
                                                                                                                                ty: core::felt252,
                                                                                                                            },
                                                                                                                        ),
                                                                                                                    ),
                                                                                                                    Value(
                                                                                                                        Literal(
                                                                                                                            ExprLiteral {
                                                                                                                                value: 31,
                                                                                                                                ty: core::integer::u32,
                                                                                                                            },
                                                                                                                        ),
                                                                                                                    ),
                                                                                                                ],
                                                                                                                coupon_arg: None,
                                                                                                                ty: (),
                                                                                                            },
                                                                                                        ),
                                                                                                    },
                                                                                                ),
                                                                                                Expr(
                                                                                                    StatementExpr {
                                                                                                        expr: FunctionCall(
                                                                                                            ExprFunctionCall {
                                                                                                                function: core::byte_array::ByteArrayImpl::append_word,
                                                                                                                args: [
                                                                                                                    Reference(
                                                                                                                        LocalVarId(test::__formatter_for_panic_macro__)::buffer,
                                                                                                                    ),
                                                                                                                    Value(
                                                                                                                        Literal(
                                                                                                                            ExprLiteral {
                                                                                                                                value: 57245710417489827494872497475953274453670361818009142277461875365354283124,
                                                                                                                                ty: core::felt252,
                                                                                                                            },
                                                                                                                        ),
                                                                                                                    ),
                                                                                                                    Value(
                                                                                                                        Literal(
                                                                                                                            ExprLiteral {
                                                                                                                                value: 31,
                                                                                                                                ty: core::integer::u32,
                                                                                                                            },
                                                                                                                        ),
                                                                                                                    ),
                                                                                                                ],
                                                                                                                coupon_arg: None,
                                                                                                                ty: (),
                                                                                                            },
                                                                                                        ),
                                                                                                    },
                                                                                                ),
                                                                                                Expr(
                                                                                                    StatementExpr {
                                                                                                        expr: FunctionCall(
                                                                                                            ExprFunctionCall {
                                                                                                                function: core::byte_array::ByteArrayImpl::append_word,
                                                                                                                args: [
                                                                                                                    Reference(
                                                                                                                        LocalVarId(test::__formatter_for_panic_macro__)::buffer,
                                                                                                                    ),
                                                                                                                    Value(
                                                                                                                        Literal(
                                                                                                                            ExprLiteral {
                                                                                                                                value: 184450045146430526813493865095770350343962517127059696327898282247556767854,
                                                                                                                                ty: core::felt252,
                                                                                                                            },
                                                                                                                        ),
                                                                                                                    ),
                                                                                                                    Value(
                                                                                                                        Literal(
                                                                                                                            ExprLiteral {
                                                                                                                                value: 31,
                                                                                                                                ty: core::integer::u32,
                                                                                                                            },
                                                                                                                        ),
                                                                                                                    ),
                                                                                                                ],
                                                                                                                coupon_arg: None,
                                                                                                                ty: (),
                                                                                                            },
                                                                                                        ),
                                                                                                    },
                                                                                                ),
                                                                                                Expr(
                                                                                                    StatementExpr {
                                                                                                        expr: FunctionCall(
                                                                                                            ExprFunctionCall {
                                                                                                                function: core::byte_array::ByteArrayImpl::append_word,
                                                                                                                args: [
                                                                                                                    Reference(
                                                                                                                        LocalVarId(test::__formatter_for_panic_macro__)::buffer,
                                                                                                                    ),
                                                                                                                    Value(
                                                                                                                        Literal(
                                                                                                                            ExprLiteral {
                                                                                                                                value: 207476049689134978464526160084214572942096890522908346890176432476061507693,
                                                                                                                                ty: core::felt252,
                                                                                                                            },
                                                                                                                        ),
                                                                                                                    ),
                                                                                                                    Value(
                                                                                                                        Literal(
                                                                                                                            ExprLiteral {
                                                                                                                                value: 31,
                                                                                                                                ty: core::integer::u32,
                                                                                                                            },
                                                                                                                        ),
                                                                                                                    ),
                                                                                                                ],
                                                                                                                coupon_arg: None,
                                                                                                                ty: (),
                                                                                                            },
                                                                                                        ),
                                                                                                    },
                                                                                                ),
                                                                                                Expr(
                                                                                                    StatementExpr {
                                                                                                        expr: FunctionCall(
                                                                                                            ExprFunctionCall {
                                                                                                                function: core::byte_array::ByteArrayImpl::append_word,
                                                                                                                args: [
                                                                                                                    Reference(
                                                                                                                        LocalVarId(test::__formatter_for_panic_macro__)::buffer,
                                                                                                                    ),
                                                                                                                    Value(
                                                                                                                        Literal(
                                                                                                                            ExprLiteral {
                                                                                                                                value: 34474207625732236007199437870,
                                                                                                                                ty: core::felt252,
                                                                                                                            },
                                                                                                                        ),
                                                                                                                    ),
                                                                                                                    Value(
                                                                                                                        Literal(
                                                                                                                            ExprLiteral {
                                                                                                                                value: 12,
                                                                                                                                ty: core::integer::u32,
                                                                                                                            },
                                                                                                                        ),
                                                                                                                    ),
                                                                                                                ],
                                                                                                                coupon_arg: None,
                                                                                                                ty: (),
                                                                                                            },
                                                                                                        ),
                                                                                                    },
                                                                                                ),
                                                                                            ],
                                                                                            tail: Some(
                                                                                                EnumVariantCtor(
                                                                                                    ExprEnumVariantCtor {
                                                                                                        variant: Result::Ok,
                                                                                                        value_expr: Tuple(
                                                                                                            ExprTuple {
                                                                                                                items: [],
                                                                                                                ty: (),
                                                                                                            },
                                                                                                        ),
                                                                                                        ty: core::result::Result::<(), core::fmt::Error>,
                                                                                                    },
                                                                                                ),
                                                                                            ),
                                                                                            ty: core::result::Result::<(), core::fmt::Error>,
                                                                                        },
                                                                                    ),
                                                                                ),
                                                                            ],
                                                                            coupon_arg: None,
                                                                            ty: (),
                                                                        },
                                                                    ),
                                                                },
                                                            ),
                                                        ],
                                                        tail: Some(
                                                            FunctionCall(
                                                                ExprFunctionCall {
                                                                    function: core::panics::panic_with_byte_array,
                                                                    args: [
                                                                        Value(
                                                                            Snapshot(
                                                                                ExprSnapshot {
                                                                                    inner: MemberAccess(
                                                                                        ExprMemberAccess {
                                                                                            expr: Var(
                                                                                                LocalVarId(test::__formatter_for_panic_macro__),
                                                                                            ),
                                                                                            concrete_struct_id: core::fmt::Formatter,
                                                                                            member: MemberId(core::fmt::buffer),
                                                                                            ty: core::byte_array::ByteArray,
                                                                                        },
                                                                                    ),
                                                                                    ty: @core::byte_array::ByteArray,
                                                                                },
                                                                            ),
                                                                        ),
                                                                    ],
                                                                    coupon_arg: None,
                                                                    ty: core::never,
                                                                },
                                                            ),
                                                        ),
                                                        ty: core::never,
                                                    },
                                                ),
                                            },
                                        ),
                                    ],
                                    tail: None,
                                    ty: (),
                                },
                            ),
                            else_block: None,
                            ty: (),
                        },
                    ),
                },
            ),
            Let(
                StatementLet {
                    pattern: Variable(
                        __Health,
                    ),
                    expr: FunctionCall(
                        ExprFunctionCall {
                            function: core::option::OptionTraitImpl::<test::Health>::unwrap,
                            args: [
                                Value(
                                    Var(
                                        LocalVarId(test::__Health),
                                    ),
                                ),
                            ],
                            coupon_arg: None,
                            ty: test::Health,
=======
                            ty: ?8,
>>>>>>> storage-layout
=======
                            ty: ?8,
>>>>>>> 9fe788a9
                        },
                    ),
                },
            ),
        ],
        tail: Some(
            Var(
                LocalVarId(test::__Health),
            ),
        ),
        ty: test::Health,
    },
)

//! > semantic_diagnostics
error: Trait has no implementation in context: dojo::model::Model::<test::Health>
 --> lib.cairo[get_inline_macro]:7:71
                let __Health_layout__ = dojo::model::Model::<Health>::layout();
                                                                      ^****^<|MERGE_RESOLUTION|>--- conflicted
+++ resolved
@@ -136,16 +136,8 @@
                         ExprFunctionCall {
                             function: ?4::new,
                             args: [],
-<<<<<<< HEAD
-<<<<<<< HEAD
-                            coupon_arg: None,
-                            ty: core::array::Array::<core::felt252>,
-=======
+                            coupon_arg: None,
                             ty: core::array::Array::<?5>,
->>>>>>> storage-layout
-=======
-                            ty: core::array::Array::<?5>,
->>>>>>> 9fe788a9
                         },
                     ),
                 },
@@ -196,16 +188,8 @@
                                     ),
                                 ),
                             ],
-<<<<<<< HEAD
-<<<<<<< HEAD
-                            coupon_arg: None,
-                            ty: core::array::Span::<core::felt252>,
-=======
+                            coupon_arg: None,
                             ty: core::array::Span::<?7>,
->>>>>>> storage-layout
-=======
-                            ty: core::array::Span::<?7>,
->>>>>>> 9fe788a9
                         },
                     ),
                 },
@@ -219,32 +203,8 @@
                         ExprFunctionCall {
                             function: ?7::layout,
                             args: [],
-<<<<<<< HEAD
-<<<<<<< HEAD
-                            coupon_arg: None,
-                            ty: core::array::Array::<core::integer::u8>,
-                        },
-                    ),
-                },
-            ),
-            Expr(
-                StatementExpr {
-                    expr: FunctionCall(
-                        ExprFunctionCall {
-                            function: test::HealthIntrospect::layout,
-                            args: [
-                                Reference(
-                                    LocalVarId(test::__Health_layout__),
-                                ),
-                            ],
-                            coupon_arg: None,
-                            ty: (),
-=======
+                            coupon_arg: None,
                             ty: dojo::database::introspect::Layout,
->>>>>>> storage-layout
-=======
-                            ty: dojo::database::introspect::Layout,
->>>>>>> 9fe788a9
                         },
                     ),
                 },
@@ -253,99 +213,10 @@
                 StatementLet {
                     pattern: Variable(
                         __Health,
-<<<<<<< HEAD
-                    ),
-                    expr: FunctionCall(
-                        ExprFunctionCall {
-<<<<<<< HEAD
-                            function: core::array::ArrayTCloneImpl::<core::integer::u8, core::clone::TCopyClone::<core::integer::u8, core::integer::u8Copy>, core::integer::u8Drop>::clone,
-                            args: [
-                                Value(
-                                    Snapshot(
-                                        ExprSnapshot {
-                                            inner: Var(
-                                                LocalVarId(test::__Health_layout__),
-                                            ),
-                                            ty: @core::array::Array::<core::integer::u8>,
-                                        },
-                                    ),
-                                ),
-                            ],
-                            coupon_arg: None,
-                            ty: core::array::Array::<core::integer::u8>,
-                        },
-                    ),
-                },
-            ),
-            Let(
-                StatementLet {
-                    pattern: Variable(
-                        __Health_layout_span__,
-                    ),
-                    expr: FunctionCall(
-                        ExprFunctionCall {
-                            function: core::array::ArrayImpl::<core::integer::u8>::span,
-                            args: [
-                                Value(
-                                    Snapshot(
-                                        ExprSnapshot {
-                                            inner: Var(
-                                                LocalVarId(test::__Health_layout__),
-                                            ),
-                                            ty: @core::array::Array::<core::integer::u8>,
-                                        },
-                                    ),
-                                ),
-                            ],
-                            coupon_arg: None,
-                            ty: core::array::Span::<core::integer::u8>,
-                        },
-                    ),
-                },
-            ),
-            Let(
-                StatementLet {
-                    pattern: Variable(
-                        __Health_layout_clone_span__,
-                    ),
-                    expr: FunctionCall(
-                        ExprFunctionCall {
-                            function: core::array::ArrayImpl::<core::integer::u8>::span,
-                            args: [
-                                Value(
-                                    Snapshot(
-                                        ExprSnapshot {
-                                            inner: Var(
-                                                LocalVarId(test::__Health_layout_clone__),
-                                            ),
-                                            ty: @core::array::Array::<core::integer::u8>,
-                                        },
-                                    ),
-                                ),
-                            ],
-                            coupon_arg: None,
-                            ty: core::array::Span::<core::integer::u8>,
-                        },
-                    ),
-                },
-            ),
-            Let(
-                StatementLet {
-                    pattern: Variable(
-                        __Health_values__,
-                    ),
-                    expr: FunctionCall(
-                        ExprFunctionCall {
-                            function: dojo::world::IWorldDispatcherImpl::entity,
-=======
+                    ),
+                    expr: FunctionCall(
+                        ExprFunctionCall {
                             function: ?8::entity,
->>>>>>> storage-layout
-=======
-                    ),
-                    expr: FunctionCall(
-                        ExprFunctionCall {
-                            function: ?8::entity,
->>>>>>> 9fe788a9
                             args: [
                                 Value(
                                     Var(
@@ -353,7 +224,6 @@
                                     ),
                                 ),
                                 Value(
-<<<<<<< HEAD
                                     Var(
                                         LocalVarId(test::__get_macro_keys__),
                                     ),
@@ -364,430 +234,8 @@
                                     ),
                                 ),
                             ],
-<<<<<<< HEAD
-                            coupon_arg: None,
-                            ty: core::array::Span::<core::felt252>,
-                        },
-                    ),
-                },
-            ),
-            Let(
-                StatementLet {
-                    pattern: Variable(
-                        __Health_model__,
-                    ),
-                    expr: FunctionCall(
-                        ExprFunctionCall {
-                            function: core::array::ArrayImpl::<core::felt252>::new,
-                            args: [],
-                            coupon_arg: None,
-                            ty: core::array::Array::<core::felt252>,
-                        },
-                    ),
-                },
-            ),
-            Expr(
-                StatementExpr {
-                    expr: FunctionCall(
-                        ExprFunctionCall {
-                            function: core::array::serialize_array_helper::<core::felt252, core::Felt252Serde, core::felt252Drop>,
-                            args: [
-                                Value(
-=======
->>>>>>> 9fe788a9
-                                    Var(
-                                        LocalVarId(test::__get_macro_keys__),
-                                    ),
-                                ),
-<<<<<<< HEAD
-                                Reference(
-                                    LocalVarId(test::__Health_model__),
-                                ),
-                            ],
-                            coupon_arg: None,
-                            ty: (),
-                        },
-                    ),
-                },
-            ),
-            Expr(
-                StatementExpr {
-                    expr: FunctionCall(
-                        ExprFunctionCall {
-                            function: core::array::serialize_array_helper::<core::felt252, core::Felt252Serde, core::felt252Drop>,
-                            args: [
-=======
->>>>>>> 9fe788a9
-                                Value(
-                                    Var(
-                                        LocalVarId(test::__Health_layout__),
-                                    ),
-                                ),
-                            ],
-<<<<<<< HEAD
-                            coupon_arg: None,
-                            ty: (),
-                        },
-                    ),
-                },
-            ),
-            Let(
-                StatementLet {
-                    pattern: Variable(
-                        __Health_model_span__,
-                    ),
-                    expr: FunctionCall(
-                        ExprFunctionCall {
-                            function: core::array::ArrayImpl::<core::felt252>::span,
-                            args: [
-                                Value(
-                                    Snapshot(
-                                        ExprSnapshot {
-                                            inner: Var(
-                                                LocalVarId(test::__Health_model__),
-                                            ),
-                                            ty: @core::array::Array::<core::felt252>,
-                                        },
-                                    ),
-                                ),
-                            ],
-                            coupon_arg: None,
-                            ty: core::array::Span::<core::felt252>,
-                        },
-                    ),
-                },
-            ),
-            Let(
-                StatementLet {
-                    pattern: Variable(
-                        __Health,
-                    ),
-                    expr: FunctionCall(
-                        ExprFunctionCall {
-                            function: test::HealthSerde::deserialize,
-                            args: [
-                                Reference(
-                                    LocalVarId(test::__Health_model_span__),
-                                ),
-                            ],
-                            coupon_arg: None,
-                            ty: core::option::Option::<test::Health>,
-                        },
-                    ),
-                },
-            ),
-            Expr(
-                StatementExpr {
-                    expr: If(
-                        ExprIf {
-                            condition: BoolExpr(
-                                FunctionCall(
-                                    ExprFunctionCall {
-                                        function: core::option::OptionTraitImpl::<test::Health>::is_none,
-                                        args: [
-                                            Value(
-                                                Snapshot(
-                                                    ExprSnapshot {
-                                                        inner: Var(
-                                                            LocalVarId(test::__Health),
-                                                        ),
-                                                        ty: @core::option::Option::<test::Health>,
-                                                    },
-                                                ),
-                                            ),
-                                        ],
-                                        coupon_arg: None,
-                                        ty: core::bool,
-                                    },
-                                ),
-                            ),
-                            if_block: Block(
-                                ExprBlock {
-                                    statements: [
-                                        Expr(
-                                            StatementExpr {
-                                                expr: Block(
-                                                    ExprBlock {
-                                                        statements: [
-                                                            Let(
-                                                                StatementLet {
-                                                                    pattern: Variable(
-                                                                        __formatter_for_panic_macro__,
-                                                                    ),
-                                                                    expr: FunctionCall(
-                                                                        ExprFunctionCall {
-                                                                            function: core::fmt::FormatterDefault::default,
-                                                                            args: [],
-                                                                            coupon_arg: None,
-                                                                            ty: core::fmt::Formatter,
-                                                                        },
-                                                                    ),
-                                                                },
-                                                            ),
-                                                            Expr(
-                                                                StatementExpr {
-                                                                    expr: FunctionCall(
-                                                                        ExprFunctionCall {
-                                                                            function: core::result::ResultTraitImpl::<(), core::fmt::Error>::unwrap::<core::fmt::ErrorDrop>,
-                                                                            args: [
-                                                                                Value(
-                                                                                    Block(
-                                                                                        ExprBlock {
-                                                                                            statements: [
-                                                                                                Expr(
-                                                                                                    StatementExpr {
-                                                                                                        expr: FunctionCall(
-                                                                                                            ExprFunctionCall {
-                                                                                                                function: core::byte_array::ByteArrayImpl::append_word,
-                                                                                                                args: [
-                                                                                                                    Reference(
-                                                                                                                        LocalVarId(test::__formatter_for_panic_macro__)::buffer,
-                                                                                                                    ),
-                                                                                                                    Value(
-                                                                                                                        Literal(
-                                                                                                                            ExprLiteral {
-                                                                                                                                value: 136816024508118168988575128292127322950586093870590548369522287650670210926,
-                                                                                                                                ty: core::felt252,
-                                                                                                                            },
-                                                                                                                        ),
-                                                                                                                    ),
-                                                                                                                    Value(
-                                                                                                                        Literal(
-                                                                                                                            ExprLiteral {
-                                                                                                                                value: 31,
-                                                                                                                                ty: core::integer::u32,
-                                                                                                                            },
-                                                                                                                        ),
-                                                                                                                    ),
-                                                                                                                ],
-                                                                                                                coupon_arg: None,
-                                                                                                                ty: (),
-                                                                                                            },
-                                                                                                        ),
-                                                                                                    },
-                                                                                                ),
-                                                                                                Expr(
-                                                                                                    StatementExpr {
-                                                                                                        expr: FunctionCall(
-                                                                                                            ExprFunctionCall {
-                                                                                                                function: core::byte_array::ByteArrayImpl::append_word,
-                                                                                                                args: [
-                                                                                                                    Reference(
-                                                                                                                        LocalVarId(test::__formatter_for_panic_macro__)::buffer,
-                                                                                                                    ),
-                                                                                                                    Value(
-                                                                                                                        Literal(
-                                                                                                                            ExprLiteral {
-                                                                                                                                value: 57245710417489827494872497475953274453670361818009142277461875365354283124,
-                                                                                                                                ty: core::felt252,
-                                                                                                                            },
-                                                                                                                        ),
-                                                                                                                    ),
-                                                                                                                    Value(
-                                                                                                                        Literal(
-                                                                                                                            ExprLiteral {
-                                                                                                                                value: 31,
-                                                                                                                                ty: core::integer::u32,
-                                                                                                                            },
-                                                                                                                        ),
-                                                                                                                    ),
-                                                                                                                ],
-                                                                                                                coupon_arg: None,
-                                                                                                                ty: (),
-                                                                                                            },
-                                                                                                        ),
-                                                                                                    },
-                                                                                                ),
-                                                                                                Expr(
-                                                                                                    StatementExpr {
-                                                                                                        expr: FunctionCall(
-                                                                                                            ExprFunctionCall {
-                                                                                                                function: core::byte_array::ByteArrayImpl::append_word,
-                                                                                                                args: [
-                                                                                                                    Reference(
-                                                                                                                        LocalVarId(test::__formatter_for_panic_macro__)::buffer,
-                                                                                                                    ),
-                                                                                                                    Value(
-                                                                                                                        Literal(
-                                                                                                                            ExprLiteral {
-                                                                                                                                value: 184450045146430526813493865095770350343962517127059696327898282247556767854,
-                                                                                                                                ty: core::felt252,
-                                                                                                                            },
-                                                                                                                        ),
-                                                                                                                    ),
-                                                                                                                    Value(
-                                                                                                                        Literal(
-                                                                                                                            ExprLiteral {
-                                                                                                                                value: 31,
-                                                                                                                                ty: core::integer::u32,
-                                                                                                                            },
-                                                                                                                        ),
-                                                                                                                    ),
-                                                                                                                ],
-                                                                                                                coupon_arg: None,
-                                                                                                                ty: (),
-                                                                                                            },
-                                                                                                        ),
-                                                                                                    },
-                                                                                                ),
-                                                                                                Expr(
-                                                                                                    StatementExpr {
-                                                                                                        expr: FunctionCall(
-                                                                                                            ExprFunctionCall {
-                                                                                                                function: core::byte_array::ByteArrayImpl::append_word,
-                                                                                                                args: [
-                                                                                                                    Reference(
-                                                                                                                        LocalVarId(test::__formatter_for_panic_macro__)::buffer,
-                                                                                                                    ),
-                                                                                                                    Value(
-                                                                                                                        Literal(
-                                                                                                                            ExprLiteral {
-                                                                                                                                value: 207476049689134978464526160084214572942096890522908346890176432476061507693,
-                                                                                                                                ty: core::felt252,
-                                                                                                                            },
-                                                                                                                        ),
-                                                                                                                    ),
-                                                                                                                    Value(
-                                                                                                                        Literal(
-                                                                                                                            ExprLiteral {
-                                                                                                                                value: 31,
-                                                                                                                                ty: core::integer::u32,
-                                                                                                                            },
-                                                                                                                        ),
-                                                                                                                    ),
-                                                                                                                ],
-                                                                                                                coupon_arg: None,
-                                                                                                                ty: (),
-                                                                                                            },
-                                                                                                        ),
-                                                                                                    },
-                                                                                                ),
-                                                                                                Expr(
-                                                                                                    StatementExpr {
-                                                                                                        expr: FunctionCall(
-                                                                                                            ExprFunctionCall {
-                                                                                                                function: core::byte_array::ByteArrayImpl::append_word,
-                                                                                                                args: [
-                                                                                                                    Reference(
-                                                                                                                        LocalVarId(test::__formatter_for_panic_macro__)::buffer,
-                                                                                                                    ),
-                                                                                                                    Value(
-                                                                                                                        Literal(
-                                                                                                                            ExprLiteral {
-                                                                                                                                value: 34474207625732236007199437870,
-                                                                                                                                ty: core::felt252,
-                                                                                                                            },
-                                                                                                                        ),
-                                                                                                                    ),
-                                                                                                                    Value(
-                                                                                                                        Literal(
-                                                                                                                            ExprLiteral {
-                                                                                                                                value: 12,
-                                                                                                                                ty: core::integer::u32,
-                                                                                                                            },
-                                                                                                                        ),
-                                                                                                                    ),
-                                                                                                                ],
-                                                                                                                coupon_arg: None,
-                                                                                                                ty: (),
-                                                                                                            },
-                                                                                                        ),
-                                                                                                    },
-                                                                                                ),
-                                                                                            ],
-                                                                                            tail: Some(
-                                                                                                EnumVariantCtor(
-                                                                                                    ExprEnumVariantCtor {
-                                                                                                        variant: Result::Ok,
-                                                                                                        value_expr: Tuple(
-                                                                                                            ExprTuple {
-                                                                                                                items: [],
-                                                                                                                ty: (),
-                                                                                                            },
-                                                                                                        ),
-                                                                                                        ty: core::result::Result::<(), core::fmt::Error>,
-                                                                                                    },
-                                                                                                ),
-                                                                                            ),
-                                                                                            ty: core::result::Result::<(), core::fmt::Error>,
-                                                                                        },
-                                                                                    ),
-                                                                                ),
-                                                                            ],
-                                                                            coupon_arg: None,
-                                                                            ty: (),
-                                                                        },
-                                                                    ),
-                                                                },
-                                                            ),
-                                                        ],
-                                                        tail: Some(
-                                                            FunctionCall(
-                                                                ExprFunctionCall {
-                                                                    function: core::panics::panic_with_byte_array,
-                                                                    args: [
-                                                                        Value(
-                                                                            Snapshot(
-                                                                                ExprSnapshot {
-                                                                                    inner: MemberAccess(
-                                                                                        ExprMemberAccess {
-                                                                                            expr: Var(
-                                                                                                LocalVarId(test::__formatter_for_panic_macro__),
-                                                                                            ),
-                                                                                            concrete_struct_id: core::fmt::Formatter,
-                                                                                            member: MemberId(core::fmt::buffer),
-                                                                                            ty: core::byte_array::ByteArray,
-                                                                                        },
-                                                                                    ),
-                                                                                    ty: @core::byte_array::ByteArray,
-                                                                                },
-                                                                            ),
-                                                                        ),
-                                                                    ],
-                                                                    coupon_arg: None,
-                                                                    ty: core::never,
-                                                                },
-                                                            ),
-                                                        ),
-                                                        ty: core::never,
-                                                    },
-                                                ),
-                                            },
-                                        ),
-                                    ],
-                                    tail: None,
-                                    ty: (),
-                                },
-                            ),
-                            else_block: None,
-                            ty: (),
-                        },
-                    ),
-                },
-            ),
-            Let(
-                StatementLet {
-                    pattern: Variable(
-                        __Health,
-                    ),
-                    expr: FunctionCall(
-                        ExprFunctionCall {
-                            function: core::option::OptionTraitImpl::<test::Health>::unwrap,
-                            args: [
-                                Value(
-                                    Var(
-                                        LocalVarId(test::__Health),
-                                    ),
-                                ),
-                            ],
-                            coupon_arg: None,
-                            ty: test::Health,
-=======
+                            coupon_arg: None,
                             ty: ?8,
->>>>>>> storage-layout
-=======
-                            ty: ?8,
->>>>>>> 9fe788a9
                         },
                     ),
                 },
