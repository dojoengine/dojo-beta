//! Katana binary executable.
//!
//! ## Feature Flags
//!
//! - `jemalloc`: Uses [jemallocator](https://github.com/tikv/jemallocator) as the global allocator.
//!   This is **not recommended on Windows**. See [here](https://rust-lang.github.io/rfcs/1974-global-allocators.html#jemalloc)
//!   for more info.
//! - `jemalloc-prof`: Enables [jemallocator's](https://github.com/tikv/jemallocator) heap profiling
//!   and leak detection functionality. See [jemalloc's opt.prof](https://jemalloc.net/jemalloc.3.html#opt.prof)
//!   documentation for usage details. This is **not recommended on Windows**. See [here](https://rust-lang.github.io/rfcs/1974-global-allocators.html#jemalloc)
//!   for more info.

use std::net::SocketAddr;
use std::path::PathBuf;

use clap::{Args, Parser, Subcommand};
use clap_complete::Shell;
use katana_core::backend::config::{Environment, StarknetConfig};
use katana_core::constants::{
    DEFAULT_GAS_PRICE, DEFAULT_INVOKE_MAX_STEPS, DEFAULT_VALIDATE_MAX_STEPS,
};
use katana_core::sequencer::SequencerConfig;
use katana_rpc::api::ApiKind;
use katana_rpc::config::ServerConfig;
use metrics::utils::parse_socket_address;
use tracing::Subscriber;
use tracing_subscriber::{fmt, EnvFilter};
use url::Url;

#[derive(Parser, Debug)]
#[command(author, version, about, long_about = None)]
#[command(propagate_version = true)]
pub struct KatanaArgs {
    #[arg(long)]
    #[arg(help = "Don't print anything on startup.")]
    pub silent: bool,

    #[arg(long)]
    #[arg(conflicts_with = "block_time")]
    #[arg(help = "Disable auto and interval mining, and mine on demand instead via an endpoint.")]
    pub no_mining: bool,

    #[arg(short, long)]
    #[arg(value_name = "MILLISECONDS")]
    #[arg(help = "Block time in milliseconds for interval mining.")]
    pub block_time: Option<u64>,

    #[arg(long)]
    #[arg(value_name = "PATH")]
    #[arg(help = "Dump the state of chain on exit to the given file.")]
    #[arg(long_help = "Dump the state of chain on exit to the given file. If the value is a \
                       directory, the state will be written to `<PATH>/state.bin`.")]
    pub dump_state: Option<PathBuf>,

    #[arg(long)]
    #[arg(value_name = "URL")]
    #[arg(help = "The Starknet RPC provider to fork the network from.")]
    pub rpc_url: Option<Url>,

    #[arg(long)]
    pub dev: bool,

    #[arg(long)]
    #[arg(help = "Output logs in JSON format.")]
    pub json_log: bool,

    /// Enable Prometheus metrics.
    ///
    /// The metrics will be served at the given interface and port.
    #[arg(long, value_name = "SOCKET", value_parser = parse_socket_address, help_heading = "Metrics")]
    pub metrics: Option<SocketAddr>,

    #[arg(long)]
    #[arg(requires = "rpc_url")]
    #[arg(value_name = "BLOCK_NUMBER")]
    #[arg(help = "Fork the network at a specific block.")]
    pub fork_block_number: Option<u64>,

    #[cfg(feature = "messaging")]
    #[arg(long)]
    #[arg(value_name = "PATH")]
    #[arg(value_parser = katana_core::service::messaging::MessagingConfig::parse)]
    #[arg(help = "Configure the messaging with an other chain.")]
    #[arg(long_help = "Configure the messaging to allow Katana listening/sending messages on a \
                       settlement chain that can be Ethereum or an other Starknet sequencer. \
                       The configuration file details and examples can be found here: https://book.dojoengine.org/toolchain/katana/reference.html#messaging")]
    pub messaging: Option<katana_core::service::messaging::MessagingConfig>,

    #[command(flatten)]
    #[command(next_help_heading = "Server options")]
    pub server: ServerOptions,

    #[command(flatten)]
    #[command(next_help_heading = "Starknet options")]
    pub starknet: StarknetOptions,

    #[command(subcommand)]
    pub command: Option<Commands>,
}

#[derive(Debug, Subcommand)]
pub enum Commands {
    #[command(about = "Generate shell completion file for specified shell")]
    Completions { shell: Shell },
}

#[derive(Debug, Args, Clone)]
pub struct ServerOptions {
    #[arg(short, long)]
    #[arg(default_value = "5050")]
    #[arg(help = "Port number to listen on.")]
    pub port: u16,

    #[arg(long)]
    #[arg(help = "The IP address the server will listen on.")]
    pub host: Option<String>,

    #[arg(long)]
    #[arg(default_value = "100")]
    #[arg(help = "Maximum number of concurrent connections allowed.")]
    pub max_connections: u32,
}

#[derive(Debug, Args, Clone)]
pub struct StarknetOptions {
    #[arg(long)]
    #[arg(default_value = "0")]
    #[arg(help = "Specify the seed for randomness of accounts to be predeployed.")]
    pub seed: String,

    #[arg(long = "accounts")]
    #[arg(value_name = "NUM")]
    #[arg(default_value = "10")]
    #[arg(help = "Number of pre-funded accounts to generate.")]
    pub total_accounts: u8,

    #[arg(long)]
    #[arg(help = "Disable charging fee for transactions.")]
    pub disable_fee: bool,

    #[arg(long)]
    #[arg(help = "Disable validation for pre-funded accounts.")]
    pub no_validate: bool,

    #[command(flatten)]
    #[command(next_help_heading = "Environment options")]
    pub environment: EnvironmentOptions,
}

#[derive(Debug, Args, Clone)]
pub struct EnvironmentOptions {
    #[arg(long)]
    #[arg(help = "The chain ID.")]
    #[arg(default_value = "KATANA")]
    pub chain_id: String,

    #[arg(long)]
    #[arg(help = "The gas price.")]
    pub gas_price: Option<u128>,

    #[arg(long)]
    #[arg(help = "The maximum number of steps available for the account validation logic.")]
    pub validate_max_steps: Option<u32>,

    #[arg(long)]
    #[arg(help = "The maximum number of steps available for the account execution logic.")]
    pub invoke_max_steps: Option<u32>,
}

impl KatanaArgs {
    pub fn init_logging(&self) -> Result<(), Box<dyn std::error::Error>> {
        const DEFAULT_LOG_FILTER: &str = "info,executor=trace,forked_backend=trace,server=debug,\
                                          katana_core=trace,blockifier=off,jsonrpsee_server=off,\
                                          hyper=off,messaging=debug";

        let builder = fmt::Subscriber::builder().with_env_filter(
            EnvFilter::try_from_default_env().or(EnvFilter::try_new(DEFAULT_LOG_FILTER))?,
        );

        let subscriber: Box<dyn Subscriber + Send + Sync> = if self.json_log {
            Box::new(builder.json().finish())
        } else {
            Box::new(builder.finish())
        };

        Ok(tracing::subscriber::set_global_default(subscriber)?)
    }

    pub fn sequencer_config(&self) -> SequencerConfig {
        SequencerConfig {
            block_time: self.block_time,
            no_mining: self.no_mining,
            #[cfg(feature = "messaging")]
            messaging: self.messaging.clone(),
        }
    }

    pub fn server_config(&self) -> ServerConfig {
        let mut apis = vec![ApiKind::Starknet];
        // only enable `katana` API in dev mode
        if self.dev {
            apis.push(ApiKind::Katana);
        }

        ServerConfig {
            apis,
            port: self.server.port,
            host: self.server.host.clone().unwrap_or("0.0.0.0".into()),
            max_connections: self.server.max_connections,
        }
    }

    pub fn starknet_config(&self) -> StarknetConfig {
        StarknetConfig {
            total_accounts: self.starknet.total_accounts,
            seed: parse_seed(&self.starknet.seed),
            disable_fee: self.starknet.disable_fee,
<<<<<<< HEAD
            no_validate: self.starknet.no_validate,
            init_state: self.load_state.clone(),
=======
>>>>>>> 3fa7549e
            fork_rpc_url: self.rpc_url.clone(),
            fork_block_number: self.fork_block_number,
            env: Environment {
                chain_id: self.starknet.environment.chain_id.clone(),
                gas_price: self.starknet.environment.gas_price.unwrap_or(DEFAULT_GAS_PRICE),
                invoke_max_steps: self
                    .starknet
                    .environment
                    .invoke_max_steps
                    .unwrap_or(DEFAULT_INVOKE_MAX_STEPS),
                validate_max_steps: self
                    .starknet
                    .environment
                    .validate_max_steps
                    .unwrap_or(DEFAULT_VALIDATE_MAX_STEPS),
            },
        }
    }
}

fn parse_seed(seed: &str) -> [u8; 32] {
    let seed = seed.as_bytes();

    if seed.len() >= 32 {
        unsafe { *(seed[..32].as_ptr() as *const [u8; 32]) }
    } else {
        let mut actual_seed = [0u8; 32];
        seed.iter().enumerate().for_each(|(i, b)| actual_seed[i] = *b);
        actual_seed
    }
}

#[cfg(test)]
mod test {
    use super::*;

    #[test]
    fn default_block_context_from_args() {
        let args = KatanaArgs::parse_from(["katana"]);
        let block_context = args.starknet_config().block_context();
        assert_eq!(block_context.gas_prices.eth_l1_gas_price, DEFAULT_GAS_PRICE);
        assert_eq!(block_context.chain_id.0, "KATANA".to_string());
        assert_eq!(block_context.validate_max_n_steps, DEFAULT_VALIDATE_MAX_STEPS);
        assert_eq!(block_context.invoke_tx_max_n_steps, DEFAULT_INVOKE_MAX_STEPS);
    }

    #[test]
    fn custom_block_context_from_args() {
        let args = KatanaArgs::parse_from([
            "katana",
            "--gas-price",
            "10",
            "--chain-id",
            "SN_GOERLI",
            "--validate-max-steps",
            "100",
            "--invoke-max-steps",
            "200",
        ]);

        let block_context = args.starknet_config().block_context();

        assert_eq!(block_context.gas_prices.eth_l1_gas_price, 10);
        assert_eq!(block_context.chain_id.0, "SN_GOERLI".to_string());
        assert_eq!(block_context.validate_max_n_steps, 100);
        assert_eq!(block_context.invoke_tx_max_n_steps, 200);
    }
}<|MERGE_RESOLUTION|>--- conflicted
+++ resolved
@@ -215,11 +215,7 @@
             total_accounts: self.starknet.total_accounts,
             seed: parse_seed(&self.starknet.seed),
             disable_fee: self.starknet.disable_fee,
-<<<<<<< HEAD
             no_validate: self.starknet.no_validate,
-            init_state: self.load_state.clone(),
-=======
->>>>>>> 3fa7549e
             fork_rpc_url: self.rpc_url.clone(),
             fork_block_number: self.fork_block_number,
             env: Environment {
