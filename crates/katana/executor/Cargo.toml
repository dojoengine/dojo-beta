[package]
description = "Katana execution engine. This crate provides abstractions and implementations for transaction execution."
edition.workspace = true
name = "katana-executor"
version.workspace = true

# See more keys and their definitions at https://doc.rust-lang.org/cargo/reference/manifest.html

[dependencies]
katana-primitives.workspace = true
katana-provider.workspace = true

convert_case.workspace = true
futures.workspace = true
parking_lot.workspace = true
serde_json.workspace = true
starknet.workspace = true
starknet_api.workspace = true
thiserror.workspace = true
tracing.workspace = true

# blockifier deps
blockifier = { git = "https://github.com/dojoengine/blockifier", rev = "d38b979", optional = true }
cairo-vm = { workspace = true, optional = true }

# starknet_in_rust deps
cairo-lang-sierra = { workspace = true, optional = true }
<<<<<<< HEAD
sir = { package = "starknet_in_rust", git = "https://github.com/dojoengine/starknet_in_rust.git", rev = "47b65ca", optional = true }
starknet-types-core = { version = "0.0.6", optional = true }
=======
sir = { package = "starknet_in_rust", git = "https://github.com/dojoengine/starknet_in_rust.git", rev = "e5ccb5e", optional = true }
starknet-types-core = { version = "0.0.9", optional = true }
>>>>>>> 7f6dc55d

[dev-dependencies]
cairo-vm.workspace = true
katana-provider.workspace = true
katana-rpc-types.workspace = true
rstest.workspace = true
rstest_reuse.workspace = true
serde_json.workspace = true
similar-asserts.workspace = true
tokio.workspace = true

[features]
default = [ "blockifier", "sir" ]

blockifier = [ "dep:blockifier", "dep:cairo-vm" ]
native = [ "sir", "sir/cairo-native" ]
sir = [ "dep:sir", "dep:starknet-types-core" ]<|MERGE_RESOLUTION|>--- conflicted
+++ resolved
@@ -25,13 +25,8 @@
 
 # starknet_in_rust deps
 cairo-lang-sierra = { workspace = true, optional = true }
-<<<<<<< HEAD
-sir = { package = "starknet_in_rust", git = "https://github.com/dojoengine/starknet_in_rust.git", rev = "47b65ca", optional = true }
-starknet-types-core = { version = "0.0.6", optional = true }
-=======
 sir = { package = "starknet_in_rust", git = "https://github.com/dojoengine/starknet_in_rust.git", rev = "e5ccb5e", optional = true }
 starknet-types-core = { version = "0.0.9", optional = true }
->>>>>>> 7f6dc55d
 
 [dev-dependencies]
 cairo-vm.workspace = true
