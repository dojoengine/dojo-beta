--- conflicted
+++ resolved
@@ -20,71 +20,6 @@
     }
 }
 
-<<<<<<< HEAD
-#[derive(Debug, thiserror::Error)]
-pub enum QueryError {
-    #[error("unsupported query")]
-    UnsupportedQuery,
-}
-
-#[derive(Debug, Serialize, Deserialize, PartialEq, Hash, Eq, Clone)]
-pub struct EntityQuery {
-    pub model: String,
-    pub clause: Clause,
-}
-
-#[derive(Debug, Serialize, Deserialize, PartialEq, Hash, Eq, Clone)]
-pub enum Clause {
-    Keys(KeysClause),
-    Attribute(AttributeClause),
-    Composite(CompositeClause),
-}
-
-#[derive(Debug, Serialize, Deserialize, PartialEq, Hash, Eq, Clone)]
-pub struct KeysClause {
-    pub keys: Vec<FieldElement>,
-}
-
-#[derive(Debug, Serialize, Deserialize, PartialEq, Hash, Eq, Clone)]
-pub struct AttributeClause {
-    pub attribute: String,
-    pub operator: ComparisonOperator,
-    pub value: Value,
-}
-
-#[derive(Debug, Serialize, Deserialize, PartialEq, Hash, Eq, Clone)]
-pub struct CompositeClause {
-    pub operator: LogicalOperator,
-    pub clauses: Vec<Clause>,
-}
-
-#[derive(Debug, Serialize, Deserialize, PartialEq, Hash, Eq, Clone)]
-pub enum LogicalOperator {
-    And,
-    Or,
-}
-
-#[derive(Debug, Serialize, Deserialize, PartialEq, Hash, Eq, Clone)]
-pub enum ComparisonOperator {
-    Eq,
-    Neq,
-    Gt,
-    Gte,
-    Lt,
-    Lte,
-}
-
-#[derive(Debug, Serialize, Deserialize, PartialEq, Hash, Eq, Clone)]
-pub enum Value {
-    String(String),
-    Int(i64),
-    UInt(u64),
-    Bool(bool),
-    Bytes(Vec<u8>),
-}
-
-=======
->>>>>>> a687c917
 #[derive(Debug, Clone, Serialize, Deserialize)]
 pub struct ModelMetadata {
     pub schema: Ty,
