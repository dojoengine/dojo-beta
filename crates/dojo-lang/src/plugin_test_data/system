--- conflicted
+++ resolved
@@ -354,9 +354,6 @@
     }
 }
 
-<<<<<<< HEAD
-//! > expected_diagnostics
-=======
 //! > expected_diagnostics
 error: The contract namespace 'MyNamespace' can only contain lower case characters (a-z) and underscore (_)
  --> test_src/lib.cairo:1:1
@@ -1674,5 +1671,4 @@
             }
 impl EventDrop of core::traits::Drop::<Event>;
             
-                }
->>>>>>> 8d98dc75
+                }