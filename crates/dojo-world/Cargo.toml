--- conflicted
+++ resolved
@@ -48,12 +48,7 @@
 tokio.workspace = true
 
 [features]
-<<<<<<< HEAD
-contracts = [ "dep:dojo-types", "dep:http" ]
+contracts = [ "dep:dojo-types", "dep:http", "dep:num-traits" ]
 manifest = [ "contracts", "dep:dojo-types", "dep:url", "dep:scarb" ]
-=======
-contracts = [ "dep:dojo-types", "dep:http", "dep:num-traits" ]
-manifest = [ "contracts", "dep:dojo-types", "dep:url" ]
->>>>>>> 0c50c7d6
 metadata = [ "dep:ipfs-api-backend-hyper", "dep:scarb", "dep:url" ]
 migration = [ "dep:tokio", "dep:scarb" ]