--- conflicted
+++ resolved
@@ -28,17 +28,13 @@
 serde_json.workspace = true
 slab = "0.4.2"
 sqlx.workspace = true
+starknet-crypto.workspace = true
 starknet.workspace = true
-starknet-crypto.workspace = true
 thiserror.workspace = true
 tokio = { version = "1.32.0", features = [ "sync" ], default-features = true }
-<<<<<<< HEAD
 tokio-stream = "0.1.11"
-tokio-util = "0.7.7"
+tokio-util.workspace = true
 toml.workspace = true
-=======
-tokio-util.workspace = true
->>>>>>> edc8840c
 tracing.workspace = true
 
 [dev-dependencies]
