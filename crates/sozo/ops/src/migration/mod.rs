--- conflicted
+++ resolved
@@ -12,13 +12,9 @@
 use dojo_world::migration::{DeployOutput, TxnConfig, UpgradeOutput};
 use scarb::core::Workspace;
 use starknet::accounts::ConnectedAccount;
-<<<<<<< HEAD
-use starknet::core::types::FieldElement;
+use starknet::core::types::Felt;
 use starknet::core::utils::{cairo_short_string_to_felt, get_contract_address};
 use starknet_crypto::poseidon_hash_single;
-=======
-use starknet::core::types::Felt;
->>>>>>> 0c50c7d6
 
 mod auto_auth;
 mod migrate;
@@ -47,15 +43,9 @@
 
 #[derive(Debug, Default, Clone)]
 pub struct ContractMigrationOutput {
-<<<<<<< HEAD
     pub tag: String,
-    pub contract_address: FieldElement,
-    pub base_class_hash: FieldElement,
-=======
-    pub name: String,
     pub contract_address: Felt,
     pub base_class_hash: Felt,
->>>>>>> 0c50c7d6
 }
 
 #[allow(clippy::too_many_arguments)]
@@ -217,7 +207,7 @@
 fn get_world_address(
     local_manifest: &dojo_world::manifest::BaseManifest,
     name: &str,
-) -> Result<FieldElement> {
+) -> Result<Felt> {
     let name = cairo_short_string_to_felt(name)?;
     let salt = poseidon_hash_single(name);
 
@@ -225,7 +215,7 @@
         salt,
         local_manifest.world.inner.original_class_hash,
         &[local_manifest.base.inner.class_hash],
-        FieldElement::ZERO,
+        Felt::ZERO,
     );
 
     Ok(generated_world_address)
