--- conflicted
+++ resolved
@@ -7,6 +7,7 @@
 version.workspace = true
 
 [dependencies]
+bitvec.workspace = true
 clap.workspace = true
 clap_complete.workspace = true
 console.workspace = true
@@ -15,12 +16,8 @@
 katana-rpc = { path = "rpc" }
 log.workspace = true
 starknet_api.workspace = true
-<<<<<<< HEAD
+tokio.workspace = true
 yansi.workspace = true
-bitvec.workspace = true
-=======
-tokio.workspace = true
->>>>>>> 7b18a3b4
 
 [dev-dependencies]
 assert_matches = "1.5.0"
