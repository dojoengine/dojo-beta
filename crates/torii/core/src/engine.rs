--- conflicted
+++ resolved
@@ -181,13 +181,6 @@
     pub event: Event,
 }
 
-#[derive(Debug)]
-pub struct EngineHead {
-    pub block_number: u64,
-    pub last_pending_block_world_tx: Option<Felt>,
-    pub last_pending_block_tx: Option<Felt>,
-}
-
 #[allow(missing_debug_implementations)]
 pub struct Engine<P: Provider + Send + Sync + std::fmt::Debug + 'static> {
     world: Arc<WorldContractReader<P>>,
@@ -235,11 +228,7 @@
         // use the start block provided by user if head is 0
         let (head, _, _) = self.db.head(self.world.address).await?;
         if head == 0 {
-<<<<<<< HEAD
-            self.db.set_head(self.world.address, self.config.start_block)?;
-=======
             self.db.set_head(self.config.start_block, 0, 0, self.world.address).await?;
->>>>>>> d039c6d4
         } else if self.config.start_block != 0 {
             warn!(target: LOG_TARGET, "Start block ignored, stored head exists and will be used instead.");
         }
@@ -267,7 +256,10 @@
                             }
 
                             match self.process(fetch_result).await {
-                                Ok(_) => self.db.execute().await?,
+                                Ok(_) => {
+                                    self.db.execute().await?;
+                                    self.db.apply_cache_diff().await?;
+                                },
                                 Err(e) => {
                                     error!(target: LOG_TARGET, error = %e, "Processing fetched data.");
                                     erroring_out = true;
@@ -462,7 +454,6 @@
             FetchDataResult::Pending(data) => self.process_pending(data).await?,
             FetchDataResult::None => {}
         };
-        self.db.apply_cache_diff().await?;
 
         Ok(())
     }
@@ -476,11 +467,7 @@
 
         let timestamp = data.pending_block.timestamp;
 
-<<<<<<< HEAD
         let mut cursor_map = HashMap::new();
-=======
-        let mut world_txns_count = 0;
->>>>>>> d039c6d4
         for t in data.pending_block.transactions {
             let transaction_hash = t.transaction.transaction_hash();
             if let Some(tx) = last_pending_block_tx_cursor {
@@ -492,61 +479,12 @@
                 continue;
             }
 
-<<<<<<< HEAD
             if let Err(e) = self
                 .process_transaction_with_receipt(&t, data.block_number, timestamp, &mut cursor_map)
                 .await
             {
                 error!(target: LOG_TARGET, error = %e, transaction_hash = %format!("{:#x}", transaction_hash), "Processing pending transaction.");
                 return Err(e);
-=======
-            match self.process_transaction_with_receipt(&t, data.block_number, timestamp).await {
-                Err(e) => {
-                    match e.to_string().as_str() {
-                        "TransactionHashNotFound" => {
-                            // We failed to fetch the transaction, which is because
-                            // the transaction might not have been processed fast enough by the
-                            // provider. So we can fail silently and try
-                            // again in the next iteration.
-                            warn!(target: LOG_TARGET, transaction_hash = %format!("{:#x}", transaction_hash), "Retrieving pending transaction receipt.");
-                            self.db
-                                .set_head(
-                                    data.block_number - 1,
-                                    timestamp,
-                                    world_txns_count,
-                                    self.world.address,
-                                )
-                                .await?;
-                            if let Some(tx) = last_pending_block_tx {
-                                self.db.set_last_pending_block_tx(Some(tx))?;
-                            }
-
-                            if let Some(tx) = last_pending_block_world_tx {
-                                self.db.set_last_pending_block_world_tx(Some(tx))?;
-                            }
-                            return Ok(EngineHead {
-                                block_number: data.block_number - 1,
-                                last_pending_block_tx,
-                                last_pending_block_world_tx,
-                            });
-                        }
-                        _ => {
-                            error!(target: LOG_TARGET, error = %e, transaction_hash = %format!("{:#x}", transaction_hash), "Processing pending transaction.");
-                            return Err(e);
-                        }
-                    }
-                }
-                Ok(true) => {
-                    world_txns_count += 1;
-                    last_pending_block_world_tx = Some(*transaction_hash);
-                    last_pending_block_tx = Some(*transaction_hash);
-                    info!(target: LOG_TARGET, transaction_hash = %format!("{:#x}", transaction_hash), "Processed pending world transaction.");
-                }
-                Ok(_) => {
-                    last_pending_block_tx = Some(*transaction_hash);
-                    debug!(target: LOG_TARGET, transaction_hash = %format!("{:#x}", transaction_hash), "Processed pending transaction.")
-                }
->>>>>>> d039c6d4
             }
 
             last_pending_block_tx = Some(*transaction_hash);
@@ -556,34 +494,20 @@
         // Process parallelized events
         self.process_tasks().await?;
 
-        // Head block number should still be latest block number
-<<<<<<< HEAD
-        self.db.update_cursors(data.block_number - 1, last_pending_block_tx, cursor_map)?;
-=======
-        self.db
-            .set_head(data.block_number - 1, timestamp, world_txns_count, self.world.address)
-            .await?;
-
-        if let Some(tx) = last_pending_block_tx {
-            self.db.set_last_pending_block_tx(Some(tx))?;
-        }
-
-        if let Some(tx) = last_pending_block_world_tx {
-            self.db.set_last_pending_block_world_tx(Some(tx))?;
-        }
->>>>>>> d039c6d4
+        self.db.update_cursors(
+            data.block_number - 1,
+            last_pending_block_tx,
+            cursor_map,
+            timestamp,
+        )?;
 
         Ok(())
     }
 
     pub async fn process_range(&mut self, data: FetchRangeResult) -> Result<()> {
         // Process all transactions
-<<<<<<< HEAD
         let mut processed_blocks = HashSet::new();
-=======
-        let mut last_block = 0;
-        let transactions_count = data.transactions.len();
->>>>>>> d039c6d4
+        let mut cursor_map = HashMap::new();
         for ((block_number, transaction_hash), events) in data.transactions {
             debug!("Processing transaction hash: {:#x}", transaction_hash);
             // Process transaction
@@ -599,6 +523,7 @@
                 block_number,
                 data.blocks[&block_number],
                 transaction,
+                &mut cursor_map,
             )
             .await?;
 
@@ -616,21 +541,10 @@
         // Process parallelized events
         self.process_tasks().await?;
 
-<<<<<<< HEAD
-        self.db.reset_cursors(data.latest_block_number)?;
-=======
-        let last_block_timestamp = self.get_block_timestamp(data.latest_block_number).await?;
-        self.db
-            .set_head(
-                data.latest_block_number,
-                last_block_timestamp,
-                transactions_count as u64,
-                self.world.address,
-            )
-            .await?;
-        self.db.set_last_pending_block_world_tx(None)?;
-        self.db.set_last_pending_block_tx(None)?;
->>>>>>> d039c6d4
+        let last_block_timestamp =
+            get_block_timestamp(&self.provider, data.latest_block_number).await?;
+
+        self.db.reset_cursors(data.latest_block_number, cursor_map, last_block_timestamp)?;
 
         Ok(())
     }
@@ -684,7 +598,9 @@
         block_number: u64,
         block_timestamp: u64,
         transaction: Option<Transaction>,
+        cursor_map: &mut HashMap<Felt, (Felt, u64)>,
     ) -> Result<()> {
+        let mut unique_contracts = HashSet::new();
         // Contract -> Cursor
         for (event_idx, event) in events.iter().enumerate() {
             let event_id =
@@ -699,6 +615,8 @@
             let Some(&contract_type) = self.contracts.get(&event.from_address) else {
                 continue;
             };
+
+            unique_contracts.insert(event.from_address);
 
             Self::process_event(
                 self,
@@ -712,6 +630,11 @@
             .await?;
         }
 
+        for contract in unique_contracts {
+            let entry = cursor_map.entry(contract).or_insert((transaction_hash, 0));
+            entry.1 += 1;
+        }
+
         if let Some(ref transaction) = transaction {
             Self::process_transaction(
                 self,
@@ -733,7 +656,7 @@
         transaction_with_receipt: &TransactionWithReceipt,
         block_number: u64,
         block_timestamp: u64,
-        cursor_map: &mut HashMap<Felt, Felt>,
+        cursor_map: &mut HashMap<Felt, (Felt, u64)>,
     ) -> Result<()> {
         let transaction_hash = transaction_with_receipt.transaction.transaction_hash();
         let events = match &transaction_with_receipt.receipt {
@@ -742,13 +665,15 @@
             _ => None,
         };
 
+        let mut unique_contracts = HashSet::new();
         if let Some(events) = events {
             for (event_idx, event) in events.iter().enumerate() {
                 let Some(&contract_type) = self.contracts.get(&event.from_address) else {
                     continue;
                 };
 
-                cursor_map.insert(event.from_address, *transaction_hash);
+                unique_contracts.insert(event.from_address);
+
                 let event_id =
                     format!("{:#064x}:{:#x}:{:#04x}", block_number, *transaction_hash, event_idx);
 
@@ -774,6 +699,11 @@
                 )
                 .await?;
             }
+        }
+
+        for contract in unique_contracts {
+            let entry = cursor_map.entry(contract).or_insert((*transaction_hash, 0));
+            entry.1 += 1;
         }
 
         Ok(())
