--- conflicted
+++ resolved
@@ -24,14 +24,9 @@
 
 pub async fn verify(
     verifier: VerifierIdentifier,
-<<<<<<< HEAD
-    serialized_proof: Vec<Felt>,
-) -> anyhow::Result<(String, Felt)> {
-=======
     serialized_proof: Vec<FieldElement>,
     account: StarknetAccountData,
 ) -> anyhow::Result<(String, FieldElement)> {
->>>>>>> 8f5ee1d5
     match verifier {
         VerifierIdentifier::HerodotusStarknetSepolia(fact_registry_address) => {
             starknet::starknet_verify(fact_registry_address, serialized_proof, account).await
