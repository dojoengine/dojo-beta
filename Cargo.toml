[workspace]
resolver = "2"

members = [
  "bin/dojo-language-server",
  "bin/katana",
  "bin/saya",
  "bin/sozo",
  "bin/torii",
  "crates/benches",
  "crates/common",
  "crates/dojo-bindgen",
  "crates/dojo-core",
  "crates/dojo-lang",
  "crates/dojo-test-utils",
  "crates/dojo-types",
  "crates/dojo-world",
  "crates/dojo-world/abigen",
  "crates/katana/core",
  "crates/katana/executor",
  "crates/katana/primitives",
  "crates/katana/rpc/rpc",
  "crates/katana/rpc/rpc-api",
  "crates/katana/rpc/rpc-types",
  "crates/katana/rpc/rpc-types-builder",
  "crates/katana/runner",
  "crates/katana/runner/runner-macro",
  "crates/katana/storage/codecs",
  "crates/katana/storage/codecs/derive",
  "crates/katana/storage/db",
  "crates/katana/storage/provider",
  "crates/katana/tasks",
  "crates/metrics",
  "crates/saya/core",
  "crates/saya/provider",
  "crates/sozo/signers",
  "crates/torii/client",
  "crates/torii/server",
  "crates/torii/types-test",
  "examples/spawn-and-move",
]

[workspace.package]
edition = "2021"
license = "Apache-2.0"
license-file = "LICENSE"
repository = "https://github.com/dojoengine/dojo/"
version = "0.6.0-alpha.5"

[profile.performance]
codegen-units = 1
incremental = false
inherits = "release"
lto = "fat"

[workspace.dependencies]
common = { path = "crates/common" }

# metrics
metrics = { path = "crates/metrics" }

# dojo-lang
dojo-bindgen = { path = "crates/dojo-bindgen" }
dojo-core = { path = "crates/dojo-core" }
dojo-lang = { path = "crates/dojo-lang" }
dojo-test-utils = { path = "crates/dojo-test-utils" }
dojo-types = { path = "crates/dojo-types" }
dojo-world = { path = "crates/dojo-world" }

# katana
katana-codecs = { path = "crates/katana/storage/codecs" }
katana-codecs-derive = { path = "crates/katana/storage/codecs/derive" }
katana-core = { path = "crates/katana/core", default-features = false }
katana-db = { path = "crates/katana/storage/db" }
katana-executor = { path = "crates/katana/executor", default-features = false }
katana-primitives = { path = "crates/katana/primitives" }
katana-provider = { path = "crates/katana/storage/provider" }
katana-rpc = { path = "crates/katana/rpc/rpc" }
katana-rpc-api = { path = "crates/katana/rpc/rpc-api" }
katana-rpc-types = { path = "crates/katana/rpc/rpc-types" }
katana-rpc-types-builder = { path = "crates/katana/rpc/rpc-types-builder" }
katana-runner = { path = "crates/katana/runner" }
katana-tasks = { path = "crates/katana/tasks" }

# torii
torii-client = { path = "crates/torii/client" }
torii-core = { path = "crates/torii/core" }
torii-graphql = { path = "crates/torii/graphql" }
torii-grpc = { path = "crates/torii/grpc" }
torii-relay = { path = "crates/torii/libp2p" }
torii-server = { path = "crates/torii/server" }

# saya
saya-core = { path = "crates/saya/core" }
saya-provider = { path = "crates/saya/provider" }

# sozo
sozo-signers = { path = "crates/sozo/signers" }

anyhow = "1.0.75"
assert_matches = "1.5.0"
async-trait = "0.1.68"
base64 = "0.21.2"
<<<<<<< HEAD
cairo-lang-compiler = "2.5.0"
cairo-lang-debug = "2.5.0"
cairo-lang-defs = "2.5.0"
cairo-lang-diagnostics = "2.5.0"
cairo-lang-filesystem = "2.5.0"
cairo-lang-formatter = "2.5.0"
cairo-lang-language-server = "2.5.0"
cairo-lang-lowering = "2.5.0"
cairo-lang-parser = "2.5.0"
cairo-lang-plugins = { version = "2.5.0", features = [ "testing" ] }
cairo-lang-project = "2.5.0"
cairo-lang-semantic = { version = "2.5.0", features = [ "testing" ] }
cairo-lang-sierra = "2.5.0"
cairo-lang-sierra-generator = "2.5.0"
cairo-lang-sierra-to-casm = "2.5.0"
cairo-lang-starknet = "2.5.0"
cairo-lang-syntax = "2.5.0"
cairo-lang-test-plugin = "2.5.0"
cairo-lang-test-runner = "2.5.0"
cairo-lang-test-utils = "2.5.0"
cairo-lang-utils = "2.5.0"
=======
cairo-lang-compiler = "=2.5.4"
cairo-lang-debug = "=2.5.4"
cairo-lang-defs = "=2.5.4"
cairo-lang-diagnostics = "=2.5.4"
cairo-lang-filesystem = "=2.5.4"
cairo-lang-formatter = "=2.5.4"
cairo-lang-language-server = "=2.5.4"
cairo-lang-lowering = "=2.5.4"
cairo-lang-parser = "=2.5.4"
cairo-lang-plugins = { version = "=2.5.4", features = [ "testing" ] }
cairo-lang-project = "=2.5.4"
cairo-lang-semantic = { version = "=2.5.4", features = [ "testing" ] }
cairo-lang-sierra = "=2.5.4"
cairo-lang-sierra-generator = "=2.5.4"
cairo-lang-sierra-to-casm = "=2.5.4"
cairo-lang-starknet = "=2.5.4"
cairo-lang-syntax = "=2.5.4"
cairo-lang-test-plugin = "=2.5.4"
cairo-lang-test-runner = "=2.5.4"
cairo-lang-test-utils = "=2.5.4"
cairo-lang-utils = "=2.5.4"
>>>>>>> 7f6dc55d
cairo-vm = "0.9.2"
camino = { version = "1.1.2", features = [ "serde1" ] }
chrono = { version = "0.4.24", features = [ "serde" ] }
clap = { version = "4.2", features = [ "derive" ] }
clap_complete = "4.3"
console = "0.15.7"
convert_case = "0.6.0"
crypto-bigint = { version = "0.5.3", features = [ "serde" ] }
derive_more = "0.99.17"
flate2 = "1.0.24"
futures = "0.3.28"
hex = "0.4.3"
indoc = "1.0.7"
itertools = "0.10.3"
jsonrpsee = { version = "0.16.2", default-features = false }
lazy_static = "1.4.0"
metrics-process = "1.0.9"
num-traits = { version = "0.2", default-features = false }
once_cell = "1.0"
parking_lot = "0.12.1"
pretty_assertions = "1.2.1"
rayon = "1.8.0"
salsa = "0.16.1"
scarb = { git = "https://github.com/software-mansion/scarb", tag = "v2.5.4" }
scarb-ui = { git = "https://github.com/software-mansion/scarb", tag = "v2.5.4" }
semver = "1.0.5"
serde = { version = "1.0.192", features = [ "derive" ] }
serde_json = { version = "1.0", features = [ "arbitrary_precision" ] }
serde_with = "2.3.1"
similar-asserts = "1.5.0"
smol_str = { version = "0.2.0", features = [ "serde" ] }
sqlx = { version = "0.7.2", features = [ "chrono", "macros", "regexp", "runtime-async-std", "runtime-tokio", "sqlite", "uuid" ] }
starknet = "0.9.0"
starknet-crypto = "0.6.1"
starknet_api = "0.7.0-dev.0"
strum = "0.25"
strum_macros = "0.25"
test-log = "0.2.11"
thiserror = "1.0.32"
tokio = { version = "1.32.0", features = [ "full" ] }
toml = "0.7.4"
tracing = "0.1.34"
tracing-subscriber = { version = "0.3.16", features = [ "env-filter", "json" ] }
url = { version = "2.4.0", features = [ "serde" ] }

rstest = "0.18.2"
rstest_reuse = "0.6.0"

# server
hyper = "0.14.27"
warp = "0.3"

# gRPC
prost = "0.12"
tonic = "0.10"
tonic-build = "0.10.1"
tonic-reflection = "0.10.1"
tonic-web = "0.10.1"

# WASM-compatible gRPC deps
tonic-web-wasm-client = "0.4.0"
wasm-prost = { version = "0.11.9", package = "prost" }
wasm-tonic = { version = "0.9.2", default-features = false, features = [ "codegen", "gzip", "prost" ], package = "tonic" }
wasm-tonic-build = { version = "0.9.2", default-features = false, features = [ "prost" ], package = "tonic-build" }

[patch.crates-io]
cairo-felt = { git = "https://github.com/dojoengine/cairo-rs.git", rev = "1031381" }
cairo-vm = { git = "https://github.com/dojoengine/cairo-rs.git", rev = "1031381" }<|MERGE_RESOLUTION|>--- conflicted
+++ resolved
@@ -101,29 +101,6 @@
 assert_matches = "1.5.0"
 async-trait = "0.1.68"
 base64 = "0.21.2"
-<<<<<<< HEAD
-cairo-lang-compiler = "2.5.0"
-cairo-lang-debug = "2.5.0"
-cairo-lang-defs = "2.5.0"
-cairo-lang-diagnostics = "2.5.0"
-cairo-lang-filesystem = "2.5.0"
-cairo-lang-formatter = "2.5.0"
-cairo-lang-language-server = "2.5.0"
-cairo-lang-lowering = "2.5.0"
-cairo-lang-parser = "2.5.0"
-cairo-lang-plugins = { version = "2.5.0", features = [ "testing" ] }
-cairo-lang-project = "2.5.0"
-cairo-lang-semantic = { version = "2.5.0", features = [ "testing" ] }
-cairo-lang-sierra = "2.5.0"
-cairo-lang-sierra-generator = "2.5.0"
-cairo-lang-sierra-to-casm = "2.5.0"
-cairo-lang-starknet = "2.5.0"
-cairo-lang-syntax = "2.5.0"
-cairo-lang-test-plugin = "2.5.0"
-cairo-lang-test-runner = "2.5.0"
-cairo-lang-test-utils = "2.5.0"
-cairo-lang-utils = "2.5.0"
-=======
 cairo-lang-compiler = "=2.5.4"
 cairo-lang-debug = "=2.5.4"
 cairo-lang-defs = "=2.5.4"
@@ -145,7 +122,6 @@
 cairo-lang-test-runner = "=2.5.4"
 cairo-lang-test-utils = "=2.5.4"
 cairo-lang-utils = "=2.5.4"
->>>>>>> 7f6dc55d
 cairo-vm = "0.9.2"
 camino = { version = "1.1.2", features = [ "serde1" ] }
 chrono = { version = "0.4.24", features = [ "serde" ] }
