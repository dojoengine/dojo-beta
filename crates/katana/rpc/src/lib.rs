mod api;
pub mod config;
mod katana;
mod starknet;
<<<<<<< HEAD
pub mod utils;
=======
>>>>>>> 63494ec0

use std::net::SocketAddr;
use std::time::{Duration, Instant};

use anyhow::Result;
use config::ServerConfig;
use hyper::Method;
use jsonrpsee::server::logger::{Logger, MethodKind, TransportProtocol};
use jsonrpsee::server::middleware::proxy_get_request::ProxyGetRequestLayer;
use jsonrpsee::server::{AllowHosts, ServerBuilder, ServerHandle};
use jsonrpsee::tracing::debug;
use jsonrpsee::types::Params;
use jsonrpsee::RpcModule;
use katana_core::sequencer::Sequencer;
use tower_http::cors::{Any, CorsLayer};

use crate::api::katana::KatanaApiServer;
use crate::api::starknet::StarknetApiServer;
pub use crate::katana::KatanaApi;
pub use crate::starknet::StarknetApi;

pub async fn spawn<S>(
    katana_api: KatanaApi<S>,
    starknet_api: StarknetApi<S>,
    config: ServerConfig,
) -> Result<NodeHandle>
where
    S: Sequencer + Send + Sync + 'static,
{
    let mut methods = RpcModule::new(());
    methods.merge(starknet_api.into_rpc())?;
    methods.merge(katana_api.into_rpc())?;
    methods.register_method("health", |_, _| Ok(serde_json::json!({ "health": true })))?;

    let cors = CorsLayer::new()
            // Allow `POST` when accessing the resource
            .allow_methods([Method::POST, Method::GET])
            // Allow requests from any origin
            .allow_origin(Any)
            .allow_headers([hyper::header::CONTENT_TYPE]);

    let middleware = tower::ServiceBuilder::new()
        .layer(cors)
        .layer(ProxyGetRequestLayer::new("/", "health")?)
        .timeout(Duration::from_secs(2));

    let server = ServerBuilder::new()
        .set_logger(RpcLogger)
        .set_host_filtering(AllowHosts::Any)
        .set_middleware(middleware)
        .build(config.addr())
        .await?;

    let addr = server.local_addr()?;
    let handle = server.start(methods)?;

    Ok(NodeHandle { config, handle, addr })
}

#[derive(Debug, Clone)]
pub struct NodeHandle {
    pub addr: SocketAddr,
    pub config: ServerConfig,
    pub handle: ServerHandle,
}

#[derive(Debug, Clone)]
pub struct RpcLogger;

impl Logger for RpcLogger {
    type Instant = std::time::Instant;

    fn on_connect(
        &self,
        _remote_addr: std::net::SocketAddr,
        _request: &jsonrpsee::server::logger::HttpRequest,
        _t: TransportProtocol,
    ) {
    }

    fn on_request(&self, _transport: TransportProtocol) -> Self::Instant {
        Instant::now()
    }

    fn on_call(
        &self,
        method_name: &str,
        _params: Params<'_>,
        _kind: MethodKind,
        _transport: TransportProtocol,
    ) {
        debug!(method = ?method_name);
    }

    fn on_result(
        &self,
        _method_name: &str,
        _success: bool,
        _started_at: Self::Instant,
        _transport: TransportProtocol,
    ) {
    }

    fn on_response(
        &self,
        _result: &str,
        _started_at: Self::Instant,
        _transport: TransportProtocol,
    ) {
    }
    fn on_disconnect(&self, _remote_addr: std::net::SocketAddr, _transport: TransportProtocol) {}
}<|MERGE_RESOLUTION|>--- conflicted
+++ resolved
@@ -2,10 +2,6 @@
 pub mod config;
 mod katana;
 mod starknet;
-<<<<<<< HEAD
-pub mod utils;
-=======
->>>>>>> 63494ec0
 
 use std::net::SocketAddr;
 use std::time::{Duration, Instant};
