--- conflicted
+++ resolved
@@ -2,13 +2,10 @@
 
 use cairo_lang_defs::patcher::RewriteNode;
 use cairo_lang_defs::plugin::PluginDiagnostic;
-<<<<<<< HEAD
 use cairo_lang_diagnostics::Severity;
-=======
 use cairo_lang_syntax::attribute::structured::{
     Attribute, AttributeArg, AttributeArgVariant, AttributeListStructurize,
 };
->>>>>>> 1a1f3485
 use cairo_lang_syntax::node::ast::{
     self, Expr, GenericParam, ItemEnum, ItemStruct, OptionTypeClause, OptionWrappedGenericParamList,
 };
@@ -94,6 +91,7 @@
                     diagnostics.push(PluginDiagnostic {
                         stable_ptr: member.stable_ptr().0,
                         message: "Capacity must be greater than 0.".to_string(),
+                        severity: Severity::Error,
                     });
                 }
 
@@ -102,6 +100,7 @@
                         stable_ptr: member.stable_ptr().0,
                         message: "Capacity is only supported for Array<felt252> or Span<felt252>."
                             .to_string(),
+                        severity: Severity::Error,
                     });
                 }
 
@@ -402,6 +401,7 @@
             stable_ptr: attr.args_stable_ptr.untyped(),
             message: "Attribute should have a single non-negative literal in `u32` range."
                 .to_string(),
+            severity: Severity::Error,
         })
     })
 }