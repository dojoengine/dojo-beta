--- conflicted
+++ resolved
@@ -8,12 +8,7 @@
 use crate::error::{Error, QueryError};
 use crate::model::{parse_sql_model_members, SqlModelMember};
 
-<<<<<<< HEAD
-type ModelName = String;
-
 #[derive(Debug)]
-=======
->>>>>>> 7c09e4a0
 pub struct ModelCache {
     pool: SqlitePool,
     cache: RwLock<HashMap<Felt, Ty>>,
