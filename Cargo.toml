[workspace]

resolver = "2"

<<<<<<< HEAD
members = [ "crates/bevy-dojo", "crates/dojo-lang", "crates/dojo-language-server", "crates/dojo-world", "crates/dojo-test-runner", "crates/dojo-test-utils", "crates/dojo-signers", "crates/katana", "crates/katana-core", "crates/katana-rpc", "crates/sozo", "crates/torii" ]
=======
members = [
    "crates/bevy-dojo",
    "crates/dojo-lang",
    "crates/dojo-language-server",
    "crates/dojo-world",
    "crates/dojo-test-utils",
    "crates/dojo-signers",
    "crates/katana",
    "crates/katana-core",
    "crates/katana-rpc",
    "crates/sozo",
    "crates/torii",
]
>>>>>>> 72f7bc22

[workspace.package]
version = "0.1.0"
edition = "2021"
repository = "https://github.com/dojoengine/dojo/"
license = "Apache-2.0"
license-file = "LICENSE"

[workspace.dependencies]
anyhow = "1.0.66"
async-trait = "0.1.68"
blockifier = { git = "https://github.com/starkware-libs/blockifier" }
cairo-lang-casm = "1.1.0"
cairo-lang-compiler = "1.1.0"
cairo-lang-debug = "1.1.0"
cairo-lang-defs = "1.1.0"
cairo-lang-diagnostics = "1.1.0"
cairo-lang-filesystem = "1.1.0"
cairo-lang-formatter = "1.1.0"
cairo-lang-language-server = "1.1.0"
cairo-lang-lowering = "1.1.0"
cairo-lang-parser = "1.1.0"
cairo-lang-plugins = "1.1.0"
cairo-lang-project = "1.1.0"
cairo-lang-semantic = { version = "1.1.0", features = [ "testing" ] }
cairo-lang-sierra-generator = "1.1.0"
cairo-lang-sierra = "1.1.0"
cairo-lang-sierra-to-casm = "1.1.0"
cairo-lang-starknet = "1.1.0"
cairo-lang-syntax = "1.1.0"
cairo-lang-test-utils = "1.1.0"
cairo-lang-test-runner = "1.1.0"
cairo-lang-utils = "1.1.0"
camino = { version = "1.1.2", features = [ "serde1" ] }
chrono = { version = "0.4.24", features = [ "serde" ] }
clap = { version = "4.2", features = [ "derive" ] }
colored = "2"
env_logger = "0.10.0"
indoc = "1.0.7"
itertools = "0.10.3"
log = "0.4.17"
num-bigint = "0.4"
pretty_assertions = "1.2.1"
rayon = "0.9.0"
salsa = "0.16.1"
scarb = { git = "https://github.com/software-mansion/scarb", rev = "0aa0f97b89a2e6f38f3b005cad2817dcaee7bf51" }
semver = "1.0.5"
serde = { version = "1.0.156", features = [ "derive" ] }
serde_json = "1.0"
serde_with = "2.3.1"
smol_str = { version = "0.2.0", features = [ "serde" ] }
starknet = { git = "https://github.com/xJonathanLEI/starknet-rs", branch = "dev/jsonrpc_0_3_0" }
starknet_api = { git = "https://github.com/starkware-libs/starknet-api" }
test-log = "0.2.11"
thiserror = "1.0.32"
tokio = { version = "1.16", features = [ "full" ] }
toml = "0.7.4"
tracing = "0.1"
tracing-subscriber = "0.3.16"
yansi = "0.5.1"

[patch."https://github.com/starkware-libs/blockifier"]
blockifier = { git = "https://github.com/dojoengine/blockifier", branch = "dev" }

[patch."https://github.com/starkware-libs/starknet-api"]
starknet_api = { git = "https://github.com/dojoengine/starknet-api", branch = "dev" }

[patch.crates-io]
starknet-crypto = { git = "https://github.com/xJonathanLEI/starknet-rs", branch = "dev/jsonrpc_0_3_0" }<|MERGE_RESOLUTION|>--- conflicted
+++ resolved
@@ -2,23 +2,7 @@
 
 resolver = "2"
 
-<<<<<<< HEAD
-members = [ "crates/bevy-dojo", "crates/dojo-lang", "crates/dojo-language-server", "crates/dojo-world", "crates/dojo-test-runner", "crates/dojo-test-utils", "crates/dojo-signers", "crates/katana", "crates/katana-core", "crates/katana-rpc", "crates/sozo", "crates/torii" ]
-=======
-members = [
-    "crates/bevy-dojo",
-    "crates/dojo-lang",
-    "crates/dojo-language-server",
-    "crates/dojo-world",
-    "crates/dojo-test-utils",
-    "crates/dojo-signers",
-    "crates/katana",
-    "crates/katana-core",
-    "crates/katana-rpc",
-    "crates/sozo",
-    "crates/torii",
-]
->>>>>>> 72f7bc22
+members = [ "crates/bevy-dojo", "crates/dojo-lang", "crates/dojo-language-server", "crates/dojo-world", "crates/dojo-test-utils", "crates/dojo-signers", "crates/katana", "crates/katana-core", "crates/katana-rpc", "crates/sozo", "crates/torii" ]
 
 [workspace.package]
 version = "0.1.0"
