use dojo_examples::models::{Direction, Position, Vec2};

#[dojo::interface]
trait IActions {
    fn spawn();
    fn move(direction: Direction);
}

#[dojo::interface]
trait IActionsComputed {
    fn tile_terrain(vec: Vec2) -> felt252;
    fn quadrant(pos: Position) -> u8;
}

#[dojo::contract]
mod actions {
    use super::IActions;
    use super::IActionsComputed;

    use starknet::{ContractAddress, get_caller_address};
    use dojo_examples::models::{Position, Moves, Direction, Vec2};
    use dojo_examples::utils::next_position;

    #[event]
    #[derive(Drop, starknet::Event)]
    enum Event {
        Moved: Moved,
    }

    #[derive(starknet::Event, Model, Copy, Drop, Serde)]
    struct Moved {
        #[key]
        player: ContractAddress,
        direction: Direction,
    }

<<<<<<< HEAD
=======
    #[abi(embed_v0)]
    impl ActionsComputedImpl of IActionsComputed<ContractState> {
        #[computed]
        fn tile_terrain(vec: Vec2) -> felt252 {
            'land'
        }

        #[computed(Position)]
        fn quadrant(pos: Position) -> u8 {
            // 10 is zero
            if pos.vec.x < 10 {
                if pos.vec.y < 10 {
                    3 // Quadrant - -
                } else {
                    4 // Quadrant - +
                }
            } else {
                if pos.vec.y < 10 {
                    2 // Quadrant + -
                } else {
                    1 // Quadrant + +
                }
            }
        }
    }

>>>>>>> 810b0f45
    // impl: implement functions specified in trait
    #[abi(embed_v0)]
    impl ActionsImpl of IActions<ContractState> {
        // ContractState is defined by system decorator expansion
        fn spawn(world: IWorldDispatcher) {
            let player = get_caller_address();
            let position = get!(world, player, (Position));
            let moves = get!(world, player, (Moves));

            set!(
                world,
                (
                    Moves {
                        player, remaining: moves.remaining + 1, last_direction: Direction::None(())
                    },
                    Position {
                        player, vec: Vec2 { x: position.vec.x + 10, y: position.vec.y + 10 }
                    },
                )
            );
        }

        fn move(world: IWorldDispatcher, direction: Direction) {
            let player = get_caller_address();
            let (mut position, mut moves) = get!(world, player, (Position, Moves));
            moves.remaining -= 1;
            moves.last_direction = direction;
            let next = next_position(position, direction);
            set!(world, (moves, next));
            emit!(world, (Moved { player, direction }));
            return ();
        }
    }
}

#[cfg(test)]
mod tests {
    use starknet::class_hash::Felt252TryIntoClassHash;

    use dojo::world::{IWorldDispatcher, IWorldDispatcherTrait};

    use dojo::test_utils::{spawn_test_world, deploy_contract};

    use super::{actions, IActionsDispatcher, IActionsDispatcherTrait};
    use dojo_examples::models::{Position, position, Moves, moves, Direction, Vec2};

    #[test]
    #[available_gas(30000000)]
    fn test_move() {
        let caller = starknet::contract_address_const::<0x0>();

        // models
        let mut models = array![position::TEST_CLASS_HASH, moves::TEST_CLASS_HASH,];
        // deploy world with models
        let world = spawn_test_world(models);

        // deploy systems contract
        let contract_address = world
            .deploy_contract('salt', actions::TEST_CLASS_HASH.try_into().unwrap());
        let actions_system = IActionsDispatcher { contract_address };

        // System calls
        actions_system.spawn();
        actions_system.move(Direction::Right(()));

        let moves = get!(world, caller, Moves);
        let right_dir_felt: felt252 = Direction::Right(()).into();

        assert(moves.remaining == 0, 'moves is wrong');
        assert(moves.last_direction.into() == right_dir_felt, 'last direction is wrong');

        let new_position = get!(world, caller, Position);
        assert(new_position.vec.x == 11, 'position x is wrong');
        assert(new_position.vec.y == 10, 'position y is wrong');
    }
}<|MERGE_RESOLUTION|>--- conflicted
+++ resolved
@@ -34,35 +34,6 @@
         direction: Direction,
     }
 
-<<<<<<< HEAD
-=======
-    #[abi(embed_v0)]
-    impl ActionsComputedImpl of IActionsComputed<ContractState> {
-        #[computed]
-        fn tile_terrain(vec: Vec2) -> felt252 {
-            'land'
-        }
-
-        #[computed(Position)]
-        fn quadrant(pos: Position) -> u8 {
-            // 10 is zero
-            if pos.vec.x < 10 {
-                if pos.vec.y < 10 {
-                    3 // Quadrant - -
-                } else {
-                    4 // Quadrant - +
-                }
-            } else {
-                if pos.vec.y < 10 {
-                    2 // Quadrant + -
-                } else {
-                    1 // Quadrant + +
-                }
-            }
-        }
-    }
-
->>>>>>> 810b0f45
     // impl: implement functions specified in trait
     #[abi(embed_v0)]
     impl ActionsImpl of IActions<ContractState> {
