//! > Test expansion of the derive(Introspect).

//! > test_runner_name
test_expand_plugin

//! > cairo_code
use core::serde::Serde;

#[derive(Copy, Drop, Serde, Introspect)]
struct Vec2 {
    x: u32,
    y: u32
}

#[derive(Serde, Copy, Drop, Introspect)]
enum PlainEnum {
    Left: (),
    Right: (),
}

#[derive(Serde, Copy, Drop, Introspect)]
enum EnumWithPrimitive {
    Left: u32,
    Right: u32,
}

#[derive(Serde, Copy, Drop, Introspect)]
enum EnumWithStruct {
    Left: Vec2,
    Right: Vec2,
}

#[derive(Serde, Copy, Drop, Introspect)]
enum EnumWithSimpleArray {
    Left: Array<u32>,
    Right: Array<u32>,
}

#[derive(Serde, Copy, Drop, Introspect)]
enum EnumWithByteArray {
    Left: ByteArray,
    Right: ByteArray,
}

#[derive(Serde, Copy, Drop, Introspect)]
enum EnumWithSimpleTuple {
    Left: (u8, u256),
    Right: (u8, u256),
}

#[derive(Serde, Copy, Drop, Introspect)]
enum EnumWithComplexTuple {
    Left: (u8, Vec2),
    Right: (u8, Vec2),
}

#[derive(Serde, Copy, Drop, Introspect)]
enum EnumTupleOnePrimitive {
    Left: (u16,),
    Right: (u16,),
}

#[derive(Serde, Copy, Drop, Introspect)]
enum EnumCustom {
    Left: Vec2,
    Right: Vec2,
}

#[derive(Serde, Copy, Drop, Introspect)]
enum EnumTupleMix{
    Left: (Vec2, u64, EnumCustom),
    Right: (Vec2, u64, EnumCustom),
}

#[derive(Serde, Copy, Drop, Introspect)]
enum EnumWithDifferentVariantData{
    One,
    Two: u32,
    Three: (Vec2, u64),
}

#[derive(Copy, Drop, Introspect)]
struct StructWithPrimitives {
    #[key]
    player: ContractAddress,
    before: u8,
    after: u16,
}

#[derive(Copy, Drop, Introspect)]
struct StructWithStruct {
    #[key]
    player: ContractAddress,
    before: u8,
    after: Vec2,
}

#[derive(Copy, Drop, Introspect)]
struct StructWithSimpleArray {
    #[key]
    player: ContractAddress,
    before: u8,
    after: Array<u32>,
}

#[derive(Copy, Drop, Introspect)]
struct StructWithByteArray {
    #[key]
    player: ContractAddress,
    before: u8,
    after: ByteArray,
}

#[derive(Copy, Drop, Introspect)]
struct StructWithComplexArray {
    #[key]
    player: ContractAddress,
    before: u8,
    after: Array<Vec2>,
}

#[derive(Copy, Drop, Introspect)]
struct StructWithSimpleTuple {
    #[key]
    player: ContractAddress,
    before: u8,
    after: (u8, u256),
}

#[derive(Copy, Drop, Introspect)]
struct StructWithComplexTuple {
    #[key]
    player: ContractAddress,
    before: u8,
    after: (u8, Vec2, EnumCustom),
}

#[derive(Copy, Drop, Introspect)]
struct StructWithNestedArrays {
    #[key]
    player: ContractAddress,
    before: u8,
    after: Array<Array<Array<Vec2>>>,
}

#[derive(Copy, Drop, Introspect)]
struct StructWithNestedTuples {
    #[key]
    player: ContractAddress,
    before: u8,
    after: ((u8, u32), (Vec2, EnumCustom)),
}

#[derive(Copy, Drop, Introspect)]
struct StructWithNestedTuplesAndByteArray {
    #[key]
    player: ContractAddress,
    before: u8,
    after: ((u8, u32), (Vec2, ByteArray)),
}

#[derive(Copy, Drop, Introspect)]
struct StructWithNestedEverything {
    #[key]
    player: ContractAddress,
    before: u8,
    after: ((u8, u32), (Vec2, EnumCustom), (Array<(u32, Vec2)>, EnumCustom), (u16,))
}

#[derive(Copy, Drop, Serde, Introspect)]
struct GenericStruct<T> {
    t: T,
}

//! > expanded_cairo_code
use core::serde::Serde;

#[derive(Copy, Drop, Serde, Introspect)]
struct Vec2 {
    x: u32,
    y: u32
}

#[derive(Serde, Copy, Drop, Introspect)]
enum PlainEnum {
    Left: (),
    Right: (),
}

#[derive(Serde, Copy, Drop, Introspect)]
enum EnumWithPrimitive {
    Left: u32,
    Right: u32,
}

#[derive(Serde, Copy, Drop, Introspect)]
enum EnumWithStruct {
    Left: Vec2,
    Right: Vec2,
}

#[derive(Serde, Copy, Drop, Introspect)]
enum EnumWithSimpleArray {
    Left: Array<u32>,
    Right: Array<u32>,
}

#[derive(Serde, Copy, Drop, Introspect)]
enum EnumWithByteArray {
    Left: ByteArray,
    Right: ByteArray,
}

#[derive(Serde, Copy, Drop, Introspect)]
enum EnumWithSimpleTuple {
    Left: (u8, u256),
    Right: (u8, u256),
}

#[derive(Serde, Copy, Drop, Introspect)]
enum EnumWithComplexTuple {
    Left: (u8, Vec2),
    Right: (u8, Vec2),
}

#[derive(Serde, Copy, Drop, Introspect)]
enum EnumTupleOnePrimitive {
    Left: (u16,),
    Right: (u16,),
}

#[derive(Serde, Copy, Drop, Introspect)]
enum EnumCustom {
    Left: Vec2,
    Right: Vec2,
}

#[derive(Serde, Copy, Drop, Introspect)]
enum EnumTupleMix{
    Left: (Vec2, u64, EnumCustom),
    Right: (Vec2, u64, EnumCustom),
}

#[derive(Serde, Copy, Drop, Introspect)]
enum EnumWithDifferentVariantData{
    One,
    Two: u32,
    Three: (Vec2, u64),
}

#[derive(Copy, Drop, Introspect)]
struct StructWithPrimitives {
    #[key]
    player: ContractAddress,
    before: u8,
    after: u16,
}

#[derive(Copy, Drop, Introspect)]
struct StructWithStruct {
    #[key]
    player: ContractAddress,
    before: u8,
    after: Vec2,
}

#[derive(Copy, Drop, Introspect)]
struct StructWithSimpleArray {
    #[key]
    player: ContractAddress,
    before: u8,
    after: Array<u32>,
}

#[derive(Copy, Drop, Introspect)]
struct StructWithByteArray {
    #[key]
    player: ContractAddress,
    before: u8,
    after: ByteArray,
}

#[derive(Copy, Drop, Introspect)]
struct StructWithComplexArray {
    #[key]
    player: ContractAddress,
    before: u8,
    after: Array<Vec2>,
}

#[derive(Copy, Drop, Introspect)]
struct StructWithSimpleTuple {
    #[key]
    player: ContractAddress,
    before: u8,
    after: (u8, u256),
}

#[derive(Copy, Drop, Introspect)]
struct StructWithComplexTuple {
    #[key]
    player: ContractAddress,
    before: u8,
    after: (u8, Vec2, EnumCustom),
}

#[derive(Copy, Drop, Introspect)]
struct StructWithNestedArrays {
    #[key]
    player: ContractAddress,
    before: u8,
    after: Array<Array<Array<Vec2>>>,
}

#[derive(Copy, Drop, Introspect)]
struct StructWithNestedTuples {
    #[key]
    player: ContractAddress,
    before: u8,
    after: ((u8, u32), (Vec2, EnumCustom)),
}

#[derive(Copy, Drop, Introspect)]
struct StructWithNestedTuplesAndByteArray {
    #[key]
    player: ContractAddress,
    before: u8,
    after: ((u8, u32), (Vec2, ByteArray)),
}

#[derive(Copy, Drop, Introspect)]
struct StructWithNestedEverything {
    #[key]
    player: ContractAddress,
    before: u8,
    after: ((u8, u32), (Vec2, EnumCustom), (Array<(u32, Vec2)>, EnumCustom), (u16,))
}

#[derive(Copy, Drop, Serde, Introspect)]
struct GenericStruct<T> {
    t: T,
}
impl Vec2Copy of core::traits::Copy::<Vec2>;
impl Vec2Drop of core::traits::Drop::<Vec2>;
impl Vec2Serde of core::serde::Serde::<Vec2> {
    fn serialize(self: @Vec2, ref output: core::array::Array<felt252>) {
        core::serde::Serde::serialize(self.x, ref output);
        core::serde::Serde::serialize(self.y, ref output)
    }
    fn deserialize(ref serialized: core::array::Span<felt252>) -> core::option::Option<Vec2> {
        core::option::Option::Some(Vec2 {
            x: core::serde::Serde::deserialize(ref serialized)?,
            y: core::serde::Serde::deserialize(ref serialized)?,
        })
    }
}

impl Vec2Introspect<> of dojo::database::introspect::Introspect<Vec2<>> {
    #[inline(always)]
    fn size() -> Option<usize> {
        Option::Some(2)
    }

    #[inline(always)]
    fn layout() -> dojo::database::introspect::Layout {
        dojo::database::introspect::Layout::Struct(
                array![
                dojo::database::introspect::FieldLayout {
<<<<<<< HEAD
                                selector: selector!("x"),
                                layout: dojo::database::introspect::Layout::Fixed(array![32].span())
                            },
dojo::database::introspect::FieldLayout {
                                selector: selector!("y"),
=======
                                selector: 512066735765477566404754172672287371265995314501343422459174036873487219331,
                                layout: dojo::database::introspect::Layout::Fixed(array![32].span())
                            },
dojo::database::introspect::FieldLayout {
                                selector: 1591024729085637502504777720563487898377940395575083379770417352976841400819,
>>>>>>> 9fe788a9
                                layout: dojo::database::introspect::Layout::Fixed(array![32].span())
                            }

                ].span()
            )
            
    }

    #[inline(always)]
    fn ty() -> dojo::database::introspect::Ty {
        dojo::database::introspect::Ty::Struct(dojo::database::introspect::Struct {
            name: 'Vec2',
            attrs: array![].span(),
            children: array![
                dojo::database::introspect::serialize_member(
                     @dojo::database::introspect::Member {
                name: 'x',
                ty: dojo::database::introspect::Ty::Primitive('u32'),
                attrs: array![].span()
            }),
dojo::database::introspect::serialize_member(
                     @dojo::database::introspect::Member {
                name: 'y',
                ty: dojo::database::introspect::Ty::Primitive('u32'),
                attrs: array![].span()
            })

            ].span()
        })
    }
}
impl PlainEnumSerde of core::serde::Serde::<PlainEnum> {
    fn serialize(self: @PlainEnum, ref output: core::array::Array<felt252>) {
        match self {
            PlainEnum::Left(x) => { core::serde::Serde::serialize(@0, ref output); core::serde::Serde::serialize(x, ref output); },
            PlainEnum::Right(x) => { core::serde::Serde::serialize(@1, ref output); core::serde::Serde::serialize(x, ref output); },
        }
    }
    fn deserialize(ref serialized: core::array::Span<felt252>) -> core::option::Option<PlainEnum> {
        let idx: felt252 = core::serde::Serde::deserialize(ref serialized)?;
        core::option::Option::Some(
            match idx {
                0 => PlainEnum::Left(core::serde::Serde::deserialize(ref serialized)?),
                1 => PlainEnum::Right(core::serde::Serde::deserialize(ref serialized)?),
                _ => { return core::option::Option::None; }
            }
        )
    }
}
impl PlainEnumCopy of core::traits::Copy::<PlainEnum>;
impl PlainEnumDrop of core::traits::Drop::<PlainEnum>;

impl PlainEnumIntrospect<> of dojo::database::introspect::Introspect<PlainEnum<>> {
    #[inline(always)]
    fn size() -> Option<usize> {
        Option::None
    }

    #[inline(always)]
    fn layout() -> dojo::database::introspect::Layout {
        dojo::database::introspect::Layout::Enum(
            array![
            dojo::database::introspect::FieldLayout {
<<<<<<< HEAD
            selector: 0,
            layout: dojo::database::introspect::Layout::Tuple(
                array![
                    // variant value
                    dojo::database::introspect::FieldLayout {
                        selector: '',
                        layout: dojo::database::introspect::Layout::Fixed(array![8].span())
                    },
                    dojo::database::introspect::FieldLayout {
=======
                    selector: 0,
                    layout: dojo::database::introspect::Layout::Tuple(
                        array![
                            // variant value
                            dojo::database::introspect::FieldLayout {
                                selector: '',
                                layout: dojo::database::introspect::Layout::Fixed(array![8].span())
                            },
                            dojo::database::introspect::FieldLayout {
>>>>>>> 9fe788a9
            selector: '',
            layout: dojo::database::introspect::Layout::Tuple(
                array![
                    
                ].span()
            )
<<<<<<< HEAD
        },
                ].span()
            )
        },
dojo::database::introspect::FieldLayout {
            selector: 1,
            layout: dojo::database::introspect::Layout::Tuple(
                array![
                    // variant value
                    dojo::database::introspect::FieldLayout {
                        selector: '',
                        layout: dojo::database::introspect::Layout::Fixed(array![8].span())
                    },
                    dojo::database::introspect::FieldLayout {
=======
        }
                        ].span()
                    )
                },
dojo::database::introspect::FieldLayout {
                    selector: 1,
                    layout: dojo::database::introspect::Layout::Tuple(
                        array![
                            // variant value
                            dojo::database::introspect::FieldLayout {
                                selector: '',
                                layout: dojo::database::introspect::Layout::Fixed(array![8].span())
                            },
                            dojo::database::introspect::FieldLayout {
>>>>>>> 9fe788a9
            selector: '',
            layout: dojo::database::introspect::Layout::Tuple(
                array![
                    
                ].span()
            )
<<<<<<< HEAD
        },
                ].span()
            )
        }
=======
        }
                        ].span()
                    )
                }
>>>>>>> 9fe788a9
            ].span()
        )
    }

    #[inline(always)]
    fn ty() -> dojo::database::introspect::Ty {
        // TODO: Not used anymore => to remove
        dojo::database::introspect::Ty::Primitive('u8')
    }
}
impl EnumWithPrimitiveSerde of core::serde::Serde::<EnumWithPrimitive> {
    fn serialize(self: @EnumWithPrimitive, ref output: core::array::Array<felt252>) {
        match self {
            EnumWithPrimitive::Left(x) => { core::serde::Serde::serialize(@0, ref output); core::serde::Serde::serialize(x, ref output); },
            EnumWithPrimitive::Right(x) => { core::serde::Serde::serialize(@1, ref output); core::serde::Serde::serialize(x, ref output); },
        }
    }
    fn deserialize(ref serialized: core::array::Span<felt252>) -> core::option::Option<EnumWithPrimitive> {
        let idx: felt252 = core::serde::Serde::deserialize(ref serialized)?;
        core::option::Option::Some(
            match idx {
                0 => EnumWithPrimitive::Left(core::serde::Serde::deserialize(ref serialized)?),
                1 => EnumWithPrimitive::Right(core::serde::Serde::deserialize(ref serialized)?),
                _ => { return core::option::Option::None; }
            }
        )
    }
}
impl EnumWithPrimitiveCopy of core::traits::Copy::<EnumWithPrimitive>;
impl EnumWithPrimitiveDrop of core::traits::Drop::<EnumWithPrimitive>;

impl EnumWithPrimitiveIntrospect<> of dojo::database::introspect::Introspect<EnumWithPrimitive<>> {
    #[inline(always)]
    fn size() -> Option<usize> {
        Option::None
    }

    #[inline(always)]
    fn layout() -> dojo::database::introspect::Layout {
        dojo::database::introspect::Layout::Enum(
            array![
            dojo::database::introspect::FieldLayout {
<<<<<<< HEAD
            selector: 0,
            layout: dojo::database::introspect::Layout::Tuple(
                array![
                    // variant value
                    dojo::database::introspect::FieldLayout {
                        selector: '',
                        layout: dojo::database::introspect::Layout::Fixed(array![8].span())
                    },
                    dojo::database::introspect::FieldLayout {
            selector: '',
            layout: dojo::database::introspect::Introspect::<u32>::layout()
        },
                ].span()
            )
        },
dojo::database::introspect::FieldLayout {
            selector: 1,
            layout: dojo::database::introspect::Layout::Tuple(
                array![
                    // variant value
                    dojo::database::introspect::FieldLayout {
                        selector: '',
                        layout: dojo::database::introspect::Layout::Fixed(array![8].span())
                    },
                    dojo::database::introspect::FieldLayout {
            selector: '',
            layout: dojo::database::introspect::Introspect::<u32>::layout()
        },
                ].span()
            )
        }
=======
                    selector: 0,
                    layout: dojo::database::introspect::Layout::Tuple(
                        array![
                            // variant value
                            dojo::database::introspect::FieldLayout {
                                selector: '',
                                layout: dojo::database::introspect::Layout::Fixed(array![8].span())
                            },
                            dojo::database::introspect::FieldLayout {
            selector: '',
            layout: dojo::database::introspect::Introspect::<u32>::layout()
        }
                        ].span()
                    )
                },
dojo::database::introspect::FieldLayout {
                    selector: 1,
                    layout: dojo::database::introspect::Layout::Tuple(
                        array![
                            // variant value
                            dojo::database::introspect::FieldLayout {
                                selector: '',
                                layout: dojo::database::introspect::Layout::Fixed(array![8].span())
                            },
                            dojo::database::introspect::FieldLayout {
            selector: '',
            layout: dojo::database::introspect::Introspect::<u32>::layout()
        }
                        ].span()
                    )
                }
>>>>>>> 9fe788a9
            ].span()
        )
    }

    #[inline(always)]
    fn ty() -> dojo::database::introspect::Ty {
        // TODO: Not used anymore => to remove
        dojo::database::introspect::Ty::Primitive('u8')
    }
}
impl EnumWithStructSerde of core::serde::Serde::<EnumWithStruct> {
    fn serialize(self: @EnumWithStruct, ref output: core::array::Array<felt252>) {
        match self {
            EnumWithStruct::Left(x) => { core::serde::Serde::serialize(@0, ref output); core::serde::Serde::serialize(x, ref output); },
            EnumWithStruct::Right(x) => { core::serde::Serde::serialize(@1, ref output); core::serde::Serde::serialize(x, ref output); },
        }
    }
    fn deserialize(ref serialized: core::array::Span<felt252>) -> core::option::Option<EnumWithStruct> {
        let idx: felt252 = core::serde::Serde::deserialize(ref serialized)?;
        core::option::Option::Some(
            match idx {
                0 => EnumWithStruct::Left(core::serde::Serde::deserialize(ref serialized)?),
                1 => EnumWithStruct::Right(core::serde::Serde::deserialize(ref serialized)?),
                _ => { return core::option::Option::None; }
            }
        )
    }
}
impl EnumWithStructCopy of core::traits::Copy::<EnumWithStruct>;
impl EnumWithStructDrop of core::traits::Drop::<EnumWithStruct>;

impl EnumWithStructIntrospect<> of dojo::database::introspect::Introspect<EnumWithStruct<>> {
    #[inline(always)]
    fn size() -> Option<usize> {
        Option::None
    }

    #[inline(always)]
    fn layout() -> dojo::database::introspect::Layout {
        dojo::database::introspect::Layout::Enum(
            array![
            dojo::database::introspect::FieldLayout {
<<<<<<< HEAD
            selector: 0,
            layout: dojo::database::introspect::Layout::Tuple(
                array![
                    // variant value
                    dojo::database::introspect::FieldLayout {
                        selector: '',
                        layout: dojo::database::introspect::Layout::Fixed(array![8].span())
                    },
                    dojo::database::introspect::FieldLayout {
            selector: '',
            layout: dojo::database::introspect::Introspect::<Vec2>::layout()
        },
                ].span()
            )
        },
dojo::database::introspect::FieldLayout {
            selector: 1,
            layout: dojo::database::introspect::Layout::Tuple(
                array![
                    // variant value
                    dojo::database::introspect::FieldLayout {
                        selector: '',
                        layout: dojo::database::introspect::Layout::Fixed(array![8].span())
                    },
                    dojo::database::introspect::FieldLayout {
            selector: '',
            layout: dojo::database::introspect::Introspect::<Vec2>::layout()
        },
                ].span()
            )
        }
=======
                    selector: 0,
                    layout: dojo::database::introspect::Layout::Tuple(
                        array![
                            // variant value
                            dojo::database::introspect::FieldLayout {
                                selector: '',
                                layout: dojo::database::introspect::Layout::Fixed(array![8].span())
                            },
                            dojo::database::introspect::FieldLayout {
            selector: '',
            layout: dojo::database::introspect::Introspect::<Vec2>::layout()
        }
                        ].span()
                    )
                },
dojo::database::introspect::FieldLayout {
                    selector: 1,
                    layout: dojo::database::introspect::Layout::Tuple(
                        array![
                            // variant value
                            dojo::database::introspect::FieldLayout {
                                selector: '',
                                layout: dojo::database::introspect::Layout::Fixed(array![8].span())
                            },
                            dojo::database::introspect::FieldLayout {
            selector: '',
            layout: dojo::database::introspect::Introspect::<Vec2>::layout()
        }
                        ].span()
                    )
                }
>>>>>>> 9fe788a9
            ].span()
        )
    }

    #[inline(always)]
    fn ty() -> dojo::database::introspect::Ty {
        // TODO: Not used anymore => to remove
        dojo::database::introspect::Ty::Primitive('u8')
    }
}
impl EnumWithSimpleArraySerde of core::serde::Serde::<EnumWithSimpleArray> {
    fn serialize(self: @EnumWithSimpleArray, ref output: core::array::Array<felt252>) {
        match self {
            EnumWithSimpleArray::Left(x) => { core::serde::Serde::serialize(@0, ref output); core::serde::Serde::serialize(x, ref output); },
            EnumWithSimpleArray::Right(x) => { core::serde::Serde::serialize(@1, ref output); core::serde::Serde::serialize(x, ref output); },
        }
    }
    fn deserialize(ref serialized: core::array::Span<felt252>) -> core::option::Option<EnumWithSimpleArray> {
        let idx: felt252 = core::serde::Serde::deserialize(ref serialized)?;
        core::option::Option::Some(
            match idx {
                0 => EnumWithSimpleArray::Left(core::serde::Serde::deserialize(ref serialized)?),
                1 => EnumWithSimpleArray::Right(core::serde::Serde::deserialize(ref serialized)?),
                _ => { return core::option::Option::None; }
            }
        )
    }
}
impl EnumWithSimpleArrayCopy of core::traits::Copy::<EnumWithSimpleArray>;
impl EnumWithSimpleArrayDrop of core::traits::Drop::<EnumWithSimpleArray>;

impl EnumWithSimpleArrayIntrospect<> of dojo::database::introspect::Introspect<EnumWithSimpleArray<>> {
    #[inline(always)]
    fn size() -> Option<usize> {
        Option::None
    }

    #[inline(always)]
    fn layout() -> dojo::database::introspect::Layout {
        dojo::database::introspect::Layout::Enum(
            array![
            dojo::database::introspect::FieldLayout {
<<<<<<< HEAD
            selector: 0,
            layout: dojo::database::introspect::Layout::Tuple(
                array![
                    // variant value
                    dojo::database::introspect::FieldLayout {
                        selector: '',
                        layout: dojo::database::introspect::Layout::Fixed(array![8].span())
                    },
                    dojo::database::introspect::FieldLayout {
            selector: '',
            layout: dojo::database::introspect::Layout::Array(
                array![
                    dojo::database::introspect::FieldLayout {
                        selector: '',
                        layout: dojo::database::introspect::Introspect::<u32>::layout()
                    }
                ].span()
            )
        },
                ].span()
            )
        },
dojo::database::introspect::FieldLayout {
            selector: 1,
            layout: dojo::database::introspect::Layout::Tuple(
                array![
                    // variant value
                    dojo::database::introspect::FieldLayout {
                        selector: '',
                        layout: dojo::database::introspect::Layout::Fixed(array![8].span())
                    },
                    dojo::database::introspect::FieldLayout {
            selector: '',
            layout: dojo::database::introspect::Layout::Array(
                array![
                    dojo::database::introspect::FieldLayout {
                        selector: '',
                        layout: dojo::database::introspect::Introspect::<u32>::layout()
                    }
                ].span()
            )
        },
                ].span()
            )
        }
=======
                    selector: 0,
                    layout: dojo::database::introspect::Layout::Tuple(
                        array![
                            // variant value
                            dojo::database::introspect::FieldLayout {
                                selector: '',
                                layout: dojo::database::introspect::Layout::Fixed(array![8].span())
                            },
                            dojo::database::introspect::FieldLayout {
            selector: '',
            layout: dojo::database::introspect::Introspect::<Array<u32>>::layout()
        }
                        ].span()
                    )
                },
dojo::database::introspect::FieldLayout {
                    selector: 1,
                    layout: dojo::database::introspect::Layout::Tuple(
                        array![
                            // variant value
                            dojo::database::introspect::FieldLayout {
                                selector: '',
                                layout: dojo::database::introspect::Layout::Fixed(array![8].span())
                            },
                            dojo::database::introspect::FieldLayout {
            selector: '',
            layout: dojo::database::introspect::Introspect::<Array<u32>>::layout()
        }
                        ].span()
                    )
                }
>>>>>>> 9fe788a9
            ].span()
        )
    }

    #[inline(always)]
    fn ty() -> dojo::database::introspect::Ty {
        // TODO: Not used anymore => to remove
        dojo::database::introspect::Ty::Primitive('u8')
    }
}
impl EnumWithByteArraySerde of core::serde::Serde::<EnumWithByteArray> {
    fn serialize(self: @EnumWithByteArray, ref output: core::array::Array<felt252>) {
        match self {
            EnumWithByteArray::Left(x) => { core::serde::Serde::serialize(@0, ref output); core::serde::Serde::serialize(x, ref output); },
            EnumWithByteArray::Right(x) => { core::serde::Serde::serialize(@1, ref output); core::serde::Serde::serialize(x, ref output); },
        }
    }
    fn deserialize(ref serialized: core::array::Span<felt252>) -> core::option::Option<EnumWithByteArray> {
        let idx: felt252 = core::serde::Serde::deserialize(ref serialized)?;
        core::option::Option::Some(
            match idx {
                0 => EnumWithByteArray::Left(core::serde::Serde::deserialize(ref serialized)?),
                1 => EnumWithByteArray::Right(core::serde::Serde::deserialize(ref serialized)?),
                _ => { return core::option::Option::None; }
            }
        )
    }
}
impl EnumWithByteArrayCopy of core::traits::Copy::<EnumWithByteArray>;
impl EnumWithByteArrayDrop of core::traits::Drop::<EnumWithByteArray>;

impl EnumWithByteArrayIntrospect<> of dojo::database::introspect::Introspect<EnumWithByteArray<>> {
    #[inline(always)]
    fn size() -> Option<usize> {
        Option::None
    }

    #[inline(always)]
    fn layout() -> dojo::database::introspect::Layout {
        dojo::database::introspect::Layout::Enum(
            array![
            dojo::database::introspect::FieldLayout {
<<<<<<< HEAD
            selector: 0,
            layout: dojo::database::introspect::Layout::Tuple(
                array![
                    // variant value
                    dojo::database::introspect::FieldLayout {
                        selector: '',
                        layout: dojo::database::introspect::Layout::Fixed(array![8].span())
                    },
                    dojo::database::introspect::FieldLayout {
            selector: '',
            layout: dojo::database::introspect::Introspect::<ByteArray>::layout()
        },
                ].span()
            )
        },
dojo::database::introspect::FieldLayout {
            selector: 1,
            layout: dojo::database::introspect::Layout::Tuple(
                array![
                    // variant value
                    dojo::database::introspect::FieldLayout {
                        selector: '',
                        layout: dojo::database::introspect::Layout::Fixed(array![8].span())
                    },
                    dojo::database::introspect::FieldLayout {
            selector: '',
            layout: dojo::database::introspect::Introspect::<ByteArray>::layout()
        },
                ].span()
            )
        }
=======
                    selector: 0,
                    layout: dojo::database::introspect::Layout::Tuple(
                        array![
                            // variant value
                            dojo::database::introspect::FieldLayout {
                                selector: '',
                                layout: dojo::database::introspect::Layout::Fixed(array![8].span())
                            },
                            dojo::database::introspect::FieldLayout {
            selector: '',
            layout: dojo::database::introspect::Introspect::<ByteArray>::layout()
        }
                        ].span()
                    )
                },
dojo::database::introspect::FieldLayout {
                    selector: 1,
                    layout: dojo::database::introspect::Layout::Tuple(
                        array![
                            // variant value
                            dojo::database::introspect::FieldLayout {
                                selector: '',
                                layout: dojo::database::introspect::Layout::Fixed(array![8].span())
                            },
                            dojo::database::introspect::FieldLayout {
            selector: '',
            layout: dojo::database::introspect::Introspect::<ByteArray>::layout()
        }
                        ].span()
                    )
                }
>>>>>>> 9fe788a9
            ].span()
        )
    }

    #[inline(always)]
    fn ty() -> dojo::database::introspect::Ty {
        // TODO: Not used anymore => to remove
        dojo::database::introspect::Ty::Primitive('u8')
    }
}
impl EnumWithSimpleTupleSerde of core::serde::Serde::<EnumWithSimpleTuple> {
    fn serialize(self: @EnumWithSimpleTuple, ref output: core::array::Array<felt252>) {
        match self {
            EnumWithSimpleTuple::Left(x) => { core::serde::Serde::serialize(@0, ref output); core::serde::Serde::serialize(x, ref output); },
            EnumWithSimpleTuple::Right(x) => { core::serde::Serde::serialize(@1, ref output); core::serde::Serde::serialize(x, ref output); },
        }
    }
    fn deserialize(ref serialized: core::array::Span<felt252>) -> core::option::Option<EnumWithSimpleTuple> {
        let idx: felt252 = core::serde::Serde::deserialize(ref serialized)?;
        core::option::Option::Some(
            match idx {
                0 => EnumWithSimpleTuple::Left(core::serde::Serde::deserialize(ref serialized)?),
                1 => EnumWithSimpleTuple::Right(core::serde::Serde::deserialize(ref serialized)?),
                _ => { return core::option::Option::None; }
            }
        )
    }
}
impl EnumWithSimpleTupleCopy of core::traits::Copy::<EnumWithSimpleTuple>;
impl EnumWithSimpleTupleDrop of core::traits::Drop::<EnumWithSimpleTuple>;

impl EnumWithSimpleTupleIntrospect<> of dojo::database::introspect::Introspect<EnumWithSimpleTuple<>> {
    #[inline(always)]
    fn size() -> Option<usize> {
        Option::None
    }

    #[inline(always)]
    fn layout() -> dojo::database::introspect::Layout {
        dojo::database::introspect::Layout::Enum(
            array![
            dojo::database::introspect::FieldLayout {
<<<<<<< HEAD
            selector: 0,
            layout: dojo::database::introspect::Layout::Tuple(
                array![
                    // variant value
                    dojo::database::introspect::FieldLayout {
                        selector: '',
                        layout: dojo::database::introspect::Layout::Fixed(array![8].span())
                    },
                    dojo::database::introspect::FieldLayout {
=======
                    selector: 0,
                    layout: dojo::database::introspect::Layout::Tuple(
                        array![
                            // variant value
                            dojo::database::introspect::FieldLayout {
                                selector: '',
                                layout: dojo::database::introspect::Layout::Fixed(array![8].span())
                            },
                            dojo::database::introspect::FieldLayout {
>>>>>>> 9fe788a9
            selector: '',
            layout: dojo::database::introspect::Layout::Tuple(
                array![
                    dojo::database::introspect::FieldLayout {
                        selector: '',
                        layout: dojo::database::introspect::Introspect::<u8>::layout()
                    },
dojo::database::introspect::FieldLayout {
                        selector: '',
                        layout: dojo::database::introspect::Introspect::<u256>::layout()
                    }
                ].span()
            )
<<<<<<< HEAD
        },
                ].span()
            )
        },
dojo::database::introspect::FieldLayout {
            selector: 1,
            layout: dojo::database::introspect::Layout::Tuple(
                array![
                    // variant value
                    dojo::database::introspect::FieldLayout {
                        selector: '',
                        layout: dojo::database::introspect::Layout::Fixed(array![8].span())
                    },
                    dojo::database::introspect::FieldLayout {
=======
        }
                        ].span()
                    )
                },
dojo::database::introspect::FieldLayout {
                    selector: 1,
                    layout: dojo::database::introspect::Layout::Tuple(
                        array![
                            // variant value
                            dojo::database::introspect::FieldLayout {
                                selector: '',
                                layout: dojo::database::introspect::Layout::Fixed(array![8].span())
                            },
                            dojo::database::introspect::FieldLayout {
>>>>>>> 9fe788a9
            selector: '',
            layout: dojo::database::introspect::Layout::Tuple(
                array![
                    dojo::database::introspect::FieldLayout {
                        selector: '',
                        layout: dojo::database::introspect::Introspect::<u8>::layout()
                    },
dojo::database::introspect::FieldLayout {
                        selector: '',
                        layout: dojo::database::introspect::Introspect::<u256>::layout()
                    }
                ].span()
            )
<<<<<<< HEAD
        },
                ].span()
            )
        }
=======
        }
                        ].span()
                    )
                }
>>>>>>> 9fe788a9
            ].span()
        )
    }

    #[inline(always)]
    fn ty() -> dojo::database::introspect::Ty {
        // TODO: Not used anymore => to remove
        dojo::database::introspect::Ty::Primitive('u8')
    }
}
impl EnumWithComplexTupleSerde of core::serde::Serde::<EnumWithComplexTuple> {
    fn serialize(self: @EnumWithComplexTuple, ref output: core::array::Array<felt252>) {
        match self {
            EnumWithComplexTuple::Left(x) => { core::serde::Serde::serialize(@0, ref output); core::serde::Serde::serialize(x, ref output); },
            EnumWithComplexTuple::Right(x) => { core::serde::Serde::serialize(@1, ref output); core::serde::Serde::serialize(x, ref output); },
        }
    }
    fn deserialize(ref serialized: core::array::Span<felt252>) -> core::option::Option<EnumWithComplexTuple> {
        let idx: felt252 = core::serde::Serde::deserialize(ref serialized)?;
        core::option::Option::Some(
            match idx {
                0 => EnumWithComplexTuple::Left(core::serde::Serde::deserialize(ref serialized)?),
                1 => EnumWithComplexTuple::Right(core::serde::Serde::deserialize(ref serialized)?),
                _ => { return core::option::Option::None; }
            }
        )
    }
}
impl EnumWithComplexTupleCopy of core::traits::Copy::<EnumWithComplexTuple>;
impl EnumWithComplexTupleDrop of core::traits::Drop::<EnumWithComplexTuple>;

impl EnumWithComplexTupleIntrospect<> of dojo::database::introspect::Introspect<EnumWithComplexTuple<>> {
    #[inline(always)]
    fn size() -> Option<usize> {
        Option::None
    }

    #[inline(always)]
    fn layout() -> dojo::database::introspect::Layout {
        dojo::database::introspect::Layout::Enum(
            array![
            dojo::database::introspect::FieldLayout {
<<<<<<< HEAD
            selector: 0,
            layout: dojo::database::introspect::Layout::Tuple(
                array![
                    // variant value
                    dojo::database::introspect::FieldLayout {
                        selector: '',
                        layout: dojo::database::introspect::Layout::Fixed(array![8].span())
                    },
                    dojo::database::introspect::FieldLayout {
=======
                    selector: 0,
                    layout: dojo::database::introspect::Layout::Tuple(
                        array![
                            // variant value
                            dojo::database::introspect::FieldLayout {
                                selector: '',
                                layout: dojo::database::introspect::Layout::Fixed(array![8].span())
                            },
                            dojo::database::introspect::FieldLayout {
            selector: '',
            layout: dojo::database::introspect::Layout::Tuple(
                array![
                    dojo::database::introspect::FieldLayout {
                        selector: '',
                        layout: dojo::database::introspect::Introspect::<u8>::layout()
                    },
dojo::database::introspect::FieldLayout {
                        selector: '',
                        layout: dojo::database::introspect::Introspect::<Vec2>::layout()
                    }
                ].span()
            )
        }
                        ].span()
                    )
                },
dojo::database::introspect::FieldLayout {
                    selector: 1,
                    layout: dojo::database::introspect::Layout::Tuple(
                        array![
                            // variant value
                            dojo::database::introspect::FieldLayout {
                                selector: '',
                                layout: dojo::database::introspect::Layout::Fixed(array![8].span())
                            },
                            dojo::database::introspect::FieldLayout {
>>>>>>> 9fe788a9
            selector: '',
            layout: dojo::database::introspect::Layout::Tuple(
                array![
                    dojo::database::introspect::FieldLayout {
                        selector: '',
                        layout: dojo::database::introspect::Introspect::<u8>::layout()
                    },
dojo::database::introspect::FieldLayout {
                        selector: '',
                        layout: dojo::database::introspect::Introspect::<Vec2>::layout()
                    }
                ].span()
            )
<<<<<<< HEAD
        },
                ].span()
            )
        },
dojo::database::introspect::FieldLayout {
            selector: 1,
            layout: dojo::database::introspect::Layout::Tuple(
                array![
                    // variant value
                    dojo::database::introspect::FieldLayout {
                        selector: '',
                        layout: dojo::database::introspect::Layout::Fixed(array![8].span())
                    },
                    dojo::database::introspect::FieldLayout {
=======
        }
                        ].span()
                    )
                }
            ].span()
        )
    }

    #[inline(always)]
    fn ty() -> dojo::database::introspect::Ty {
        // TODO: Not used anymore => to remove
        dojo::database::introspect::Ty::Primitive('u8')
    }
}
impl EnumTupleOnePrimitiveSerde of core::serde::Serde::<EnumTupleOnePrimitive> {
    fn serialize(self: @EnumTupleOnePrimitive, ref output: core::array::Array<felt252>) {
        match self {
            EnumTupleOnePrimitive::Left(x) => { core::serde::Serde::serialize(@0, ref output); core::serde::Serde::serialize(x, ref output); },
            EnumTupleOnePrimitive::Right(x) => { core::serde::Serde::serialize(@1, ref output); core::serde::Serde::serialize(x, ref output); },
        }
    }
    fn deserialize(ref serialized: core::array::Span<felt252>) -> core::option::Option<EnumTupleOnePrimitive> {
        let idx: felt252 = core::serde::Serde::deserialize(ref serialized)?;
        core::option::Option::Some(
            match idx {
                0 => EnumTupleOnePrimitive::Left(core::serde::Serde::deserialize(ref serialized)?),
                1 => EnumTupleOnePrimitive::Right(core::serde::Serde::deserialize(ref serialized)?),
                _ => { return core::option::Option::None; }
            }
        )
    }
}
impl EnumTupleOnePrimitiveCopy of core::traits::Copy::<EnumTupleOnePrimitive>;
impl EnumTupleOnePrimitiveDrop of core::traits::Drop::<EnumTupleOnePrimitive>;

impl EnumTupleOnePrimitiveIntrospect<> of dojo::database::introspect::Introspect<EnumTupleOnePrimitive<>> {
    #[inline(always)]
    fn size() -> Option<usize> {
        Option::None
    }

    #[inline(always)]
    fn layout() -> dojo::database::introspect::Layout {
        dojo::database::introspect::Layout::Enum(
            array![
            dojo::database::introspect::FieldLayout {
                    selector: 0,
                    layout: dojo::database::introspect::Layout::Tuple(
                        array![
                            // variant value
                            dojo::database::introspect::FieldLayout {
                                selector: '',
                                layout: dojo::database::introspect::Layout::Fixed(array![8].span())
                            },
                            dojo::database::introspect::FieldLayout {
            selector: '',
            layout: dojo::database::introspect::Layout::Tuple(
                array![
                    dojo::database::introspect::FieldLayout {
                        selector: '',
                        layout: dojo::database::introspect::Introspect::<u16>::layout()
                    }
                ].span()
            )
        }
                        ].span()
                    )
                },
dojo::database::introspect::FieldLayout {
                    selector: 1,
                    layout: dojo::database::introspect::Layout::Tuple(
                        array![
                            // variant value
                            dojo::database::introspect::FieldLayout {
                                selector: '',
                                layout: dojo::database::introspect::Layout::Fixed(array![8].span())
                            },
                            dojo::database::introspect::FieldLayout {
            selector: '',
            layout: dojo::database::introspect::Layout::Tuple(
                array![
                    dojo::database::introspect::FieldLayout {
                        selector: '',
                        layout: dojo::database::introspect::Introspect::<u16>::layout()
                    }
                ].span()
            )
        }
                        ].span()
                    )
                }
            ].span()
        )
    }

    #[inline(always)]
    fn ty() -> dojo::database::introspect::Ty {
        // TODO: Not used anymore => to remove
        dojo::database::introspect::Ty::Primitive('u8')
    }
}
impl EnumCustomSerde of core::serde::Serde::<EnumCustom> {
    fn serialize(self: @EnumCustom, ref output: core::array::Array<felt252>) {
        match self {
            EnumCustom::Left(x) => { core::serde::Serde::serialize(@0, ref output); core::serde::Serde::serialize(x, ref output); },
            EnumCustom::Right(x) => { core::serde::Serde::serialize(@1, ref output); core::serde::Serde::serialize(x, ref output); },
        }
    }
    fn deserialize(ref serialized: core::array::Span<felt252>) -> core::option::Option<EnumCustom> {
        let idx: felt252 = core::serde::Serde::deserialize(ref serialized)?;
        core::option::Option::Some(
            match idx {
                0 => EnumCustom::Left(core::serde::Serde::deserialize(ref serialized)?),
                1 => EnumCustom::Right(core::serde::Serde::deserialize(ref serialized)?),
                _ => { return core::option::Option::None; }
            }
        )
    }
}
impl EnumCustomCopy of core::traits::Copy::<EnumCustom>;
impl EnumCustomDrop of core::traits::Drop::<EnumCustom>;

impl EnumCustomIntrospect<> of dojo::database::introspect::Introspect<EnumCustom<>> {
    #[inline(always)]
    fn size() -> Option<usize> {
        Option::None
    }

    #[inline(always)]
    fn layout() -> dojo::database::introspect::Layout {
        dojo::database::introspect::Layout::Enum(
            array![
            dojo::database::introspect::FieldLayout {
                    selector: 0,
                    layout: dojo::database::introspect::Layout::Tuple(
                        array![
                            // variant value
                            dojo::database::introspect::FieldLayout {
                                selector: '',
                                layout: dojo::database::introspect::Layout::Fixed(array![8].span())
                            },
                            dojo::database::introspect::FieldLayout {
            selector: '',
            layout: dojo::database::introspect::Introspect::<Vec2>::layout()
        }
                        ].span()
                    )
                },
dojo::database::introspect::FieldLayout {
                    selector: 1,
                    layout: dojo::database::introspect::Layout::Tuple(
                        array![
                            // variant value
                            dojo::database::introspect::FieldLayout {
                                selector: '',
                                layout: dojo::database::introspect::Layout::Fixed(array![8].span())
                            },
                            dojo::database::introspect::FieldLayout {
            selector: '',
            layout: dojo::database::introspect::Introspect::<Vec2>::layout()
        }
                        ].span()
                    )
                }
            ].span()
        )
    }

    #[inline(always)]
    fn ty() -> dojo::database::introspect::Ty {
        // TODO: Not used anymore => to remove
        dojo::database::introspect::Ty::Primitive('u8')
    }
}
impl EnumTupleMixSerde of core::serde::Serde::<EnumTupleMix> {
    fn serialize(self: @EnumTupleMix, ref output: core::array::Array<felt252>) {
        match self {
            EnumTupleMix::Left(x) => { core::serde::Serde::serialize(@0, ref output); core::serde::Serde::serialize(x, ref output); },
            EnumTupleMix::Right(x) => { core::serde::Serde::serialize(@1, ref output); core::serde::Serde::serialize(x, ref output); },
        }
    }
    fn deserialize(ref serialized: core::array::Span<felt252>) -> core::option::Option<EnumTupleMix> {
        let idx: felt252 = core::serde::Serde::deserialize(ref serialized)?;
        core::option::Option::Some(
            match idx {
                0 => EnumTupleMix::Left(core::serde::Serde::deserialize(ref serialized)?),
                1 => EnumTupleMix::Right(core::serde::Serde::deserialize(ref serialized)?),
                _ => { return core::option::Option::None; }
            }
        )
    }
}
impl EnumTupleMixCopy of core::traits::Copy::<EnumTupleMix>;
impl EnumTupleMixDrop of core::traits::Drop::<EnumTupleMix>;

impl EnumTupleMixIntrospect<> of dojo::database::introspect::Introspect<EnumTupleMix<>> {
    #[inline(always)]
    fn size() -> Option<usize> {
        Option::None
    }

    #[inline(always)]
    fn layout() -> dojo::database::introspect::Layout {
        dojo::database::introspect::Layout::Enum(
            array![
            dojo::database::introspect::FieldLayout {
                    selector: 0,
                    layout: dojo::database::introspect::Layout::Tuple(
                        array![
                            // variant value
                            dojo::database::introspect::FieldLayout {
                                selector: '',
                                layout: dojo::database::introspect::Layout::Fixed(array![8].span())
                            },
                            dojo::database::introspect::FieldLayout {
>>>>>>> 9fe788a9
            selector: '',
            layout: dojo::database::introspect::Layout::Tuple(
                array![
                    dojo::database::introspect::FieldLayout {
                        selector: '',
<<<<<<< HEAD
                        layout: dojo::database::introspect::Introspect::<u8>::layout()
                    },
dojo::database::introspect::FieldLayout {
                        selector: '',
                        layout: dojo::database::introspect::Introspect::<Vec2>::layout()
                    }
                ].span()
            )
        },
                ].span()
            )
        }
            ].span()
        )
=======
                        layout: dojo::database::introspect::Introspect::<Vec2>::layout()
                    },
dojo::database::introspect::FieldLayout {
                        selector: '',
                        layout: dojo::database::introspect::Introspect::<u64>::layout()
                    },
dojo::database::introspect::FieldLayout {
                        selector: '',
                        layout: dojo::database::introspect::Introspect::<EnumCustom>::layout()
                    }
                ].span()
            )
        }
                        ].span()
                    )
                },
dojo::database::introspect::FieldLayout {
                    selector: 1,
                    layout: dojo::database::introspect::Layout::Tuple(
                        array![
                            // variant value
                            dojo::database::introspect::FieldLayout {
                                selector: '',
                                layout: dojo::database::introspect::Layout::Fixed(array![8].span())
                            },
                            dojo::database::introspect::FieldLayout {
            selector: '',
            layout: dojo::database::introspect::Layout::Tuple(
                array![
                    dojo::database::introspect::FieldLayout {
                        selector: '',
                        layout: dojo::database::introspect::Introspect::<Vec2>::layout()
                    },
dojo::database::introspect::FieldLayout {
                        selector: '',
                        layout: dojo::database::introspect::Introspect::<u64>::layout()
                    },
dojo::database::introspect::FieldLayout {
                        selector: '',
                        layout: dojo::database::introspect::Introspect::<EnumCustom>::layout()
                    }
                ].span()
            )
        }
                        ].span()
                    )
                }
            ].span()
        )
    }

    #[inline(always)]
    fn ty() -> dojo::database::introspect::Ty {
        // TODO: Not used anymore => to remove
        dojo::database::introspect::Ty::Primitive('u8')
    }
}
impl EnumWithDifferentVariantDataSerde of core::serde::Serde::<EnumWithDifferentVariantData> {
    fn serialize(self: @EnumWithDifferentVariantData, ref output: core::array::Array<felt252>) {
        match self {
            EnumWithDifferentVariantData::One(x) => { core::serde::Serde::serialize(@0, ref output); core::serde::Serde::serialize(x, ref output); },
            EnumWithDifferentVariantData::Two(x) => { core::serde::Serde::serialize(@1, ref output); core::serde::Serde::serialize(x, ref output); },
            EnumWithDifferentVariantData::Three(x) => { core::serde::Serde::serialize(@2, ref output); core::serde::Serde::serialize(x, ref output); },
        }
    }
    fn deserialize(ref serialized: core::array::Span<felt252>) -> core::option::Option<EnumWithDifferentVariantData> {
        let idx: felt252 = core::serde::Serde::deserialize(ref serialized)?;
        core::option::Option::Some(
            match idx {
                0 => EnumWithDifferentVariantData::One(core::serde::Serde::deserialize(ref serialized)?),
                1 => EnumWithDifferentVariantData::Two(core::serde::Serde::deserialize(ref serialized)?),
                2 => EnumWithDifferentVariantData::Three(core::serde::Serde::deserialize(ref serialized)?),
                _ => { return core::option::Option::None; }
            }
        )
    }
}
impl EnumWithDifferentVariantDataCopy of core::traits::Copy::<EnumWithDifferentVariantData>;
impl EnumWithDifferentVariantDataDrop of core::traits::Drop::<EnumWithDifferentVariantData>;

impl EnumWithDifferentVariantDataIntrospect<> of dojo::database::introspect::Introspect<EnumWithDifferentVariantData<>> {
    #[inline(always)]
    fn size() -> Option<usize> {
        Option::None
    }

    #[inline(always)]
    fn layout() -> dojo::database::introspect::Layout {
        dojo::database::introspect::Layout::Enum(
            array![
            dojo::database::introspect::FieldLayout {
                    selector: 0,
                    layout: dojo::database::introspect::Layout::Tuple(
                        array![
                            // variant value
                            dojo::database::introspect::FieldLayout {
                                selector: '',
                                layout: dojo::database::introspect::Layout::Fixed(array![8].span())
                            },
                            
                        ].span()
                    )
                },
dojo::database::introspect::FieldLayout {
                    selector: 1,
                    layout: dojo::database::introspect::Layout::Tuple(
                        array![
                            // variant value
                            dojo::database::introspect::FieldLayout {
                                selector: '',
                                layout: dojo::database::introspect::Layout::Fixed(array![8].span())
                            },
                            dojo::database::introspect::FieldLayout {
            selector: '',
            layout: dojo::database::introspect::Introspect::<u32>::layout()
        }
                        ].span()
                    )
                },
dojo::database::introspect::FieldLayout {
                    selector: 2,
                    layout: dojo::database::introspect::Layout::Tuple(
                        array![
                            // variant value
                            dojo::database::introspect::FieldLayout {
                                selector: '',
                                layout: dojo::database::introspect::Layout::Fixed(array![8].span())
                            },
                            dojo::database::introspect::FieldLayout {
            selector: '',
            layout: dojo::database::introspect::Layout::Tuple(
                array![
                    dojo::database::introspect::FieldLayout {
                        selector: '',
                        layout: dojo::database::introspect::Introspect::<Vec2>::layout()
                    },
dojo::database::introspect::FieldLayout {
                        selector: '',
                        layout: dojo::database::introspect::Introspect::<u64>::layout()
                    }
                ].span()
            )
        }
                        ].span()
                    )
                }
            ].span()
        )
    }

    #[inline(always)]
    fn ty() -> dojo::database::introspect::Ty {
        // TODO: Not used anymore => to remove
        dojo::database::introspect::Ty::Primitive('u8')
    }
}
impl StructWithPrimitivesCopy of core::traits::Copy::<StructWithPrimitives>;
impl StructWithPrimitivesDrop of core::traits::Drop::<StructWithPrimitives>;

impl StructWithPrimitivesIntrospect<> of dojo::database::introspect::Introspect<StructWithPrimitives<>> {
    #[inline(always)]
    fn size() -> Option<usize> {
        Option::Some(2)
    }

    #[inline(always)]
    fn layout() -> dojo::database::introspect::Layout {
        dojo::database::introspect::Layout::Struct(
                array![
                dojo::database::introspect::FieldLayout {
                                selector: 387461982739864353524563589639770327077359184971688375275386807599796929637,
                                layout: dojo::database::introspect::Layout::Fixed(array![8].span())
                            },
dojo::database::introspect::FieldLayout {
                                selector: 564613130574576288414461160574656432422962213642984413874723251824844509768,
                                layout: dojo::database::introspect::Layout::Fixed(array![16].span())
                            }

                ].span()
            )
            
>>>>>>> 9fe788a9
    }

    #[inline(always)]
    fn ty() -> dojo::database::introspect::Ty {
<<<<<<< HEAD
        // TODO: Not used anymore => to remove
        dojo::database::introspect::Ty::Primitive('u8')
    }
}
impl EnumTupleOnePrimitiveSerde of core::serde::Serde::<EnumTupleOnePrimitive> {
    fn serialize(self: @EnumTupleOnePrimitive, ref output: core::array::Array<felt252>) {
        match self {
            EnumTupleOnePrimitive::Left(x) => { core::serde::Serde::serialize(@0, ref output); core::serde::Serde::serialize(x, ref output); },
            EnumTupleOnePrimitive::Right(x) => { core::serde::Serde::serialize(@1, ref output); core::serde::Serde::serialize(x, ref output); },
        }
    }
    fn deserialize(ref serialized: core::array::Span<felt252>) -> core::option::Option<EnumTupleOnePrimitive> {
        let idx: felt252 = core::serde::Serde::deserialize(ref serialized)?;
        core::option::Option::Some(
            match idx {
                0 => EnumTupleOnePrimitive::Left(core::serde::Serde::deserialize(ref serialized)?),
                1 => EnumTupleOnePrimitive::Right(core::serde::Serde::deserialize(ref serialized)?),
                _ => { return core::option::Option::None; }
            }
        )
    }
}
impl EnumTupleOnePrimitiveCopy of core::traits::Copy::<EnumTupleOnePrimitive>;
impl EnumTupleOnePrimitiveDrop of core::traits::Drop::<EnumTupleOnePrimitive>;

impl EnumTupleOnePrimitiveIntrospect<> of dojo::database::introspect::Introspect<EnumTupleOnePrimitive<>> {
    #[inline(always)]
    fn size() -> Option<usize> {
        Option::None
    }

    #[inline(always)]
    fn layout() -> dojo::database::introspect::Layout {
        dojo::database::introspect::Layout::Enum(
            array![
            dojo::database::introspect::FieldLayout {
            selector: 0,
            layout: dojo::database::introspect::Layout::Tuple(
                array![
                    // variant value
                    dojo::database::introspect::FieldLayout {
                        selector: '',
                        layout: dojo::database::introspect::Layout::Fixed(array![8].span())
                    },
                    dojo::database::introspect::FieldLayout {
            selector: '',
            layout: dojo::database::introspect::Layout::Tuple(
                array![
                    dojo::database::introspect::FieldLayout {
                        selector: '',
                        layout: dojo::database::introspect::Introspect::<u16>::layout()
                    }
                ].span()
            )
        },
                ].span()
            )
        },
dojo::database::introspect::FieldLayout {
            selector: 1,
            layout: dojo::database::introspect::Layout::Tuple(
                array![
                    // variant value
                    dojo::database::introspect::FieldLayout {
                        selector: '',
                        layout: dojo::database::introspect::Layout::Fixed(array![8].span())
                    },
                    dojo::database::introspect::FieldLayout {
            selector: '',
            layout: dojo::database::introspect::Layout::Tuple(
                array![
                    dojo::database::introspect::FieldLayout {
                        selector: '',
                        layout: dojo::database::introspect::Introspect::<u16>::layout()
                    }
                ].span()
            )
        },
                ].span()
            )
        }
            ].span()
        )
    }

    #[inline(always)]
    fn ty() -> dojo::database::introspect::Ty {
        // TODO: Not used anymore => to remove
        dojo::database::introspect::Ty::Primitive('u8')
    }
}
impl EnumCustomSerde of core::serde::Serde::<EnumCustom> {
    fn serialize(self: @EnumCustom, ref output: core::array::Array<felt252>) {
        match self {
            EnumCustom::Left(x) => { core::serde::Serde::serialize(@0, ref output); core::serde::Serde::serialize(x, ref output); },
            EnumCustom::Right(x) => { core::serde::Serde::serialize(@1, ref output); core::serde::Serde::serialize(x, ref output); },
        }
    }
    fn deserialize(ref serialized: core::array::Span<felt252>) -> core::option::Option<EnumCustom> {
        let idx: felt252 = core::serde::Serde::deserialize(ref serialized)?;
        core::option::Option::Some(
            match idx {
                0 => EnumCustom::Left(core::serde::Serde::deserialize(ref serialized)?),
                1 => EnumCustom::Right(core::serde::Serde::deserialize(ref serialized)?),
                _ => { return core::option::Option::None; }
            }
        )
    }
}
impl EnumCustomCopy of core::traits::Copy::<EnumCustom>;
impl EnumCustomDrop of core::traits::Drop::<EnumCustom>;

impl EnumCustomIntrospect<> of dojo::database::introspect::Introspect<EnumCustom<>> {
    #[inline(always)]
    fn size() -> Option<usize> {
        Option::None
    }

    #[inline(always)]
    fn layout() -> dojo::database::introspect::Layout {
        dojo::database::introspect::Layout::Enum(
            array![
            dojo::database::introspect::FieldLayout {
            selector: 0,
            layout: dojo::database::introspect::Layout::Tuple(
                array![
                    // variant value
                    dojo::database::introspect::FieldLayout {
                        selector: '',
                        layout: dojo::database::introspect::Layout::Fixed(array![8].span())
                    },
                    dojo::database::introspect::FieldLayout {
            selector: '',
            layout: dojo::database::introspect::Introspect::<Vec2>::layout()
        },
                ].span()
            )
        },
dojo::database::introspect::FieldLayout {
            selector: 1,
            layout: dojo::database::introspect::Layout::Tuple(
                array![
                    // variant value
                    dojo::database::introspect::FieldLayout {
                        selector: '',
                        layout: dojo::database::introspect::Layout::Fixed(array![8].span())
                    },
                    dojo::database::introspect::FieldLayout {
            selector: '',
            layout: dojo::database::introspect::Introspect::<Vec2>::layout()
        },
                ].span()
            )
        }
            ].span()
        )
    }

    #[inline(always)]
    fn ty() -> dojo::database::introspect::Ty {
        // TODO: Not used anymore => to remove
        dojo::database::introspect::Ty::Primitive('u8')
    }
}
impl EnumTupleMixSerde of core::serde::Serde::<EnumTupleMix> {
    fn serialize(self: @EnumTupleMix, ref output: core::array::Array<felt252>) {
        match self {
            EnumTupleMix::Left(x) => { core::serde::Serde::serialize(@0, ref output); core::serde::Serde::serialize(x, ref output); },
            EnumTupleMix::Right(x) => { core::serde::Serde::serialize(@1, ref output); core::serde::Serde::serialize(x, ref output); },
        }
    }
    fn deserialize(ref serialized: core::array::Span<felt252>) -> core::option::Option<EnumTupleMix> {
        let idx: felt252 = core::serde::Serde::deserialize(ref serialized)?;
        core::option::Option::Some(
            match idx {
                0 => EnumTupleMix::Left(core::serde::Serde::deserialize(ref serialized)?),
                1 => EnumTupleMix::Right(core::serde::Serde::deserialize(ref serialized)?),
                _ => { return core::option::Option::None; }
            }
        )
    }
}
impl EnumTupleMixCopy of core::traits::Copy::<EnumTupleMix>;
impl EnumTupleMixDrop of core::traits::Drop::<EnumTupleMix>;

impl EnumTupleMixIntrospect<> of dojo::database::introspect::Introspect<EnumTupleMix<>> {
    #[inline(always)]
    fn size() -> Option<usize> {
        Option::None
    }

    #[inline(always)]
    fn layout() -> dojo::database::introspect::Layout {
        dojo::database::introspect::Layout::Enum(
            array![
            dojo::database::introspect::FieldLayout {
            selector: 0,
            layout: dojo::database::introspect::Layout::Tuple(
                array![
                    // variant value
                    dojo::database::introspect::FieldLayout {
                        selector: '',
                        layout: dojo::database::introspect::Layout::Fixed(array![8].span())
                    },
                    dojo::database::introspect::FieldLayout {
            selector: '',
            layout: dojo::database::introspect::Layout::Tuple(
                array![
                    dojo::database::introspect::FieldLayout {
                        selector: '',
                        layout: dojo::database::introspect::Introspect::<Vec2>::layout()
                    },
dojo::database::introspect::FieldLayout {
                        selector: '',
                        layout: dojo::database::introspect::Introspect::<u64>::layout()
                    },
dojo::database::introspect::FieldLayout {
                        selector: '',
                        layout: dojo::database::introspect::Introspect::<EnumCustom>::layout()
                    }
                ].span()
            )
        },
                ].span()
            )
        },
dojo::database::introspect::FieldLayout {
            selector: 1,
            layout: dojo::database::introspect::Layout::Tuple(
                array![
                    // variant value
                    dojo::database::introspect::FieldLayout {
                        selector: '',
                        layout: dojo::database::introspect::Layout::Fixed(array![8].span())
                    },
                    dojo::database::introspect::FieldLayout {
            selector: '',
            layout: dojo::database::introspect::Layout::Tuple(
                array![
                    dojo::database::introspect::FieldLayout {
                        selector: '',
                        layout: dojo::database::introspect::Introspect::<Vec2>::layout()
                    },
dojo::database::introspect::FieldLayout {
                        selector: '',
                        layout: dojo::database::introspect::Introspect::<u64>::layout()
                    },
dojo::database::introspect::FieldLayout {
                        selector: '',
                        layout: dojo::database::introspect::Introspect::<EnumCustom>::layout()
                    }
                ].span()
            )
        },
                ].span()
            )
        }
            ].span()
        )
    }

    #[inline(always)]
    fn ty() -> dojo::database::introspect::Ty {
        // TODO: Not used anymore => to remove
        dojo::database::introspect::Ty::Primitive('u8')
    }
}
impl EnumWithDifferentVariantDataSerde of core::serde::Serde::<EnumWithDifferentVariantData> {
    fn serialize(self: @EnumWithDifferentVariantData, ref output: core::array::Array<felt252>) {
        match self {
            EnumWithDifferentVariantData::One(x) => { core::serde::Serde::serialize(@0, ref output); core::serde::Serde::serialize(x, ref output); },
            EnumWithDifferentVariantData::Two(x) => { core::serde::Serde::serialize(@1, ref output); core::serde::Serde::serialize(x, ref output); },
            EnumWithDifferentVariantData::Three(x) => { core::serde::Serde::serialize(@2, ref output); core::serde::Serde::serialize(x, ref output); },
        }
    }
    fn deserialize(ref serialized: core::array::Span<felt252>) -> core::option::Option<EnumWithDifferentVariantData> {
        let idx: felt252 = core::serde::Serde::deserialize(ref serialized)?;
        core::option::Option::Some(
            match idx {
                0 => EnumWithDifferentVariantData::One(core::serde::Serde::deserialize(ref serialized)?),
                1 => EnumWithDifferentVariantData::Two(core::serde::Serde::deserialize(ref serialized)?),
                2 => EnumWithDifferentVariantData::Three(core::serde::Serde::deserialize(ref serialized)?),
                _ => { return core::option::Option::None; }
            }
        )
    }
}
impl EnumWithDifferentVariantDataCopy of core::traits::Copy::<EnumWithDifferentVariantData>;
impl EnumWithDifferentVariantDataDrop of core::traits::Drop::<EnumWithDifferentVariantData>;

impl EnumWithDifferentVariantDataIntrospect<> of dojo::database::introspect::Introspect<EnumWithDifferentVariantData<>> {
    #[inline(always)]
    fn size() -> Option<usize> {
        Option::None
    }

    #[inline(always)]
    fn layout() -> dojo::database::introspect::Layout {
        dojo::database::introspect::Layout::Enum(
            array![
            dojo::database::introspect::FieldLayout {
                            selector: 0,
                            layout: dojo::database::introspect::Layout::Fixed(array![8].span())
                        },
dojo::database::introspect::FieldLayout {
            selector: 1,
            layout: dojo::database::introspect::Layout::Tuple(
                array![
                    // variant value
                    dojo::database::introspect::FieldLayout {
                        selector: '',
                        layout: dojo::database::introspect::Layout::Fixed(array![8].span())
                    },
                    dojo::database::introspect::FieldLayout {
            selector: '',
            layout: dojo::database::introspect::Introspect::<u32>::layout()
        },
                ].span()
            )
        },
dojo::database::introspect::FieldLayout {
            selector: 2,
            layout: dojo::database::introspect::Layout::Tuple(
                array![
                    // variant value
                    dojo::database::introspect::FieldLayout {
                        selector: '',
                        layout: dojo::database::introspect::Layout::Fixed(array![8].span())
                    },
                    dojo::database::introspect::FieldLayout {
            selector: '',
            layout: dojo::database::introspect::Layout::Tuple(
                array![
                    dojo::database::introspect::FieldLayout {
                        selector: '',
                        layout: dojo::database::introspect::Introspect::<Vec2>::layout()
                    },
dojo::database::introspect::FieldLayout {
                        selector: '',
                        layout: dojo::database::introspect::Introspect::<u64>::layout()
                    }
                ].span()
            )
        },
                ].span()
            )
        }
            ].span()
        )
    }

    #[inline(always)]
    fn ty() -> dojo::database::introspect::Ty {
        // TODO: Not used anymore => to remove
        dojo::database::introspect::Ty::Primitive('u8')
    }
}
impl StructWithPrimitivesCopy of core::traits::Copy::<StructWithPrimitives>;
impl StructWithPrimitivesDrop of core::traits::Drop::<StructWithPrimitives>;

impl StructWithPrimitivesIntrospect<> of dojo::database::introspect::Introspect<StructWithPrimitives<>> {
    #[inline(always)]
    fn size() -> Option<usize> {
        Option::Some(2)
    }

    #[inline(always)]
    fn layout() -> dojo::database::introspect::Layout {
        dojo::database::introspect::Layout::Struct(
                array![
                dojo::database::introspect::FieldLayout {
                                selector: selector!("before"),
                                layout: dojo::database::introspect::Layout::Fixed(array![8].span())
                            },
dojo::database::introspect::FieldLayout {
                                selector: selector!("after"),
                                layout: dojo::database::introspect::Layout::Fixed(array![16].span())
                            }

                ].span()
            )
            
    }

    #[inline(always)]
    fn ty() -> dojo::database::introspect::Ty {
=======
>>>>>>> 9fe788a9
        dojo::database::introspect::Ty::Struct(dojo::database::introspect::Struct {
            name: 'StructWithPrimitives',
            attrs: array![].span(),
            children: array![
                dojo::database::introspect::serialize_member(
                     @dojo::database::introspect::Member {
                name: 'player',
                ty: dojo::database::introspect::Ty::Primitive('ContractAddress'),
                attrs: array!['key'].span()
            }),
dojo::database::introspect::serialize_member(
                     @dojo::database::introspect::Member {
                name: 'before',
                ty: dojo::database::introspect::Ty::Primitive('u8'),
                attrs: array![].span()
            }),
dojo::database::introspect::serialize_member(
                     @dojo::database::introspect::Member {
                name: 'after',
                ty: dojo::database::introspect::Ty::Primitive('u16'),
                attrs: array![].span()
            })

            ].span()
        })
    }
}
impl StructWithStructCopy of core::traits::Copy::<StructWithStruct>;
impl StructWithStructDrop of core::traits::Drop::<StructWithStruct>;

impl StructWithStructIntrospect<> of dojo::database::introspect::Introspect<StructWithStruct<>> {
    #[inline(always)]
    fn size() -> Option<usize> {
        let sizes : Array<Option<usize>> = array![
                        dojo::database::introspect::Introspect::<Vec2>::size(),
Option::Some(1)
                    ];

                    if dojo::database::utils::any_none(@sizes) {
                        return Option::None;
                    }
                    Option::Some(dojo::database::utils::sum(sizes))
                    
    }

    #[inline(always)]
    fn layout() -> dojo::database::introspect::Layout {
        dojo::database::introspect::Layout::Struct(
                array![
                dojo::database::introspect::FieldLayout {
<<<<<<< HEAD
                                selector: selector!("before"),
                                layout: dojo::database::introspect::Layout::Fixed(array![8].span())
                            },
dojo::database::introspect::FieldLayout {
                                selector: selector!("after"),
=======
                                selector: 387461982739864353524563589639770327077359184971688375275386807599796929637,
                                layout: dojo::database::introspect::Layout::Fixed(array![8].span())
                            },
dojo::database::introspect::FieldLayout {
                                selector: 564613130574576288414461160574656432422962213642984413874723251824844509768,
>>>>>>> 9fe788a9
                                layout: dojo::database::introspect::Introspect::<Vec2>::layout()
                            }

                ].span()
            )
            
    }

    #[inline(always)]
    fn ty() -> dojo::database::introspect::Ty {
        dojo::database::introspect::Ty::Struct(dojo::database::introspect::Struct {
            name: 'StructWithStruct',
            attrs: array![].span(),
            children: array![
                dojo::database::introspect::serialize_member(
                     @dojo::database::introspect::Member {
                name: 'player',
                ty: dojo::database::introspect::Ty::Primitive('ContractAddress'),
                attrs: array!['key'].span()
            }),
dojo::database::introspect::serialize_member(
                     @dojo::database::introspect::Member {
                name: 'before',
                ty: dojo::database::introspect::Ty::Primitive('u8'),
                attrs: array![].span()
            }),
dojo::database::introspect::serialize_member(
                        @dojo::database::introspect::Member {
                        name: 'after',
                        ty: dojo::database::introspect::Introspect::<Vec2>::ty(),
                        attrs: array![].span()
                    })

            ].span()
        })
    }
}
impl StructWithSimpleArrayCopy of core::traits::Copy::<StructWithSimpleArray>;
impl StructWithSimpleArrayDrop of core::traits::Drop::<StructWithSimpleArray>;

impl StructWithSimpleArrayIntrospect<> of dojo::database::introspect::Introspect<StructWithSimpleArray<>> {
    #[inline(always)]
    fn size() -> Option<usize> {
        Option::None
    }

    #[inline(always)]
    fn layout() -> dojo::database::introspect::Layout {
        dojo::database::introspect::Layout::Struct(
                array![
                dojo::database::introspect::FieldLayout {
<<<<<<< HEAD
                                selector: selector!("before"),
                                layout: dojo::database::introspect::Layout::Fixed(array![8].span())
                            },
dojo::database::introspect::FieldLayout {
                            selector: selector!("after"),
=======
                                selector: 387461982739864353524563589639770327077359184971688375275386807599796929637,
                                layout: dojo::database::introspect::Layout::Fixed(array![8].span())
                            },
dojo::database::introspect::FieldLayout {
                            selector: 564613130574576288414461160574656432422962213642984413874723251824844509768,
>>>>>>> 9fe788a9
                            layout: dojo::database::introspect::Layout::Array(
                array![
                    dojo::database::introspect::FieldLayout {
                        selector: '',
                        layout: dojo::database::introspect::Introspect::<u32>::layout()
                    }
                ].span()
            )
                        }

                ].span()
            )
            
    }

    #[inline(always)]
    fn ty() -> dojo::database::introspect::Ty {
        dojo::database::introspect::Ty::Struct(dojo::database::introspect::Struct {
            name: 'StructWithSimpleArray',
            attrs: array![].span(),
            children: array![
                dojo::database::introspect::serialize_member(
                     @dojo::database::introspect::Member {
                name: 'player',
                ty: dojo::database::introspect::Ty::Primitive('ContractAddress'),
                attrs: array!['key'].span()
            }),
dojo::database::introspect::serialize_member(
                     @dojo::database::introspect::Member {
                name: 'before',
                ty: dojo::database::introspect::Ty::Primitive('u8'),
                attrs: array![].span()
            }),
dojo::database::introspect::serialize_member(
                        @dojo::database::introspect::Member {
                        name: 'after',
                        ty: dojo::database::introspect::Ty::DynamicSizeArray,
                        attrs: array![].span()
                    })

            ].span()
        })
    }
}
impl StructWithByteArrayCopy of core::traits::Copy::<StructWithByteArray>;
impl StructWithByteArrayDrop of core::traits::Drop::<StructWithByteArray>;

impl StructWithByteArrayIntrospect<> of dojo::database::introspect::Introspect<StructWithByteArray<>> {
    #[inline(always)]
    fn size() -> Option<usize> {
        Option::None
    }

    #[inline(always)]
    fn layout() -> dojo::database::introspect::Layout {
        dojo::database::introspect::Layout::Struct(
                array![
                dojo::database::introspect::FieldLayout {
<<<<<<< HEAD
                                selector: selector!("before"),
                                layout: dojo::database::introspect::Layout::Fixed(array![8].span())
                            },
dojo::database::introspect::FieldLayout {
                            selector: selector!("after"),
=======
                                selector: 387461982739864353524563589639770327077359184971688375275386807599796929637,
                                layout: dojo::database::introspect::Layout::Fixed(array![8].span())
                            },
dojo::database::introspect::FieldLayout {
                            selector: 564613130574576288414461160574656432422962213642984413874723251824844509768,
>>>>>>> 9fe788a9
                            layout: dojo::database::introspect::Layout::ByteArray
                        }

                ].span()
            )
            
    }

    #[inline(always)]
    fn ty() -> dojo::database::introspect::Ty {
        dojo::database::introspect::Ty::Struct(dojo::database::introspect::Struct {
            name: 'StructWithByteArray',
            attrs: array![].span(),
            children: array![
                dojo::database::introspect::serialize_member(
                     @dojo::database::introspect::Member {
                name: 'player',
                ty: dojo::database::introspect::Ty::Primitive('ContractAddress'),
                attrs: array!['key'].span()
            }),
dojo::database::introspect::serialize_member(
                     @dojo::database::introspect::Member {
                name: 'before',
                ty: dojo::database::introspect::Ty::Primitive('u8'),
                attrs: array![].span()
            })

            ].span()
        })
    }
}
impl StructWithComplexArrayCopy of core::traits::Copy::<StructWithComplexArray>;
impl StructWithComplexArrayDrop of core::traits::Drop::<StructWithComplexArray>;

impl StructWithComplexArrayIntrospect<> of dojo::database::introspect::Introspect<StructWithComplexArray<>> {
    #[inline(always)]
    fn size() -> Option<usize> {
        Option::None
    }

    #[inline(always)]
    fn layout() -> dojo::database::introspect::Layout {
        dojo::database::introspect::Layout::Struct(
                array![
                dojo::database::introspect::FieldLayout {
<<<<<<< HEAD
                                selector: selector!("before"),
                                layout: dojo::database::introspect::Layout::Fixed(array![8].span())
                            },
dojo::database::introspect::FieldLayout {
                            selector: selector!("after"),
=======
                                selector: 387461982739864353524563589639770327077359184971688375275386807599796929637,
                                layout: dojo::database::introspect::Layout::Fixed(array![8].span())
                            },
dojo::database::introspect::FieldLayout {
                            selector: 564613130574576288414461160574656432422962213642984413874723251824844509768,
>>>>>>> 9fe788a9
                            layout: dojo::database::introspect::Layout::Array(
                array![
                    dojo::database::introspect::FieldLayout {
                        selector: '',
                        layout: dojo::database::introspect::Introspect::<Vec2>::layout()
                    }
                ].span()
            )
                        }

                ].span()
            )
            
    }

    #[inline(always)]
    fn ty() -> dojo::database::introspect::Ty {
        dojo::database::introspect::Ty::Struct(dojo::database::introspect::Struct {
            name: 'StructWithComplexArray',
            attrs: array![].span(),
            children: array![
                dojo::database::introspect::serialize_member(
                     @dojo::database::introspect::Member {
                name: 'player',
                ty: dojo::database::introspect::Ty::Primitive('ContractAddress'),
                attrs: array!['key'].span()
            }),
dojo::database::introspect::serialize_member(
                     @dojo::database::introspect::Member {
                name: 'before',
                ty: dojo::database::introspect::Ty::Primitive('u8'),
                attrs: array![].span()
            }),
dojo::database::introspect::serialize_member(
                        @dojo::database::introspect::Member {
                        name: 'after',
                        ty: dojo::database::introspect::Ty::DynamicSizeArray,
                        attrs: array![].span()
                    })

            ].span()
        })
    }
}
impl StructWithSimpleTupleCopy of core::traits::Copy::<StructWithSimpleTuple>;
impl StructWithSimpleTupleDrop of core::traits::Drop::<StructWithSimpleTuple>;

impl StructWithSimpleTupleIntrospect<> of dojo::database::introspect::Introspect<StructWithSimpleTuple<>> {
    #[inline(always)]
    fn size() -> Option<usize> {
        Option::Some(4)
    }

    #[inline(always)]
    fn layout() -> dojo::database::introspect::Layout {
        dojo::database::introspect::Layout::Struct(
                array![
                dojo::database::introspect::FieldLayout {
<<<<<<< HEAD
                                selector: selector!("before"),
                                layout: dojo::database::introspect::Layout::Fixed(array![8].span())
                            },
dojo::database::introspect::FieldLayout {
                            selector: selector!("after"),
=======
                                selector: 387461982739864353524563589639770327077359184971688375275386807599796929637,
                                layout: dojo::database::introspect::Layout::Fixed(array![8].span())
                            },
dojo::database::introspect::FieldLayout {
                            selector: 564613130574576288414461160574656432422962213642984413874723251824844509768,
>>>>>>> 9fe788a9
                            layout: dojo::database::introspect::Layout::Tuple(
                array![
                    dojo::database::introspect::FieldLayout {
                        selector: '',
                        layout: dojo::database::introspect::Introspect::<u8>::layout()
                    },
dojo::database::introspect::FieldLayout {
                        selector: '',
                        layout: dojo::database::introspect::Introspect::<u256>::layout()
                    }
                ].span()
            )
                        }

                ].span()
            )
            
    }

    #[inline(always)]
    fn ty() -> dojo::database::introspect::Ty {
        dojo::database::introspect::Ty::Struct(dojo::database::introspect::Struct {
            name: 'StructWithSimpleTuple',
            attrs: array![].span(),
            children: array![
                dojo::database::introspect::serialize_member(
                     @dojo::database::introspect::Member {
                name: 'player',
                ty: dojo::database::introspect::Ty::Primitive('ContractAddress'),
                attrs: array!['key'].span()
            }),
dojo::database::introspect::serialize_member(
                     @dojo::database::introspect::Member {
                name: 'before',
                ty: dojo::database::introspect::Ty::Primitive('u8'),
                attrs: array![].span()
            }),
dojo::database::introspect::serialize_member(
                        @dojo::database::introspect::Member {
                        name: 'after',
                        ty: dojo::database::introspect::Ty::Tuple(
                            array![
                                dojo::database::introspect::serialize_member_type(
                                    @dojo::database::introspect::Ty::Primitive('u8')
                                ),
dojo::database::introspect::serialize_member_type(
                                    @dojo::database::introspect::Ty::Primitive('u256')
                                )
                            ].span()
                        ),
                        attrs: array![].span()
                    })

            ].span()
        })
    }
}
impl StructWithComplexTupleCopy of core::traits::Copy::<StructWithComplexTuple>;
impl StructWithComplexTupleDrop of core::traits::Drop::<StructWithComplexTuple>;

impl StructWithComplexTupleIntrospect<> of dojo::database::introspect::Introspect<StructWithComplexTuple<>> {
    #[inline(always)]
    fn size() -> Option<usize> {
        let sizes : Array<Option<usize>> = array![
                        dojo::database::introspect::Introspect::<Vec2>::size(),
dojo::database::introspect::Introspect::<EnumCustom>::size(),
Option::Some(2)
                    ];

                    if dojo::database::utils::any_none(@sizes) {
                        return Option::None;
                    }
                    Option::Some(dojo::database::utils::sum(sizes))
                    
    }

    #[inline(always)]
    fn layout() -> dojo::database::introspect::Layout {
        dojo::database::introspect::Layout::Struct(
                array![
                dojo::database::introspect::FieldLayout {
<<<<<<< HEAD
                                selector: selector!("before"),
                                layout: dojo::database::introspect::Layout::Fixed(array![8].span())
                            },
dojo::database::introspect::FieldLayout {
                            selector: selector!("after"),
=======
                                selector: 387461982739864353524563589639770327077359184971688375275386807599796929637,
                                layout: dojo::database::introspect::Layout::Fixed(array![8].span())
                            },
dojo::database::introspect::FieldLayout {
                            selector: 564613130574576288414461160574656432422962213642984413874723251824844509768,
>>>>>>> 9fe788a9
                            layout: dojo::database::introspect::Layout::Tuple(
                array![
                    dojo::database::introspect::FieldLayout {
                        selector: '',
                        layout: dojo::database::introspect::Introspect::<u8>::layout()
                    },
dojo::database::introspect::FieldLayout {
                        selector: '',
                        layout: dojo::database::introspect::Introspect::<Vec2>::layout()
                    },
dojo::database::introspect::FieldLayout {
                        selector: '',
                        layout: dojo::database::introspect::Introspect::<EnumCustom>::layout()
                    }
                ].span()
            )
                        }

                ].span()
            )
            
    }

    #[inline(always)]
    fn ty() -> dojo::database::introspect::Ty {
        dojo::database::introspect::Ty::Struct(dojo::database::introspect::Struct {
            name: 'StructWithComplexTuple',
            attrs: array![].span(),
            children: array![
                dojo::database::introspect::serialize_member(
                     @dojo::database::introspect::Member {
                name: 'player',
                ty: dojo::database::introspect::Ty::Primitive('ContractAddress'),
                attrs: array!['key'].span()
            }),
dojo::database::introspect::serialize_member(
                     @dojo::database::introspect::Member {
                name: 'before',
                ty: dojo::database::introspect::Ty::Primitive('u8'),
                attrs: array![].span()
            }),
dojo::database::introspect::serialize_member(
                        @dojo::database::introspect::Member {
                        name: 'after',
                        ty: dojo::database::introspect::Ty::Tuple(
                            array![
                                dojo::database::introspect::serialize_member_type(
                                    @dojo::database::introspect::Ty::Primitive('u8')
                                )
                            ].span()
                        ),
                        attrs: array![].span()
                    })

            ].span()
        })
    }
}
impl StructWithNestedArraysCopy of core::traits::Copy::<StructWithNestedArrays>;
impl StructWithNestedArraysDrop of core::traits::Drop::<StructWithNestedArrays>;

impl StructWithNestedArraysIntrospect<> of dojo::database::introspect::Introspect<StructWithNestedArrays<>> {
    #[inline(always)]
    fn size() -> Option<usize> {
        Option::None
    }

    #[inline(always)]
    fn layout() -> dojo::database::introspect::Layout {
        dojo::database::introspect::Layout::Struct(
                array![
                dojo::database::introspect::FieldLayout {
<<<<<<< HEAD
                                selector: selector!("before"),
                                layout: dojo::database::introspect::Layout::Fixed(array![8].span())
                            },
dojo::database::introspect::FieldLayout {
                            selector: selector!("after"),
=======
                                selector: 387461982739864353524563589639770327077359184971688375275386807599796929637,
                                layout: dojo::database::introspect::Layout::Fixed(array![8].span())
                            },
dojo::database::introspect::FieldLayout {
                            selector: 564613130574576288414461160574656432422962213642984413874723251824844509768,
>>>>>>> 9fe788a9
                            layout: dojo::database::introspect::Layout::Array(
                array![
                    dojo::database::introspect::FieldLayout {
                        selector: '',
<<<<<<< HEAD
                        layout: dojo::database::introspect::Layout::Array(
                array![
                    dojo::database::introspect::FieldLayout {
                        selector: '',
                        layout: dojo::database::introspect::Layout::Array(
                array![
                    dojo::database::introspect::FieldLayout {
                        selector: '',
                        layout: dojo::database::introspect::Introspect::<Vec2>::layout()
                    }
                ].span()
            )
                    }
                ].span()
            )
=======
                        layout: dojo::database::introspect::Introspect::<Array<Array<Vec2>>>::layout()
>>>>>>> 9fe788a9
                    }
                ].span()
            )
                        }

                ].span()
            )
            
    }

    #[inline(always)]
    fn ty() -> dojo::database::introspect::Ty {
        dojo::database::introspect::Ty::Struct(dojo::database::introspect::Struct {
            name: 'StructWithNestedArrays',
            attrs: array![].span(),
            children: array![
                dojo::database::introspect::serialize_member(
                     @dojo::database::introspect::Member {
                name: 'player',
                ty: dojo::database::introspect::Ty::Primitive('ContractAddress'),
                attrs: array!['key'].span()
            }),
dojo::database::introspect::serialize_member(
                     @dojo::database::introspect::Member {
                name: 'before',
                ty: dojo::database::introspect::Ty::Primitive('u8'),
                attrs: array![].span()
            }),
dojo::database::introspect::serialize_member(
                        @dojo::database::introspect::Member {
                        name: 'after',
                        ty: dojo::database::introspect::Ty::DynamicSizeArray,
                        attrs: array![].span()
                    })

            ].span()
        })
    }
}
impl StructWithNestedTuplesCopy of core::traits::Copy::<StructWithNestedTuples>;
impl StructWithNestedTuplesDrop of core::traits::Drop::<StructWithNestedTuples>;

impl StructWithNestedTuplesIntrospect<> of dojo::database::introspect::Introspect<StructWithNestedTuples<>> {
    #[inline(always)]
    fn size() -> Option<usize> {
        let sizes : Array<Option<usize>> = array![
                        dojo::database::introspect::Introspect::<Vec2>::size(),
dojo::database::introspect::Introspect::<EnumCustom>::size(),
Option::Some(3)
                    ];

                    if dojo::database::utils::any_none(@sizes) {
                        return Option::None;
                    }
                    Option::Some(dojo::database::utils::sum(sizes))
                    
    }

    #[inline(always)]
    fn layout() -> dojo::database::introspect::Layout {
        dojo::database::introspect::Layout::Struct(
                array![
                dojo::database::introspect::FieldLayout {
<<<<<<< HEAD
                                selector: selector!("before"),
                                layout: dojo::database::introspect::Layout::Fixed(array![8].span())
                            },
dojo::database::introspect::FieldLayout {
                            selector: selector!("after"),
=======
                                selector: 387461982739864353524563589639770327077359184971688375275386807599796929637,
                                layout: dojo::database::introspect::Layout::Fixed(array![8].span())
                            },
dojo::database::introspect::FieldLayout {
                            selector: 564613130574576288414461160574656432422962213642984413874723251824844509768,
>>>>>>> 9fe788a9
                            layout: dojo::database::introspect::Layout::Tuple(
                array![
                    dojo::database::introspect::FieldLayout {
                        selector: '',
                        layout: dojo::database::introspect::Layout::Tuple(
                array![
                    dojo::database::introspect::FieldLayout {
                        selector: '',
                        layout: dojo::database::introspect::Introspect::<u8>::layout()
                    },
dojo::database::introspect::FieldLayout {
                        selector: '',
                        layout: dojo::database::introspect::Introspect::<u32>::layout()
                    }
                ].span()
            )
                    },
dojo::database::introspect::FieldLayout {
                        selector: '',
                        layout: dojo::database::introspect::Layout::Tuple(
                array![
                    dojo::database::introspect::FieldLayout {
                        selector: '',
                        layout: dojo::database::introspect::Introspect::<Vec2>::layout()
                    },
dojo::database::introspect::FieldLayout {
                        selector: '',
                        layout: dojo::database::introspect::Introspect::<EnumCustom>::layout()
                    }
                ].span()
            )
                    }
                ].span()
            )
                        }

                ].span()
            )
            
    }

    #[inline(always)]
    fn ty() -> dojo::database::introspect::Ty {
        dojo::database::introspect::Ty::Struct(dojo::database::introspect::Struct {
            name: 'StructWithNestedTuples',
            attrs: array![].span(),
            children: array![
                dojo::database::introspect::serialize_member(
                     @dojo::database::introspect::Member {
                name: 'player',
                ty: dojo::database::introspect::Ty::Primitive('ContractAddress'),
                attrs: array!['key'].span()
            }),
dojo::database::introspect::serialize_member(
                     @dojo::database::introspect::Member {
                name: 'before',
                ty: dojo::database::introspect::Ty::Primitive('u8'),
                attrs: array![].span()
            }),
dojo::database::introspect::serialize_member(
                        @dojo::database::introspect::Member {
                        name: 'after',
                        ty: dojo::database::introspect::Ty::Tuple(
                            array![
                                
                            ].span()
                        ),
                        attrs: array![].span()
                    })

            ].span()
        })
    }
}
impl StructWithNestedTuplesAndByteArrayCopy of core::traits::Copy::<StructWithNestedTuplesAndByteArray>;
impl StructWithNestedTuplesAndByteArrayDrop of core::traits::Drop::<StructWithNestedTuplesAndByteArray>;

impl StructWithNestedTuplesAndByteArrayIntrospect<> of dojo::database::introspect::Introspect<StructWithNestedTuplesAndByteArray<>> {
    #[inline(always)]
    fn size() -> Option<usize> {
        Option::None
    }

    #[inline(always)]
    fn layout() -> dojo::database::introspect::Layout {
        dojo::database::introspect::Layout::Struct(
                array![
                dojo::database::introspect::FieldLayout {
<<<<<<< HEAD
                                selector: selector!("before"),
                                layout: dojo::database::introspect::Layout::Fixed(array![8].span())
                            },
dojo::database::introspect::FieldLayout {
                            selector: selector!("after"),
=======
                                selector: 387461982739864353524563589639770327077359184971688375275386807599796929637,
                                layout: dojo::database::introspect::Layout::Fixed(array![8].span())
                            },
dojo::database::introspect::FieldLayout {
                            selector: 564613130574576288414461160574656432422962213642984413874723251824844509768,
>>>>>>> 9fe788a9
                            layout: dojo::database::introspect::Layout::Tuple(
                array![
                    dojo::database::introspect::FieldLayout {
                        selector: '',
                        layout: dojo::database::introspect::Layout::Tuple(
                array![
                    dojo::database::introspect::FieldLayout {
                        selector: '',
                        layout: dojo::database::introspect::Introspect::<u8>::layout()
                    },
dojo::database::introspect::FieldLayout {
                        selector: '',
                        layout: dojo::database::introspect::Introspect::<u32>::layout()
                    }
                ].span()
            )
                    },
dojo::database::introspect::FieldLayout {
                        selector: '',
                        layout: dojo::database::introspect::Layout::Tuple(
                array![
                    dojo::database::introspect::FieldLayout {
                        selector: '',
                        layout: dojo::database::introspect::Introspect::<Vec2>::layout()
                    },
dojo::database::introspect::FieldLayout {
                        selector: '',
                        layout: dojo::database::introspect::Introspect::<ByteArray>::layout()
                    }
                ].span()
            )
                    }
                ].span()
            )
                        }

                ].span()
            )
            
    }

    #[inline(always)]
    fn ty() -> dojo::database::introspect::Ty {
        dojo::database::introspect::Ty::Struct(dojo::database::introspect::Struct {
            name: 'StructWithNestedTuplesAndByteArray',
            attrs: array![].span(),
            children: array![
                dojo::database::introspect::serialize_member(
                     @dojo::database::introspect::Member {
                name: 'player',
                ty: dojo::database::introspect::Ty::Primitive('ContractAddress'),
                attrs: array!['key'].span()
            }),
dojo::database::introspect::serialize_member(
                     @dojo::database::introspect::Member {
                name: 'before',
                ty: dojo::database::introspect::Ty::Primitive('u8'),
                attrs: array![].span()
            }),
dojo::database::introspect::serialize_member(
                        @dojo::database::introspect::Member {
                        name: 'after',
                        ty: dojo::database::introspect::Ty::Tuple(
                            array![
                                
                            ].span()
                        ),
                        attrs: array![].span()
                    })

            ].span()
        })
    }
}
impl StructWithNestedEverythingCopy of core::traits::Copy::<StructWithNestedEverything>;
impl StructWithNestedEverythingDrop of core::traits::Drop::<StructWithNestedEverything>;

impl StructWithNestedEverythingIntrospect<> of dojo::database::introspect::Introspect<StructWithNestedEverything<>> {
    #[inline(always)]
    fn size() -> Option<usize> {
        Option::None
    }

    #[inline(always)]
    fn layout() -> dojo::database::introspect::Layout {
        dojo::database::introspect::Layout::Struct(
                array![
                dojo::database::introspect::FieldLayout {
<<<<<<< HEAD
                                selector: selector!("before"),
                                layout: dojo::database::introspect::Layout::Fixed(array![8].span())
                            },
dojo::database::introspect::FieldLayout {
                            selector: selector!("after"),
=======
                                selector: 387461982739864353524563589639770327077359184971688375275386807599796929637,
                                layout: dojo::database::introspect::Layout::Fixed(array![8].span())
                            },
dojo::database::introspect::FieldLayout {
                            selector: 564613130574576288414461160574656432422962213642984413874723251824844509768,
>>>>>>> 9fe788a9
                            layout: dojo::database::introspect::Layout::Tuple(
                array![
                    dojo::database::introspect::FieldLayout {
                        selector: '',
                        layout: dojo::database::introspect::Layout::Tuple(
                array![
                    dojo::database::introspect::FieldLayout {
                        selector: '',
                        layout: dojo::database::introspect::Introspect::<u8>::layout()
                    },
dojo::database::introspect::FieldLayout {
                        selector: '',
                        layout: dojo::database::introspect::Introspect::<u32>::layout()
                    }
                ].span()
            )
                    },
dojo::database::introspect::FieldLayout {
                        selector: '',
                        layout: dojo::database::introspect::Layout::Tuple(
                array![
                    dojo::database::introspect::FieldLayout {
                        selector: '',
                        layout: dojo::database::introspect::Introspect::<Vec2>::layout()
                    },
dojo::database::introspect::FieldLayout {
                        selector: '',
                        layout: dojo::database::introspect::Introspect::<EnumCustom>::layout()
                    }
                ].span()
            )
                    },
dojo::database::introspect::FieldLayout {
                        selector: '',
                        layout: dojo::database::introspect::Layout::Tuple(
                array![
                    dojo::database::introspect::FieldLayout {
                        selector: '',
                        layout: dojo::database::introspect::Layout::Array(
                array![
                    dojo::database::introspect::FieldLayout {
                        selector: '',
                        layout: dojo::database::introspect::Layout::Tuple(
                array![
                    dojo::database::introspect::FieldLayout {
                        selector: '',
                        layout: dojo::database::introspect::Introspect::<u32>::layout()
                    },
dojo::database::introspect::FieldLayout {
                        selector: '',
                        layout: dojo::database::introspect::Introspect::<Vec2>::layout()
                    }
                ].span()
            )
                    }
                ].span()
            )
                    },
dojo::database::introspect::FieldLayout {
                        selector: '',
                        layout: dojo::database::introspect::Introspect::<EnumCustom>::layout()
                    }
                ].span()
            )
                    },
dojo::database::introspect::FieldLayout {
                        selector: '',
                        layout: dojo::database::introspect::Layout::Tuple(
                array![
                    dojo::database::introspect::FieldLayout {
                        selector: '',
                        layout: dojo::database::introspect::Introspect::<u16>::layout()
                    }
                ].span()
            )
                    }
                ].span()
            )
                        }

                ].span()
            )
            
    }

    #[inline(always)]
    fn ty() -> dojo::database::introspect::Ty {
        dojo::database::introspect::Ty::Struct(dojo::database::introspect::Struct {
            name: 'StructWithNestedEverything',
            attrs: array![].span(),
            children: array![
                dojo::database::introspect::serialize_member(
                     @dojo::database::introspect::Member {
                name: 'player',
                ty: dojo::database::introspect::Ty::Primitive('ContractAddress'),
                attrs: array!['key'].span()
            }),
dojo::database::introspect::serialize_member(
                     @dojo::database::introspect::Member {
                name: 'before',
                ty: dojo::database::introspect::Ty::Primitive('u8'),
                attrs: array![].span()
            }),
dojo::database::introspect::serialize_member(
                        @dojo::database::introspect::Member {
                        name: 'after',
                        ty: dojo::database::introspect::Ty::Tuple(
                            array![
                                
                            ].span()
                        ),
                        attrs: array![].span()
                    })

            ].span()
        })
    }
}
impl GenericStructCopy<T, +core::traits::Copy<T>> of core::traits::Copy::<GenericStruct<T>>;
impl GenericStructDrop<T, +core::traits::Drop<T>> of core::traits::Drop::<GenericStruct<T>>;
impl GenericStructSerde<T, +core::serde::Serde<T>, +core::traits::Destruct<T>> of core::serde::Serde::<GenericStruct<T>> {
    fn serialize(self: @GenericStruct<T>, ref output: core::array::Array<felt252>) {
        core::serde::Serde::serialize(self.t, ref output)
    }
    fn deserialize(ref serialized: core::array::Span<felt252>) -> core::option::Option<GenericStruct<T>> {
        core::option::Option::Some(GenericStruct {
            t: core::serde::Serde::deserialize(ref serialized)?,
        })
    }
}

impl GenericStructIntrospect<T, impl TIntrospect: dojo::database::introspect::Introspect<T>> of dojo::database::introspect::Introspect<GenericStruct<T>> {
    #[inline(always)]
    fn size() -> Option<usize> {
        dojo::database::introspect::Introspect::<T>::size()
    }

    #[inline(always)]
    fn layout() -> dojo::database::introspect::Layout {
        dojo::database::introspect::Layout::Struct(
                array![
                dojo::database::introspect::FieldLayout {
<<<<<<< HEAD
                                selector: selector!("t"),
=======
                                selector: 1246920879054256875300693562709339669009726288543267794550465531256469553289,
>>>>>>> 9fe788a9
                                layout: dojo::database::introspect::Introspect::<T>::layout()
                            }

                ].span()
            )
            
    }

    #[inline(always)]
    fn ty() -> dojo::database::introspect::Ty {
        dojo::database::introspect::Ty::Struct(dojo::database::introspect::Struct {
            name: 'GenericStruct',
            attrs: array![].span(),
            children: array![
                dojo::database::introspect::serialize_member(
                        @dojo::database::introspect::Member {
                        name: 't',
                        ty: dojo::database::introspect::Introspect::<T>::ty(),
                        attrs: array![].span()
                    })

            ].span()
        })
    }
}

//! > expected_diagnostics<|MERGE_RESOLUTION|>--- conflicted
+++ resolved
@@ -366,19 +366,11 @@
         dojo::database::introspect::Layout::Struct(
                 array![
                 dojo::database::introspect::FieldLayout {
-<<<<<<< HEAD
-                                selector: selector!("x"),
-                                layout: dojo::database::introspect::Layout::Fixed(array![32].span())
-                            },
-dojo::database::introspect::FieldLayout {
-                                selector: selector!("y"),
-=======
                                 selector: 512066735765477566404754172672287371265995314501343422459174036873487219331,
                                 layout: dojo::database::introspect::Layout::Fixed(array![32].span())
                             },
 dojo::database::introspect::FieldLayout {
                                 selector: 1591024729085637502504777720563487898377940395575083379770417352976841400819,
->>>>>>> 9fe788a9
                                 layout: dojo::database::introspect::Layout::Fixed(array![32].span())
                             }
 
@@ -442,17 +434,6 @@
         dojo::database::introspect::Layout::Enum(
             array![
             dojo::database::introspect::FieldLayout {
-<<<<<<< HEAD
-            selector: 0,
-            layout: dojo::database::introspect::Layout::Tuple(
-                array![
-                    // variant value
-                    dojo::database::introspect::FieldLayout {
-                        selector: '',
-                        layout: dojo::database::introspect::Layout::Fixed(array![8].span())
-                    },
-                    dojo::database::introspect::FieldLayout {
-=======
                     selector: 0,
                     layout: dojo::database::introspect::Layout::Tuple(
                         array![
@@ -462,29 +443,12 @@
                                 layout: dojo::database::introspect::Layout::Fixed(array![8].span())
                             },
                             dojo::database::introspect::FieldLayout {
->>>>>>> 9fe788a9
             selector: '',
             layout: dojo::database::introspect::Layout::Tuple(
                 array![
                     
                 ].span()
             )
-<<<<<<< HEAD
-        },
-                ].span()
-            )
-        },
-dojo::database::introspect::FieldLayout {
-            selector: 1,
-            layout: dojo::database::introspect::Layout::Tuple(
-                array![
-                    // variant value
-                    dojo::database::introspect::FieldLayout {
-                        selector: '',
-                        layout: dojo::database::introspect::Layout::Fixed(array![8].span())
-                    },
-                    dojo::database::introspect::FieldLayout {
-=======
         }
                         ].span()
                     )
@@ -499,24 +463,16 @@
                                 layout: dojo::database::introspect::Layout::Fixed(array![8].span())
                             },
                             dojo::database::introspect::FieldLayout {
->>>>>>> 9fe788a9
             selector: '',
             layout: dojo::database::introspect::Layout::Tuple(
                 array![
                     
                 ].span()
             )
-<<<<<<< HEAD
-        },
-                ].span()
-            )
-        }
-=======
         }
                         ].span()
                     )
                 }
->>>>>>> 9fe788a9
             ].span()
         )
     }
@@ -559,39 +515,6 @@
         dojo::database::introspect::Layout::Enum(
             array![
             dojo::database::introspect::FieldLayout {
-<<<<<<< HEAD
-            selector: 0,
-            layout: dojo::database::introspect::Layout::Tuple(
-                array![
-                    // variant value
-                    dojo::database::introspect::FieldLayout {
-                        selector: '',
-                        layout: dojo::database::introspect::Layout::Fixed(array![8].span())
-                    },
-                    dojo::database::introspect::FieldLayout {
-            selector: '',
-            layout: dojo::database::introspect::Introspect::<u32>::layout()
-        },
-                ].span()
-            )
-        },
-dojo::database::introspect::FieldLayout {
-            selector: 1,
-            layout: dojo::database::introspect::Layout::Tuple(
-                array![
-                    // variant value
-                    dojo::database::introspect::FieldLayout {
-                        selector: '',
-                        layout: dojo::database::introspect::Layout::Fixed(array![8].span())
-                    },
-                    dojo::database::introspect::FieldLayout {
-            selector: '',
-            layout: dojo::database::introspect::Introspect::<u32>::layout()
-        },
-                ].span()
-            )
-        }
-=======
                     selector: 0,
                     layout: dojo::database::introspect::Layout::Tuple(
                         array![
@@ -623,7 +546,6 @@
                         ].span()
                     )
                 }
->>>>>>> 9fe788a9
             ].span()
         )
     }
@@ -666,39 +588,6 @@
         dojo::database::introspect::Layout::Enum(
             array![
             dojo::database::introspect::FieldLayout {
-<<<<<<< HEAD
-            selector: 0,
-            layout: dojo::database::introspect::Layout::Tuple(
-                array![
-                    // variant value
-                    dojo::database::introspect::FieldLayout {
-                        selector: '',
-                        layout: dojo::database::introspect::Layout::Fixed(array![8].span())
-                    },
-                    dojo::database::introspect::FieldLayout {
-            selector: '',
-            layout: dojo::database::introspect::Introspect::<Vec2>::layout()
-        },
-                ].span()
-            )
-        },
-dojo::database::introspect::FieldLayout {
-            selector: 1,
-            layout: dojo::database::introspect::Layout::Tuple(
-                array![
-                    // variant value
-                    dojo::database::introspect::FieldLayout {
-                        selector: '',
-                        layout: dojo::database::introspect::Layout::Fixed(array![8].span())
-                    },
-                    dojo::database::introspect::FieldLayout {
-            selector: '',
-            layout: dojo::database::introspect::Introspect::<Vec2>::layout()
-        },
-                ].span()
-            )
-        }
-=======
                     selector: 0,
                     layout: dojo::database::introspect::Layout::Tuple(
                         array![
@@ -730,7 +619,6 @@
                         ].span()
                     )
                 }
->>>>>>> 9fe788a9
             ].span()
         )
     }
@@ -773,53 +661,6 @@
         dojo::database::introspect::Layout::Enum(
             array![
             dojo::database::introspect::FieldLayout {
-<<<<<<< HEAD
-            selector: 0,
-            layout: dojo::database::introspect::Layout::Tuple(
-                array![
-                    // variant value
-                    dojo::database::introspect::FieldLayout {
-                        selector: '',
-                        layout: dojo::database::introspect::Layout::Fixed(array![8].span())
-                    },
-                    dojo::database::introspect::FieldLayout {
-            selector: '',
-            layout: dojo::database::introspect::Layout::Array(
-                array![
-                    dojo::database::introspect::FieldLayout {
-                        selector: '',
-                        layout: dojo::database::introspect::Introspect::<u32>::layout()
-                    }
-                ].span()
-            )
-        },
-                ].span()
-            )
-        },
-dojo::database::introspect::FieldLayout {
-            selector: 1,
-            layout: dojo::database::introspect::Layout::Tuple(
-                array![
-                    // variant value
-                    dojo::database::introspect::FieldLayout {
-                        selector: '',
-                        layout: dojo::database::introspect::Layout::Fixed(array![8].span())
-                    },
-                    dojo::database::introspect::FieldLayout {
-            selector: '',
-            layout: dojo::database::introspect::Layout::Array(
-                array![
-                    dojo::database::introspect::FieldLayout {
-                        selector: '',
-                        layout: dojo::database::introspect::Introspect::<u32>::layout()
-                    }
-                ].span()
-            )
-        },
-                ].span()
-            )
-        }
-=======
                     selector: 0,
                     layout: dojo::database::introspect::Layout::Tuple(
                         array![
@@ -851,7 +692,6 @@
                         ].span()
                     )
                 }
->>>>>>> 9fe788a9
             ].span()
         )
     }
@@ -894,39 +734,6 @@
         dojo::database::introspect::Layout::Enum(
             array![
             dojo::database::introspect::FieldLayout {
-<<<<<<< HEAD
-            selector: 0,
-            layout: dojo::database::introspect::Layout::Tuple(
-                array![
-                    // variant value
-                    dojo::database::introspect::FieldLayout {
-                        selector: '',
-                        layout: dojo::database::introspect::Layout::Fixed(array![8].span())
-                    },
-                    dojo::database::introspect::FieldLayout {
-            selector: '',
-            layout: dojo::database::introspect::Introspect::<ByteArray>::layout()
-        },
-                ].span()
-            )
-        },
-dojo::database::introspect::FieldLayout {
-            selector: 1,
-            layout: dojo::database::introspect::Layout::Tuple(
-                array![
-                    // variant value
-                    dojo::database::introspect::FieldLayout {
-                        selector: '',
-                        layout: dojo::database::introspect::Layout::Fixed(array![8].span())
-                    },
-                    dojo::database::introspect::FieldLayout {
-            selector: '',
-            layout: dojo::database::introspect::Introspect::<ByteArray>::layout()
-        },
-                ].span()
-            )
-        }
-=======
                     selector: 0,
                     layout: dojo::database::introspect::Layout::Tuple(
                         array![
@@ -958,7 +765,6 @@
                         ].span()
                     )
                 }
->>>>>>> 9fe788a9
             ].span()
         )
     }
@@ -1001,17 +807,6 @@
         dojo::database::introspect::Layout::Enum(
             array![
             dojo::database::introspect::FieldLayout {
-<<<<<<< HEAD
-            selector: 0,
-            layout: dojo::database::introspect::Layout::Tuple(
-                array![
-                    // variant value
-                    dojo::database::introspect::FieldLayout {
-                        selector: '',
-                        layout: dojo::database::introspect::Layout::Fixed(array![8].span())
-                    },
-                    dojo::database::introspect::FieldLayout {
-=======
                     selector: 0,
                     layout: dojo::database::introspect::Layout::Tuple(
                         array![
@@ -1021,7 +816,6 @@
                                 layout: dojo::database::introspect::Layout::Fixed(array![8].span())
                             },
                             dojo::database::introspect::FieldLayout {
->>>>>>> 9fe788a9
             selector: '',
             layout: dojo::database::introspect::Layout::Tuple(
                 array![
@@ -1035,22 +829,6 @@
                     }
                 ].span()
             )
-<<<<<<< HEAD
-        },
-                ].span()
-            )
-        },
-dojo::database::introspect::FieldLayout {
-            selector: 1,
-            layout: dojo::database::introspect::Layout::Tuple(
-                array![
-                    // variant value
-                    dojo::database::introspect::FieldLayout {
-                        selector: '',
-                        layout: dojo::database::introspect::Layout::Fixed(array![8].span())
-                    },
-                    dojo::database::introspect::FieldLayout {
-=======
         }
                         ].span()
                     )
@@ -1065,7 +843,6 @@
                                 layout: dojo::database::introspect::Layout::Fixed(array![8].span())
                             },
                             dojo::database::introspect::FieldLayout {
->>>>>>> 9fe788a9
             selector: '',
             layout: dojo::database::introspect::Layout::Tuple(
                 array![
@@ -1079,17 +856,10 @@
                     }
                 ].span()
             )
-<<<<<<< HEAD
-        },
-                ].span()
-            )
-        }
-=======
         }
                         ].span()
                     )
                 }
->>>>>>> 9fe788a9
             ].span()
         )
     }
@@ -1132,17 +902,6 @@
         dojo::database::introspect::Layout::Enum(
             array![
             dojo::database::introspect::FieldLayout {
-<<<<<<< HEAD
-            selector: 0,
-            layout: dojo::database::introspect::Layout::Tuple(
-                array![
-                    // variant value
-                    dojo::database::introspect::FieldLayout {
-                        selector: '',
-                        layout: dojo::database::introspect::Layout::Fixed(array![8].span())
-                    },
-                    dojo::database::introspect::FieldLayout {
-=======
                     selector: 0,
                     layout: dojo::database::introspect::Layout::Tuple(
                         array![
@@ -1179,7 +938,6 @@
                                 layout: dojo::database::introspect::Layout::Fixed(array![8].span())
                             },
                             dojo::database::introspect::FieldLayout {
->>>>>>> 9fe788a9
             selector: '',
             layout: dojo::database::introspect::Layout::Tuple(
                 array![
@@ -1193,22 +951,6 @@
                     }
                 ].span()
             )
-<<<<<<< HEAD
-        },
-                ].span()
-            )
-        },
-dojo::database::introspect::FieldLayout {
-            selector: 1,
-            layout: dojo::database::introspect::Layout::Tuple(
-                array![
-                    // variant value
-                    dojo::database::introspect::FieldLayout {
-                        selector: '',
-                        layout: dojo::database::introspect::Layout::Fixed(array![8].span())
-                    },
-                    dojo::database::introspect::FieldLayout {
-=======
         }
                         ].span()
                     )
@@ -1424,28 +1166,11 @@
                                 layout: dojo::database::introspect::Layout::Fixed(array![8].span())
                             },
                             dojo::database::introspect::FieldLayout {
->>>>>>> 9fe788a9
             selector: '',
             layout: dojo::database::introspect::Layout::Tuple(
                 array![
                     dojo::database::introspect::FieldLayout {
                         selector: '',
-<<<<<<< HEAD
-                        layout: dojo::database::introspect::Introspect::<u8>::layout()
-                    },
-dojo::database::introspect::FieldLayout {
-                        selector: '',
-                        layout: dojo::database::introspect::Introspect::<Vec2>::layout()
-                    }
-                ].span()
-            )
-        },
-                ].span()
-            )
-        }
-            ].span()
-        )
-=======
                         layout: dojo::database::introspect::Introspect::<Vec2>::layout()
                     },
 dojo::database::introspect::FieldLayout {
@@ -1627,400 +1352,10 @@
                 ].span()
             )
             
->>>>>>> 9fe788a9
-    }
-
-    #[inline(always)]
-    fn ty() -> dojo::database::introspect::Ty {
-<<<<<<< HEAD
-        // TODO: Not used anymore => to remove
-        dojo::database::introspect::Ty::Primitive('u8')
-    }
-}
-impl EnumTupleOnePrimitiveSerde of core::serde::Serde::<EnumTupleOnePrimitive> {
-    fn serialize(self: @EnumTupleOnePrimitive, ref output: core::array::Array<felt252>) {
-        match self {
-            EnumTupleOnePrimitive::Left(x) => { core::serde::Serde::serialize(@0, ref output); core::serde::Serde::serialize(x, ref output); },
-            EnumTupleOnePrimitive::Right(x) => { core::serde::Serde::serialize(@1, ref output); core::serde::Serde::serialize(x, ref output); },
-        }
-    }
-    fn deserialize(ref serialized: core::array::Span<felt252>) -> core::option::Option<EnumTupleOnePrimitive> {
-        let idx: felt252 = core::serde::Serde::deserialize(ref serialized)?;
-        core::option::Option::Some(
-            match idx {
-                0 => EnumTupleOnePrimitive::Left(core::serde::Serde::deserialize(ref serialized)?),
-                1 => EnumTupleOnePrimitive::Right(core::serde::Serde::deserialize(ref serialized)?),
-                _ => { return core::option::Option::None; }
-            }
-        )
-    }
-}
-impl EnumTupleOnePrimitiveCopy of core::traits::Copy::<EnumTupleOnePrimitive>;
-impl EnumTupleOnePrimitiveDrop of core::traits::Drop::<EnumTupleOnePrimitive>;
-
-impl EnumTupleOnePrimitiveIntrospect<> of dojo::database::introspect::Introspect<EnumTupleOnePrimitive<>> {
-    #[inline(always)]
-    fn size() -> Option<usize> {
-        Option::None
-    }
-
-    #[inline(always)]
-    fn layout() -> dojo::database::introspect::Layout {
-        dojo::database::introspect::Layout::Enum(
-            array![
-            dojo::database::introspect::FieldLayout {
-            selector: 0,
-            layout: dojo::database::introspect::Layout::Tuple(
-                array![
-                    // variant value
-                    dojo::database::introspect::FieldLayout {
-                        selector: '',
-                        layout: dojo::database::introspect::Layout::Fixed(array![8].span())
-                    },
-                    dojo::database::introspect::FieldLayout {
-            selector: '',
-            layout: dojo::database::introspect::Layout::Tuple(
-                array![
-                    dojo::database::introspect::FieldLayout {
-                        selector: '',
-                        layout: dojo::database::introspect::Introspect::<u16>::layout()
-                    }
-                ].span()
-            )
-        },
-                ].span()
-            )
-        },
-dojo::database::introspect::FieldLayout {
-            selector: 1,
-            layout: dojo::database::introspect::Layout::Tuple(
-                array![
-                    // variant value
-                    dojo::database::introspect::FieldLayout {
-                        selector: '',
-                        layout: dojo::database::introspect::Layout::Fixed(array![8].span())
-                    },
-                    dojo::database::introspect::FieldLayout {
-            selector: '',
-            layout: dojo::database::introspect::Layout::Tuple(
-                array![
-                    dojo::database::introspect::FieldLayout {
-                        selector: '',
-                        layout: dojo::database::introspect::Introspect::<u16>::layout()
-                    }
-                ].span()
-            )
-        },
-                ].span()
-            )
-        }
-            ].span()
-        )
-    }
-
-    #[inline(always)]
-    fn ty() -> dojo::database::introspect::Ty {
-        // TODO: Not used anymore => to remove
-        dojo::database::introspect::Ty::Primitive('u8')
-    }
-}
-impl EnumCustomSerde of core::serde::Serde::<EnumCustom> {
-    fn serialize(self: @EnumCustom, ref output: core::array::Array<felt252>) {
-        match self {
-            EnumCustom::Left(x) => { core::serde::Serde::serialize(@0, ref output); core::serde::Serde::serialize(x, ref output); },
-            EnumCustom::Right(x) => { core::serde::Serde::serialize(@1, ref output); core::serde::Serde::serialize(x, ref output); },
-        }
-    }
-    fn deserialize(ref serialized: core::array::Span<felt252>) -> core::option::Option<EnumCustom> {
-        let idx: felt252 = core::serde::Serde::deserialize(ref serialized)?;
-        core::option::Option::Some(
-            match idx {
-                0 => EnumCustom::Left(core::serde::Serde::deserialize(ref serialized)?),
-                1 => EnumCustom::Right(core::serde::Serde::deserialize(ref serialized)?),
-                _ => { return core::option::Option::None; }
-            }
-        )
-    }
-}
-impl EnumCustomCopy of core::traits::Copy::<EnumCustom>;
-impl EnumCustomDrop of core::traits::Drop::<EnumCustom>;
-
-impl EnumCustomIntrospect<> of dojo::database::introspect::Introspect<EnumCustom<>> {
-    #[inline(always)]
-    fn size() -> Option<usize> {
-        Option::None
-    }
-
-    #[inline(always)]
-    fn layout() -> dojo::database::introspect::Layout {
-        dojo::database::introspect::Layout::Enum(
-            array![
-            dojo::database::introspect::FieldLayout {
-            selector: 0,
-            layout: dojo::database::introspect::Layout::Tuple(
-                array![
-                    // variant value
-                    dojo::database::introspect::FieldLayout {
-                        selector: '',
-                        layout: dojo::database::introspect::Layout::Fixed(array![8].span())
-                    },
-                    dojo::database::introspect::FieldLayout {
-            selector: '',
-            layout: dojo::database::introspect::Introspect::<Vec2>::layout()
-        },
-                ].span()
-            )
-        },
-dojo::database::introspect::FieldLayout {
-            selector: 1,
-            layout: dojo::database::introspect::Layout::Tuple(
-                array![
-                    // variant value
-                    dojo::database::introspect::FieldLayout {
-                        selector: '',
-                        layout: dojo::database::introspect::Layout::Fixed(array![8].span())
-                    },
-                    dojo::database::introspect::FieldLayout {
-            selector: '',
-            layout: dojo::database::introspect::Introspect::<Vec2>::layout()
-        },
-                ].span()
-            )
-        }
-            ].span()
-        )
-    }
-
-    #[inline(always)]
-    fn ty() -> dojo::database::introspect::Ty {
-        // TODO: Not used anymore => to remove
-        dojo::database::introspect::Ty::Primitive('u8')
-    }
-}
-impl EnumTupleMixSerde of core::serde::Serde::<EnumTupleMix> {
-    fn serialize(self: @EnumTupleMix, ref output: core::array::Array<felt252>) {
-        match self {
-            EnumTupleMix::Left(x) => { core::serde::Serde::serialize(@0, ref output); core::serde::Serde::serialize(x, ref output); },
-            EnumTupleMix::Right(x) => { core::serde::Serde::serialize(@1, ref output); core::serde::Serde::serialize(x, ref output); },
-        }
-    }
-    fn deserialize(ref serialized: core::array::Span<felt252>) -> core::option::Option<EnumTupleMix> {
-        let idx: felt252 = core::serde::Serde::deserialize(ref serialized)?;
-        core::option::Option::Some(
-            match idx {
-                0 => EnumTupleMix::Left(core::serde::Serde::deserialize(ref serialized)?),
-                1 => EnumTupleMix::Right(core::serde::Serde::deserialize(ref serialized)?),
-                _ => { return core::option::Option::None; }
-            }
-        )
-    }
-}
-impl EnumTupleMixCopy of core::traits::Copy::<EnumTupleMix>;
-impl EnumTupleMixDrop of core::traits::Drop::<EnumTupleMix>;
-
-impl EnumTupleMixIntrospect<> of dojo::database::introspect::Introspect<EnumTupleMix<>> {
-    #[inline(always)]
-    fn size() -> Option<usize> {
-        Option::None
-    }
-
-    #[inline(always)]
-    fn layout() -> dojo::database::introspect::Layout {
-        dojo::database::introspect::Layout::Enum(
-            array![
-            dojo::database::introspect::FieldLayout {
-            selector: 0,
-            layout: dojo::database::introspect::Layout::Tuple(
-                array![
-                    // variant value
-                    dojo::database::introspect::FieldLayout {
-                        selector: '',
-                        layout: dojo::database::introspect::Layout::Fixed(array![8].span())
-                    },
-                    dojo::database::introspect::FieldLayout {
-            selector: '',
-            layout: dojo::database::introspect::Layout::Tuple(
-                array![
-                    dojo::database::introspect::FieldLayout {
-                        selector: '',
-                        layout: dojo::database::introspect::Introspect::<Vec2>::layout()
-                    },
-dojo::database::introspect::FieldLayout {
-                        selector: '',
-                        layout: dojo::database::introspect::Introspect::<u64>::layout()
-                    },
-dojo::database::introspect::FieldLayout {
-                        selector: '',
-                        layout: dojo::database::introspect::Introspect::<EnumCustom>::layout()
-                    }
-                ].span()
-            )
-        },
-                ].span()
-            )
-        },
-dojo::database::introspect::FieldLayout {
-            selector: 1,
-            layout: dojo::database::introspect::Layout::Tuple(
-                array![
-                    // variant value
-                    dojo::database::introspect::FieldLayout {
-                        selector: '',
-                        layout: dojo::database::introspect::Layout::Fixed(array![8].span())
-                    },
-                    dojo::database::introspect::FieldLayout {
-            selector: '',
-            layout: dojo::database::introspect::Layout::Tuple(
-                array![
-                    dojo::database::introspect::FieldLayout {
-                        selector: '',
-                        layout: dojo::database::introspect::Introspect::<Vec2>::layout()
-                    },
-dojo::database::introspect::FieldLayout {
-                        selector: '',
-                        layout: dojo::database::introspect::Introspect::<u64>::layout()
-                    },
-dojo::database::introspect::FieldLayout {
-                        selector: '',
-                        layout: dojo::database::introspect::Introspect::<EnumCustom>::layout()
-                    }
-                ].span()
-            )
-        },
-                ].span()
-            )
-        }
-            ].span()
-        )
-    }
-
-    #[inline(always)]
-    fn ty() -> dojo::database::introspect::Ty {
-        // TODO: Not used anymore => to remove
-        dojo::database::introspect::Ty::Primitive('u8')
-    }
-}
-impl EnumWithDifferentVariantDataSerde of core::serde::Serde::<EnumWithDifferentVariantData> {
-    fn serialize(self: @EnumWithDifferentVariantData, ref output: core::array::Array<felt252>) {
-        match self {
-            EnumWithDifferentVariantData::One(x) => { core::serde::Serde::serialize(@0, ref output); core::serde::Serde::serialize(x, ref output); },
-            EnumWithDifferentVariantData::Two(x) => { core::serde::Serde::serialize(@1, ref output); core::serde::Serde::serialize(x, ref output); },
-            EnumWithDifferentVariantData::Three(x) => { core::serde::Serde::serialize(@2, ref output); core::serde::Serde::serialize(x, ref output); },
-        }
-    }
-    fn deserialize(ref serialized: core::array::Span<felt252>) -> core::option::Option<EnumWithDifferentVariantData> {
-        let idx: felt252 = core::serde::Serde::deserialize(ref serialized)?;
-        core::option::Option::Some(
-            match idx {
-                0 => EnumWithDifferentVariantData::One(core::serde::Serde::deserialize(ref serialized)?),
-                1 => EnumWithDifferentVariantData::Two(core::serde::Serde::deserialize(ref serialized)?),
-                2 => EnumWithDifferentVariantData::Three(core::serde::Serde::deserialize(ref serialized)?),
-                _ => { return core::option::Option::None; }
-            }
-        )
-    }
-}
-impl EnumWithDifferentVariantDataCopy of core::traits::Copy::<EnumWithDifferentVariantData>;
-impl EnumWithDifferentVariantDataDrop of core::traits::Drop::<EnumWithDifferentVariantData>;
-
-impl EnumWithDifferentVariantDataIntrospect<> of dojo::database::introspect::Introspect<EnumWithDifferentVariantData<>> {
-    #[inline(always)]
-    fn size() -> Option<usize> {
-        Option::None
-    }
-
-    #[inline(always)]
-    fn layout() -> dojo::database::introspect::Layout {
-        dojo::database::introspect::Layout::Enum(
-            array![
-            dojo::database::introspect::FieldLayout {
-                            selector: 0,
-                            layout: dojo::database::introspect::Layout::Fixed(array![8].span())
-                        },
-dojo::database::introspect::FieldLayout {
-            selector: 1,
-            layout: dojo::database::introspect::Layout::Tuple(
-                array![
-                    // variant value
-                    dojo::database::introspect::FieldLayout {
-                        selector: '',
-                        layout: dojo::database::introspect::Layout::Fixed(array![8].span())
-                    },
-                    dojo::database::introspect::FieldLayout {
-            selector: '',
-            layout: dojo::database::introspect::Introspect::<u32>::layout()
-        },
-                ].span()
-            )
-        },
-dojo::database::introspect::FieldLayout {
-            selector: 2,
-            layout: dojo::database::introspect::Layout::Tuple(
-                array![
-                    // variant value
-                    dojo::database::introspect::FieldLayout {
-                        selector: '',
-                        layout: dojo::database::introspect::Layout::Fixed(array![8].span())
-                    },
-                    dojo::database::introspect::FieldLayout {
-            selector: '',
-            layout: dojo::database::introspect::Layout::Tuple(
-                array![
-                    dojo::database::introspect::FieldLayout {
-                        selector: '',
-                        layout: dojo::database::introspect::Introspect::<Vec2>::layout()
-                    },
-dojo::database::introspect::FieldLayout {
-                        selector: '',
-                        layout: dojo::database::introspect::Introspect::<u64>::layout()
-                    }
-                ].span()
-            )
-        },
-                ].span()
-            )
-        }
-            ].span()
-        )
-    }
-
-    #[inline(always)]
-    fn ty() -> dojo::database::introspect::Ty {
-        // TODO: Not used anymore => to remove
-        dojo::database::introspect::Ty::Primitive('u8')
-    }
-}
-impl StructWithPrimitivesCopy of core::traits::Copy::<StructWithPrimitives>;
-impl StructWithPrimitivesDrop of core::traits::Drop::<StructWithPrimitives>;
-
-impl StructWithPrimitivesIntrospect<> of dojo::database::introspect::Introspect<StructWithPrimitives<>> {
-    #[inline(always)]
-    fn size() -> Option<usize> {
-        Option::Some(2)
-    }
-
-    #[inline(always)]
-    fn layout() -> dojo::database::introspect::Layout {
-        dojo::database::introspect::Layout::Struct(
-                array![
-                dojo::database::introspect::FieldLayout {
-                                selector: selector!("before"),
-                                layout: dojo::database::introspect::Layout::Fixed(array![8].span())
-                            },
-dojo::database::introspect::FieldLayout {
-                                selector: selector!("after"),
-                                layout: dojo::database::introspect::Layout::Fixed(array![16].span())
-                            }
-
-                ].span()
-            )
-            
-    }
-
-    #[inline(always)]
-    fn ty() -> dojo::database::introspect::Ty {
-=======
->>>>>>> 9fe788a9
+    }
+
+    #[inline(always)]
+    fn ty() -> dojo::database::introspect::Ty {
         dojo::database::introspect::Ty::Struct(dojo::database::introspect::Struct {
             name: 'StructWithPrimitives',
             attrs: array![].span(),
@@ -2071,19 +1406,11 @@
         dojo::database::introspect::Layout::Struct(
                 array![
                 dojo::database::introspect::FieldLayout {
-<<<<<<< HEAD
-                                selector: selector!("before"),
-                                layout: dojo::database::introspect::Layout::Fixed(array![8].span())
-                            },
-dojo::database::introspect::FieldLayout {
-                                selector: selector!("after"),
-=======
                                 selector: 387461982739864353524563589639770327077359184971688375275386807599796929637,
                                 layout: dojo::database::introspect::Layout::Fixed(array![8].span())
                             },
 dojo::database::introspect::FieldLayout {
                                 selector: 564613130574576288414461160574656432422962213642984413874723251824844509768,
->>>>>>> 9fe788a9
                                 layout: dojo::database::introspect::Introspect::<Vec2>::layout()
                             }
 
@@ -2135,19 +1462,11 @@
         dojo::database::introspect::Layout::Struct(
                 array![
                 dojo::database::introspect::FieldLayout {
-<<<<<<< HEAD
-                                selector: selector!("before"),
-                                layout: dojo::database::introspect::Layout::Fixed(array![8].span())
-                            },
-dojo::database::introspect::FieldLayout {
-                            selector: selector!("after"),
-=======
                                 selector: 387461982739864353524563589639770327077359184971688375275386807599796929637,
                                 layout: dojo::database::introspect::Layout::Fixed(array![8].span())
                             },
 dojo::database::introspect::FieldLayout {
                             selector: 564613130574576288414461160574656432422962213642984413874723251824844509768,
->>>>>>> 9fe788a9
                             layout: dojo::database::introspect::Layout::Array(
                 array![
                     dojo::database::introspect::FieldLayout {
@@ -2206,19 +1525,11 @@
         dojo::database::introspect::Layout::Struct(
                 array![
                 dojo::database::introspect::FieldLayout {
-<<<<<<< HEAD
-                                selector: selector!("before"),
-                                layout: dojo::database::introspect::Layout::Fixed(array![8].span())
-                            },
-dojo::database::introspect::FieldLayout {
-                            selector: selector!("after"),
-=======
                                 selector: 387461982739864353524563589639770327077359184971688375275386807599796929637,
                                 layout: dojo::database::introspect::Layout::Fixed(array![8].span())
                             },
 dojo::database::introspect::FieldLayout {
                             selector: 564613130574576288414461160574656432422962213642984413874723251824844509768,
->>>>>>> 9fe788a9
                             layout: dojo::database::introspect::Layout::ByteArray
                         }
 
@@ -2264,19 +1575,11 @@
         dojo::database::introspect::Layout::Struct(
                 array![
                 dojo::database::introspect::FieldLayout {
-<<<<<<< HEAD
-                                selector: selector!("before"),
-                                layout: dojo::database::introspect::Layout::Fixed(array![8].span())
-                            },
-dojo::database::introspect::FieldLayout {
-                            selector: selector!("after"),
-=======
                                 selector: 387461982739864353524563589639770327077359184971688375275386807599796929637,
                                 layout: dojo::database::introspect::Layout::Fixed(array![8].span())
                             },
 dojo::database::introspect::FieldLayout {
                             selector: 564613130574576288414461160574656432422962213642984413874723251824844509768,
->>>>>>> 9fe788a9
                             layout: dojo::database::introspect::Layout::Array(
                 array![
                     dojo::database::introspect::FieldLayout {
@@ -2335,19 +1638,11 @@
         dojo::database::introspect::Layout::Struct(
                 array![
                 dojo::database::introspect::FieldLayout {
-<<<<<<< HEAD
-                                selector: selector!("before"),
-                                layout: dojo::database::introspect::Layout::Fixed(array![8].span())
-                            },
-dojo::database::introspect::FieldLayout {
-                            selector: selector!("after"),
-=======
                                 selector: 387461982739864353524563589639770327077359184971688375275386807599796929637,
                                 layout: dojo::database::introspect::Layout::Fixed(array![8].span())
                             },
 dojo::database::introspect::FieldLayout {
                             selector: 564613130574576288414461160574656432422962213642984413874723251824844509768,
->>>>>>> 9fe788a9
                             layout: dojo::database::introspect::Layout::Tuple(
                 array![
                     dojo::database::introspect::FieldLayout {
@@ -2429,19 +1724,11 @@
         dojo::database::introspect::Layout::Struct(
                 array![
                 dojo::database::introspect::FieldLayout {
-<<<<<<< HEAD
-                                selector: selector!("before"),
-                                layout: dojo::database::introspect::Layout::Fixed(array![8].span())
-                            },
-dojo::database::introspect::FieldLayout {
-                            selector: selector!("after"),
-=======
                                 selector: 387461982739864353524563589639770327077359184971688375275386807599796929637,
                                 layout: dojo::database::introspect::Layout::Fixed(array![8].span())
                             },
 dojo::database::introspect::FieldLayout {
                             selector: 564613130574576288414461160574656432422962213642984413874723251824844509768,
->>>>>>> 9fe788a9
                             layout: dojo::database::introspect::Layout::Tuple(
                 array![
                     dojo::database::introspect::FieldLayout {
@@ -2514,42 +1801,16 @@
         dojo::database::introspect::Layout::Struct(
                 array![
                 dojo::database::introspect::FieldLayout {
-<<<<<<< HEAD
-                                selector: selector!("before"),
-                                layout: dojo::database::introspect::Layout::Fixed(array![8].span())
-                            },
-dojo::database::introspect::FieldLayout {
-                            selector: selector!("after"),
-=======
                                 selector: 387461982739864353524563589639770327077359184971688375275386807599796929637,
                                 layout: dojo::database::introspect::Layout::Fixed(array![8].span())
                             },
 dojo::database::introspect::FieldLayout {
                             selector: 564613130574576288414461160574656432422962213642984413874723251824844509768,
->>>>>>> 9fe788a9
                             layout: dojo::database::introspect::Layout::Array(
                 array![
                     dojo::database::introspect::FieldLayout {
                         selector: '',
-<<<<<<< HEAD
-                        layout: dojo::database::introspect::Layout::Array(
-                array![
-                    dojo::database::introspect::FieldLayout {
-                        selector: '',
-                        layout: dojo::database::introspect::Layout::Array(
-                array![
-                    dojo::database::introspect::FieldLayout {
-                        selector: '',
-                        layout: dojo::database::introspect::Introspect::<Vec2>::layout()
-                    }
-                ].span()
-            )
-                    }
-                ].span()
-            )
-=======
                         layout: dojo::database::introspect::Introspect::<Array<Array<Vec2>>>::layout()
->>>>>>> 9fe788a9
                     }
                 ].span()
             )
@@ -2613,19 +1874,11 @@
         dojo::database::introspect::Layout::Struct(
                 array![
                 dojo::database::introspect::FieldLayout {
-<<<<<<< HEAD
-                                selector: selector!("before"),
-                                layout: dojo::database::introspect::Layout::Fixed(array![8].span())
-                            },
-dojo::database::introspect::FieldLayout {
-                            selector: selector!("after"),
-=======
                                 selector: 387461982739864353524563589639770327077359184971688375275386807599796929637,
                                 layout: dojo::database::introspect::Layout::Fixed(array![8].span())
                             },
 dojo::database::introspect::FieldLayout {
                             selector: 564613130574576288414461160574656432422962213642984413874723251824844509768,
->>>>>>> 9fe788a9
                             layout: dojo::database::introspect::Layout::Tuple(
                 array![
                     dojo::database::introspect::FieldLayout {
@@ -2714,19 +1967,11 @@
         dojo::database::introspect::Layout::Struct(
                 array![
                 dojo::database::introspect::FieldLayout {
-<<<<<<< HEAD
-                                selector: selector!("before"),
-                                layout: dojo::database::introspect::Layout::Fixed(array![8].span())
-                            },
-dojo::database::introspect::FieldLayout {
-                            selector: selector!("after"),
-=======
                                 selector: 387461982739864353524563589639770327077359184971688375275386807599796929637,
                                 layout: dojo::database::introspect::Layout::Fixed(array![8].span())
                             },
 dojo::database::introspect::FieldLayout {
                             selector: 564613130574576288414461160574656432422962213642984413874723251824844509768,
->>>>>>> 9fe788a9
                             layout: dojo::database::introspect::Layout::Tuple(
                 array![
                     dojo::database::introspect::FieldLayout {
@@ -2815,19 +2060,11 @@
         dojo::database::introspect::Layout::Struct(
                 array![
                 dojo::database::introspect::FieldLayout {
-<<<<<<< HEAD
-                                selector: selector!("before"),
-                                layout: dojo::database::introspect::Layout::Fixed(array![8].span())
-                            },
-dojo::database::introspect::FieldLayout {
-                            selector: selector!("after"),
-=======
                                 selector: 387461982739864353524563589639770327077359184971688375275386807599796929637,
                                 layout: dojo::database::introspect::Layout::Fixed(array![8].span())
                             },
 dojo::database::introspect::FieldLayout {
                             selector: 564613130574576288414461160574656432422962213642984413874723251824844509768,
->>>>>>> 9fe788a9
                             layout: dojo::database::introspect::Layout::Tuple(
                 array![
                     dojo::database::introspect::FieldLayout {
@@ -2970,11 +2207,7 @@
         dojo::database::introspect::Layout::Struct(
                 array![
                 dojo::database::introspect::FieldLayout {
-<<<<<<< HEAD
-                                selector: selector!("t"),
-=======
                                 selector: 1246920879054256875300693562709339669009726288543267794550465531256469553289,
->>>>>>> 9fe788a9
                                 layout: dojo::database::introspect::Introspect::<T>::layout()
                             }
 
