--- conflicted
+++ resolved
@@ -44,7 +44,7 @@
 type BlockProductionFuture = ServiceFuture<BlockProductionResult>;
 type BlockProductionWithTxnsFuture =
     ServiceFuture<Result<(Vec<TxWithHashAndReceiptPair>, MinedBlockOutcome), BlockProductionError>>;
-pub type TxWithHashAndReceiptPair = (TxWithHash, Receipt);
+pub type TxWithHashAndReceiptPair = (TxWithHash, TxReceiptWithExecInfo);
 
 /// The type which responsible for block production.
 #[must_use = "BlockProducer does nothing unless polled"]
@@ -278,7 +278,7 @@
         };
 
         self.state.executed_txs.write().extend(results.clone());
-        self.notify_listener(results.into_iter().map(|(tx, info)| (tx, info.receipt)).collect());
+        self.notify_listener(results);
     }
 
     pub fn add_listener(&self) -> Receiver<Vec<TxWithHashAndReceiptPair>> {
@@ -410,11 +410,7 @@
 
         let txs = transactions.iter().map(TxWithHash::from);
 
-<<<<<<< HEAD
-        let tx_receipt_pairs: Vec<(TxWithHash, TxReceiptWithExecInfo)> = TransactionExecutor::new(
-=======
         let tx_receipt_pairs: Vec<TxWithHashAndReceiptPair> = TransactionExecutor::new(
->>>>>>> 401c930c
             &state,
             &block_context,
             !backend.config.disable_fee,
@@ -427,13 +423,8 @@
         .zip(txs)
         .filter_map(|(res, tx)| {
             if let Ok(info) = res {
-<<<<<<< HEAD
                 let receipt = TxReceiptWithExecInfo::new(&tx, info);
                 Some((tx, receipt))
-=======
-                let info = TxReceiptWithExecInfo::new(&tx, info);
-                Some((tx, info.receipt))
->>>>>>> 401c930c
             } else {
                 None
             }
