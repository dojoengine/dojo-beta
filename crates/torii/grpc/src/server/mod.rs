pub mod logger;
pub mod subscriptions;

#[cfg(test)]
mod tests;

use std::collections::HashMap;
use std::future::Future;
use std::net::SocketAddr;
use std::pin::Pin;
use std::str;
use std::str::FromStr;
use std::sync::Arc;

use dojo_types::schema::Ty;
use futures::Stream;
use proto::world::{
    MetadataRequest, MetadataResponse, RetrieveEntitiesRequest, RetrieveEntitiesResponse,
    RetrieveEventsRequest, RetrieveEventsResponse, SubscribeModelsRequest, SubscribeModelsResponse,
};
use sqlx::sqlite::SqliteRow;
use sqlx::{Pool, Row, Sqlite};
use starknet::core::types::Felt;
use starknet::core::utils::{cairo_short_string_to_felt, get_selector_from_name};
use starknet::providers::jsonrpc::HttpTransport;
use starknet::providers::JsonRpcClient;
use subscriptions::event::EventManager;
use tokio::net::TcpListener;
use tokio::sync::mpsc::Receiver;
use tokio_stream::wrappers::{ReceiverStream, TcpListenerStream};
use tonic::transport::Server;
use tonic::{Request, Response, Status};
use torii_core::cache::ModelCache;
use torii_core::error::{Error, ParseError, QueryError};
use torii_core::model::{build_sql_query, map_row_to_ty};

use self::subscriptions::entity::EntityManager;
use self::subscriptions::event_message::EventMessageManager;
use self::subscriptions::model_diff::{ModelDiffRequest, StateDiffManager};
use crate::proto::types::clause::ClauseType;
use crate::proto::world::world_server::WorldServer;
use crate::proto::world::{
    SubscribeEntitiesRequest, SubscribeEntityResponse, SubscribeEventsResponse,
};
use crate::proto::{self};
use crate::types::ComparisonOperator;

pub(crate) static ENTITIES_TABLE: &str = "entities";
pub(crate) static ENTITIES_MODEL_RELATION_TABLE: &str = "entity_model";
pub(crate) static ENTITIES_ENTITY_RELATION_COLUMN: &str = "entity_id";

pub(crate) static EVENT_MESSAGES_TABLE: &str = "event_messages";
pub(crate) static EVENT_MESSAGES_MODEL_RELATION_TABLE: &str = "event_model";
pub(crate) static EVENT_MESSAGES_ENTITY_RELATION_COLUMN: &str = "event_message_id";

#[derive(Clone)]
pub struct DojoWorld {
    pool: Pool<Sqlite>,
    world_address: Felt,
    model_cache: Arc<ModelCache>,
    entity_manager: Arc<EntityManager>,
    event_message_manager: Arc<EventMessageManager>,
    event_manager: Arc<EventManager>,
    state_diff_manager: Arc<StateDiffManager>,
}

impl DojoWorld {
    pub fn new(
        pool: Pool<Sqlite>,
        block_rx: Receiver<u64>,
        world_address: Felt,
        provider: Arc<JsonRpcClient<HttpTransport>>,
    ) -> Self {
        let model_cache = Arc::new(ModelCache::new(pool.clone()));
        let entity_manager = Arc::new(EntityManager::default());
        let event_message_manager = Arc::new(EventMessageManager::default());
        let event_manager = Arc::new(EventManager::default());
        let state_diff_manager = Arc::new(StateDiffManager::default());

        tokio::task::spawn(subscriptions::model_diff::Service::new_with_block_rcv(
            block_rx,
            world_address,
            provider,
            Arc::clone(&state_diff_manager),
        ));

        tokio::task::spawn(subscriptions::entity::Service::new(
            pool.clone(),
            Arc::clone(&entity_manager),
            Arc::clone(&model_cache),
        ));

        tokio::task::spawn(subscriptions::event_message::Service::new(
            pool.clone(),
            Arc::clone(&event_message_manager),
            Arc::clone(&model_cache),
        ));

        tokio::task::spawn(subscriptions::event::Service::new(Arc::clone(&event_manager)));

        Self {
            pool,
            world_address,
            model_cache,
            entity_manager,
            event_message_manager,
            event_manager,
            state_diff_manager,
        }
    }
}

impl DojoWorld {
    pub async fn metadata(&self) -> Result<proto::types::WorldMetadata, Error> {
        let (world_address, world_class_hash, executor_address, executor_class_hash): (
            String,
            String,
            String,
            String,
        ) = sqlx::query_as(&format!(
            "SELECT world_address, world_class_hash, executor_address, executor_class_hash FROM \
             worlds WHERE id = '{:#x}'",
            self.world_address
        ))
        .fetch_one(&self.pool)
        .await?;

        let models: Vec<(String, String, String, String, u32, u32, String)> = sqlx::query_as(
            "SELECT id, name, class_hash, contract_address, packed_size, unpacked_size, layout \
             FROM models",
        )
        .fetch_all(&self.pool)
        .await?;

        let mut models_metadata = Vec::with_capacity(models.len());
        for model in models {
            let schema = self.model_cache.schema(&model.0).await?;
            models_metadata.push(proto::types::ModelMetadata {
                name: model.1,
                class_hash: model.2,
                contract_address: model.3,
                packed_size: model.4,
                unpacked_size: model.5,
                layout: model.6.as_bytes().to_vec(),
                schema: serde_json::to_vec(&schema).unwrap(),
            });
        }

        Ok(proto::types::WorldMetadata {
            world_address,
            world_class_hash,
            executor_address,
            executor_class_hash,
            models: models_metadata,
        })
    }

    async fn entities_all(
        &self,
        limit: u32,
        offset: u32,
    ) -> Result<(Vec<proto::types::Entity>, u32), Error> {
        self.query_by_hashed_keys(
            ENTITIES_TABLE,
            ENTITIES_MODEL_RELATION_TABLE,
            ENTITIES_ENTITY_RELATION_COLUMN,
            None,
            Some(limit),
            Some(offset),
        )
        .await
    }

    async fn event_messages_all(
        &self,
        limit: u32,
        offset: u32,
    ) -> Result<(Vec<proto::types::Entity>, u32), Error> {
        self.query_by_hashed_keys(
            EVENT_MESSAGES_TABLE,
            EVENT_MESSAGES_MODEL_RELATION_TABLE,
            EVENT_MESSAGES_ENTITY_RELATION_COLUMN,
            None,
            Some(limit),
            Some(offset),
        )
        .await
    }

    async fn events_all(&self, limit: u32, offset: u32) -> Result<Vec<proto::types::Event>, Error> {
        let query = r#"
            SELECT keys, data, transaction_hash
            FROM events
            ORDER BY id DESC
            LIMIT ? OFFSET ?
         "#
        .to_string();

        let row_events: Vec<(String, String, String)> =
            sqlx::query_as(&query).bind(limit).bind(offset).fetch_all(&self.pool).await?;
        row_events.iter().map(map_row_to_event).collect()
    }

    pub(crate) async fn query_by_hashed_keys(
        &self,
        table: &str,
        model_relation_table: &str,
        entity_relation_column: &str,
        hashed_keys: Option<proto::types::HashedKeysClause>,
        limit: Option<u32>,
        offset: Option<u32>,
    ) -> Result<(Vec<proto::types::Entity>, u32), Error> {
        // TODO: use prepared statement for where clause
        let filter_ids = match hashed_keys {
            Some(hashed_keys) => {
                let ids = hashed_keys
                    .hashed_keys
                    .iter()
                    .map(|id| Ok(format!("{table}.id = '{:#x}'", Felt::from_bytes_be_slice(id))))
                    .collect::<Result<Vec<_>, Error>>()?;

                format!("WHERE {}", ids.join(" OR "))
            }
            None => String::new(),
        };

        // count query that matches filter_ids
        let count_query = format!(
            r#"
                    SELECT count(*)
                    FROM {table}
                    {filter_ids}
                "#
        );
        // total count of rows without limit and offset
        let total_count: u32 = sqlx::query_scalar(&count_query).fetch_one(&self.pool).await?;

        if total_count == 0 {
            return Ok((Vec::new(), 0));
        }

        // query to filter with limit and offset
        let mut query = format!(
            r#"
            SELECT {table}.id, group_concat({model_relation_table}.model_id) as model_ids
            FROM {table}
            JOIN {model_relation_table} ON {table}.id = {model_relation_table}.entity_id
            {filter_ids}
            GROUP BY {table}.id
            ORDER BY {table}.event_id DESC
         "#
        );

        if limit.is_some() {
            query += " LIMIT ?"
        }

        if offset.is_some() {
            query += " OFFSET ?"
        }

        let db_entities: Vec<(String, String)> =
            sqlx::query_as(&query).bind(limit).bind(offset).fetch_all(&self.pool).await?;

        let mut entities = Vec::with_capacity(db_entities.len());
        for (entity_id, models_str) in &db_entities {
            let model_ids: Vec<&str> = models_str.split(',').collect();
            let schemas = self.model_cache.schemas(model_ids).await?;

            let (entity_query, arrays_queries) = build_sql_query(
                &schemas,
                table,
                entity_relation_column,
                Some(&format!("{table}.id = ?")),
                Some(&format!("{table}.id = ?")),
            )?;

            let row = sqlx::query(&entity_query).bind(entity_id).fetch_one(&self.pool).await?;
            let mut arrays_rows = HashMap::new();
            for (name, query) in arrays_queries {
                let rows = sqlx::query(&query).bind(entity_id).fetch_all(&self.pool).await?;
                arrays_rows.insert(name, rows);
            }

<<<<<<< HEAD
            let models = schemas
                .into_iter()
                .map(|mut s| {
                    map_row_to_ty("", &s.name(), &mut s, &row, &arrays_rows)?;

                    Ok(s.as_struct()
                        .expect("schema should be struct")
                        .to_owned()
                        .try_into()
                        .unwrap())
                })
                .collect::<Result<Vec<_>, Error>>()?;

            let hashed_keys = Felt::from_str(&entity_id).map_err(ParseError::FromStr)?;
            entities.push(proto::types::Entity {
                hashed_keys: hashed_keys.to_bytes_be().to_vec(),
                models,
            })
=======
            entities.push(map_row_to_entity(&row, &arrays_rows, &schemas)?);
>>>>>>> 8f5ee1d5
        }

        Ok((entities, total_count))
    }

    pub(crate) async fn query_by_keys(
        &self,
        table: &str,
        model_relation_table: &str,
        entity_relation_column: &str,
        keys_clause: &proto::types::KeysClause,
        limit: Option<u32>,
        offset: Option<u32>,
    ) -> Result<(Vec<proto::types::Entity>, u32), Error> {
<<<<<<< HEAD
        let keys = keys_clause
            .keys
            .iter()
            .map(|bytes| {
                if bytes.is_empty() {
                    return Ok("%".to_string());
                }
                Ok(format!("{:#x}", Felt::from_bytes_be_slice(bytes)))
            })
            .collect::<Result<Vec<_>, Error>>()?;
        let keys_pattern = keys.join("/") + "/%";
=======
        let keys_pattern = build_keys_pattern(keys_clause)?;
>>>>>>> 8f5ee1d5

        // total count of rows that matches keys_pattern without limit and offset
        let count_query = format!(
            r#"
            SELECT count(*)
            FROM {table}
            {}
        "#,
            if !keys_clause.models.is_empty() {
                let model_ids = keys_clause
                    .models
                    .iter()
                    .map(|model| get_selector_from_name(model).map_err(ParseError::NonAsciiName))
                    .collect::<Result<Vec<_>, _>>()?;
                let model_ids_str =
                    model_ids.iter().map(|id| format!("'{:#x}'", id)).collect::<Vec<_>>().join(",");
                format!(
                    r#"
                JOIN {model_relation_table} ON {table}.id = {model_relation_table}.entity_id
                WHERE {model_relation_table}.model_id IN ({})
                AND {table}.keys REGEXP ?
            "#,
                    model_ids_str
                )
            } else {
                format!(
                    r#"
                WHERE {table}.keys REGEXP ?
            "#
                )
            }
        );

        let total_count =
            sqlx::query_scalar(&count_query).bind(&keys_pattern).fetch_one(&self.pool).await?;

        if total_count == 0 {
            return Ok((Vec::new(), 0));
        }

        let mut models_query = format!(
            r#"
            SELECT {table}.id, group_concat({model_relation_table}.model_id) as model_ids
            FROM {table}
            JOIN {model_relation_table} ON {table}.id = {model_relation_table}.entity_id
            WHERE {table}.keys REGEXP ?
            GROUP BY {table}.id
        "#
        );

        if !keys_clause.models.is_empty() {
            // filter by models
            models_query += &format!(
                "HAVING {}",
                keys_clause
                    .models
                    .iter()
                    .map(|model| {
                        let model_id =
                            get_selector_from_name(model).map_err(ParseError::NonAsciiName)?;
                        Ok(format!("INSTR(model_ids, '{:#x}') > 0", model_id))
                    })
                    .collect::<Result<Vec<_>, Error>>()?
                    .join(" OR ")
                    .as_str()
            );
        }

        models_query += &format!(" ORDER BY {table}.event_id DESC");

        if limit.is_some() {
            models_query += " LIMIT ?";
        }
        if offset.is_some() {
            models_query += " OFFSET ?";
        }

        let db_entities: Vec<(String, String)> = sqlx::query_as(&models_query)
            .bind(&keys_pattern)
            .bind(limit)
            .bind(offset)
            .fetch_all(&self.pool)
            .await?;

        let mut entities = Vec::with_capacity(db_entities.len());
        for (entity_id, models_strs) in &db_entities {
            let model_ids: Vec<&str> = models_strs.split(',').collect();
            let schemas = self.model_cache.schemas(model_ids).await?;

            let (entity_query, arrays_queries) = build_sql_query(
                &schemas,
                table,
                entity_relation_column,
                Some(&format!("{table}.id = ?")),
                Some(&format!("{table}.id = ?")),
            )?;

            let row = sqlx::query(&entity_query).bind(entity_id).fetch_one(&self.pool).await?;
            let mut arrays_rows = HashMap::new();
            for (name, query) in arrays_queries {
                let rows = sqlx::query(&query).bind(entity_id).fetch_all(&self.pool).await?;
                arrays_rows.insert(name, rows);
            }

            entities.push(map_row_to_entity(&row, &arrays_rows, &schemas)?);
        }

        Ok((entities, total_count))
    }

    pub(crate) async fn events_by_keys(
        &self,
        keys_clause: &proto::types::KeysClause,
        limit: Option<u32>,
        offset: Option<u32>,
    ) -> Result<Vec<proto::types::Event>, Error> {
<<<<<<< HEAD
        let keys = keys_clause
            .keys
            .iter()
            .map(|bytes| {
                if bytes.is_empty() {
                    return Ok("%".to_string());
                }

                Ok(format!("{:#x}", Felt::from_bytes_be_slice(bytes)))
            })
            .collect::<Result<Vec<_>, Error>>()?;
        let keys_pattern = keys.join("/") + "/%";
=======
        let keys_pattern = build_keys_pattern(keys_clause)?;
>>>>>>> 8f5ee1d5

        let events_query = r#"
            SELECT keys, data, transaction_hash
            FROM events
            WHERE keys REGEXP ?
            ORDER BY id DESC
            LIMIT ? OFFSET ?
        "#
        .to_string();

        let row_events: Vec<(String, String, String)> = sqlx::query_as(&events_query)
            .bind(&keys_pattern)
            .bind(limit)
            .bind(offset)
            .fetch_all(&self.pool)
            .await?;

        row_events.iter().map(map_row_to_event).collect()
    }

    pub(crate) async fn query_by_member(
        &self,
        table: &str,
        model_relation_table: &str,
        entity_relation_column: &str,
        member_clause: proto::types::MemberClause,
        limit: Option<u32>,
        offset: Option<u32>,
    ) -> Result<(Vec<proto::types::Entity>, u32), Error> {
        let comparison_operator = ComparisonOperator::from_repr(member_clause.operator as usize)
            .expect("invalid comparison operator");

        let value_type = member_clause
            .value
            .ok_or(QueryError::MissingParam("value".into()))?
            .value_type
            .ok_or(QueryError::MissingParam("value_type".into()))?;

        let comparison_value = value_to_string(&value_type)?;

        let models_query = format!(
            r#"
            SELECT group_concat({model_relation_table}.model_id) as model_ids
            FROM {table}
            JOIN {model_relation_table} ON {table}.id = {model_relation_table}.entity_id
            GROUP BY {table}.id
            HAVING INSTR(model_ids, '{:#x}') > 0
            LIMIT 1
        "#,
            get_selector_from_name(&member_clause.model).map_err(ParseError::NonAsciiName)?
        );
        let (models_str,): (String,) = sqlx::query_as(&models_query).fetch_one(&self.pool).await?;

        let model_ids = models_str.split(',').collect::<Vec<&str>>();
        let schemas = self.model_cache.schemas(model_ids).await?;

        let table_name = member_clause.model;
        let column_name = format!("external_{}", member_clause.member);
        let (entity_query, arrays_queries) = build_sql_query(
            &schemas,
            table,
            entity_relation_column,
            Some(&format!(
                "{table_name}.{column_name} {comparison_operator} ? ORDER BY {table}.event_id \
                 DESC LIMIT ? OFFSET ?"
            )),
            None,
        )?;

        let db_entities = sqlx::query(&entity_query)
            .bind(comparison_value.clone())
            .bind(limit)
            .bind(offset)
            .fetch_all(&self.pool)
            .await?;
        let mut arrays_rows = HashMap::new();
        for (name, query) in arrays_queries {
            let rows =
                sqlx::query(&query).bind(comparison_value.clone()).fetch_all(&self.pool).await?;
            arrays_rows.insert(name, rows);
        }

        let entities_collection = db_entities
            .iter()
            .map(|row| map_row_to_entity(row, &arrays_rows, &schemas))
            .collect::<Result<Vec<_>, Error>>()?;
        // Since there is not limit and offset, total_count is same as number of entities
        let total_count = entities_collection.len() as u32;
        Ok((entities_collection, total_count))
    }

    async fn query_by_composite(
        &self,
        table: &str,
        model_relation_table: &str,
        entity_relation_column: &str,
        composite: proto::types::CompositeClause,
        limit: Option<u32>,
        offset: Option<u32>,
    ) -> Result<(Vec<proto::types::Entity>, u32), Error> {
        // different types of clauses
        let mut where_clauses = Vec::new();
        let mut model_clauses: HashMap<String, Vec<(String, ComparisonOperator, String)>> =
            HashMap::new();
        let mut having_clauses = Vec::new();

        // bind valeus for prepared statement
        let mut bind_values = Vec::new();

        for clause in composite.clauses {
            match clause.clause_type.unwrap() {
                ClauseType::HashedKeys(hashed_keys) => {
                    let ids = hashed_keys
                        .hashed_keys
                        .iter()
                        .map(|id| {
                            Ok(FieldElement::from_byte_slice_be(id)
                                .map(|id| format!("{table}.id = '{id:#x}'"))
                                .map_err(ParseError::FromByteSliceError)?)
                        })
                        .collect::<Result<Vec<_>, Error>>()?;
                    where_clauses.push(format!("({})", ids.join(" OR ")));
                }
                ClauseType::Keys(keys) => {
                    let keys_pattern = build_keys_pattern(&keys)?;
                    where_clauses.push(format!("{table}.keys REGEXP '{keys_pattern}'"));
                }
                ClauseType::Member(member) => {
                    let comparison_operator =
                        ComparisonOperator::from_repr(member.operator as usize)
                            .expect("invalid comparison operator");
                    let value = member.value.unwrap().value_type.unwrap();
                    let comparison_value = value_to_string(&value)?;

                    let column_name = format!("external_{}", member.member);

                    model_clauses.entry(member.model.clone()).or_default().push((
                        column_name,
                        comparison_operator,
                        comparison_value,
                    ));

                    let model_id =
                        get_selector_from_name(&member.model).map_err(ParseError::NonAsciiName)?;
                    having_clauses.push(format!("INSTR(model_ids, '{:#x}') > 0", model_id));
                }
                _ => return Err(QueryError::UnsupportedQuery.into()),
            }
        }

        let mut join_clauses = Vec::new();
        for (model, clauses) in model_clauses {
            let model_conditions = clauses
                .into_iter()
                .map(|(column, op, value)| {
                    bind_values.push(value);
                    format!("{}.{} {} ?", model, column, op)
                })
                .collect::<Vec<_>>()
                .join(" AND ");

            join_clauses.push(format!(
                "JOIN {} ON {}.id = {}.entity_id AND ({})",
                model, table, model, model_conditions
            ));
        }

        let join_clause = join_clauses.join(" ");
        let where_clause = if !where_clauses.is_empty() {
            format!("WHERE {}", where_clauses.join(" AND "))
        } else {
            String::new()
        };
        let having_clause = if !having_clauses.is_empty() {
            format!("HAVING {}", having_clauses.join(" AND "))
        } else {
            String::new()
        };

        let count_query = format!(
            r#"
            SELECT COUNT(DISTINCT {table}.id)
            FROM {table}
            {join_clause}
            {where_clause}
            "#
        );

        let mut count_query = sqlx::query_scalar::<_, u32>(&count_query);
        for value in &bind_values {
            count_query = count_query.bind(value);
        }

        let total_count = count_query.fetch_one(&self.pool).await?;

        if total_count == 0 {
            return Ok((Vec::new(), 0));
        }

        let query = format!(
            r#"
            SELECT {table}.id, group_concat({model_relation_table}.model_id) as model_ids
            FROM {table}
            JOIN {model_relation_table} ON {table}.id = {model_relation_table}.entity_id
            {join_clause}
            {where_clause}
            GROUP BY {table}.id
            {having_clause}
            ORDER BY {table}.event_id DESC
            LIMIT ? OFFSET ?
            "#
        );

        let mut db_query = sqlx::query_as(&query);
        for value in bind_values {
            db_query = db_query.bind(value);
        }
        db_query = db_query.bind(limit.unwrap_or(u32::MAX)).bind(offset.unwrap_or(0));

        let db_entities: Vec<(String, String)> = db_query.fetch_all(&self.pool).await?;

        let mut entities = Vec::with_capacity(db_entities.len());
        for (entity_id, models_str) in &db_entities {
            let model_ids: Vec<&str> = models_str.split(',').collect();
            let schemas = self.model_cache.schemas(model_ids).await?;

            let (entity_query, arrays_queries) = build_sql_query(
                &schemas,
                table,
                entity_relation_column,
                Some(&format!("{table}.id = ?")),
                Some(&format!("{table}.id = ?")),
            )?;

            let row = sqlx::query(&entity_query).bind(entity_id).fetch_one(&self.pool).await?;
            let mut arrays_rows = HashMap::new();
            for (name, query) in arrays_queries {
                let rows = sqlx::query(&query).bind(entity_id).fetch_all(&self.pool).await?;
                arrays_rows.insert(name, rows);
            }

            entities.push(map_row_to_entity(&row, &arrays_rows, &schemas)?);
        }

        Ok((entities, total_count))
    }

    pub async fn model_metadata(&self, model: &str) -> Result<proto::types::ModelMetadata, Error> {
        // selector
        let model =
            format!("{:#x}", get_selector_from_name(model).map_err(ParseError::NonAsciiName)?);

        let (name, class_hash, contract_address, packed_size, unpacked_size, layout): (
            String,
            String,
            String,
            u32,
            u32,
            String,
        ) = sqlx::query_as(
            "SELECT name, class_hash, contract_address, packed_size, unpacked_size, layout FROM \
             models WHERE id = ?",
        )
        .bind(&model)
        .fetch_one(&self.pool)
        .await?;

        let schema = self.model_cache.schema(&model).await?;
        let layout = layout.as_bytes().to_vec();

        Ok(proto::types::ModelMetadata {
            name,
            layout,
            class_hash,
            contract_address,
            packed_size,
            unpacked_size,
            schema: serde_json::to_vec(&schema).unwrap(),
        })
    }

    async fn subscribe_models(
        &self,
        models_keys: Vec<proto::types::ModelKeysClause>,
    ) -> Result<Receiver<Result<proto::world::SubscribeModelsResponse, tonic::Status>>, Error> {
        let mut subs = Vec::with_capacity(models_keys.len());
        for keys in models_keys {
            let model = cairo_short_string_to_felt(&keys.model)
                .map_err(ParseError::CairoShortStringToFelt)?;

            let proto::types::ModelMetadata { packed_size, .. } =
                self.model_metadata(&keys.model).await?;

            subs.push(ModelDiffRequest {
                keys,
                model: subscriptions::model_diff::ModelMetadata {
                    name: model,
                    packed_size: packed_size as usize,
                },
            });
        }

        self.state_diff_manager.add_subscriber(subs).await
    }

    async fn subscribe_entities(
        &self,
<<<<<<< HEAD
        hashed_keys: Vec<Felt>,
=======
        keys: Option<proto::types::EntityKeysClause>,
>>>>>>> 8f5ee1d5
    ) -> Result<Receiver<Result<proto::world::SubscribeEntityResponse, tonic::Status>>, Error> {
        self.entity_manager.add_subscriber(keys.map(|keys| keys.try_into().unwrap())).await
    }

    async fn retrieve_entities(
        &self,
        query: proto::types::Query,
    ) -> Result<proto::world::RetrieveEntitiesResponse, Error> {
        let (entities, total_count) = match query.clause {
            None => self.entities_all(query.limit, query.offset).await?,
            Some(clause) => {
                let clause_type =
                    clause.clause_type.ok_or(QueryError::MissingParam("clause_type".into()))?;

                match clause_type {
                    ClauseType::HashedKeys(hashed_keys) => {
                        if hashed_keys.hashed_keys.is_empty() {
                            return Err(QueryError::MissingParam("ids".into()).into());
                        }

                        self.query_by_hashed_keys(
                            ENTITIES_TABLE,
                            ENTITIES_MODEL_RELATION_TABLE,
                            ENTITIES_ENTITY_RELATION_COLUMN,
                            Some(hashed_keys),
                            Some(query.limit),
                            Some(query.offset),
                        )
                        .await?
                    }
                    ClauseType::Keys(keys) => {
                        if keys.keys.is_empty() {
                            return Err(QueryError::MissingParam("keys".into()).into());
                        }

                        self.query_by_keys(
                            ENTITIES_TABLE,
                            ENTITIES_MODEL_RELATION_TABLE,
                            ENTITIES_ENTITY_RELATION_COLUMN,
                            &keys,
                            Some(query.limit),
                            Some(query.offset),
                        )
                        .await?
                    }
                    ClauseType::Member(member) => {
                        self.query_by_member(
                            ENTITIES_TABLE,
                            ENTITIES_MODEL_RELATION_TABLE,
                            ENTITIES_ENTITY_RELATION_COLUMN,
                            member,
                            Some(query.limit),
                            Some(query.offset),
                        )
                        .await?
                    }
                    ClauseType::Composite(composite) => {
                        self.query_by_composite(
                            ENTITIES_TABLE,
                            ENTITIES_MODEL_RELATION_TABLE,
                            ENTITIES_ENTITY_RELATION_COLUMN,
                            composite,
                            Some(query.limit),
                            Some(query.offset),
                        )
                        .await?
                    }
                }
            }
        };

        Ok(RetrieveEntitiesResponse { entities, total_count })
    }

    async fn subscribe_event_messages(
        &self,
<<<<<<< HEAD
        hashed_keys: Vec<Felt>,
=======
        keys: Option<proto::types::EntityKeysClause>,
>>>>>>> 8f5ee1d5
    ) -> Result<Receiver<Result<proto::world::SubscribeEntityResponse, tonic::Status>>, Error> {
        self.event_message_manager.add_subscriber(keys.map(|keys| keys.try_into().unwrap())).await
    }

    async fn retrieve_event_messages(
        &self,
        query: proto::types::Query,
    ) -> Result<proto::world::RetrieveEntitiesResponse, Error> {
        let (entities, total_count) = match query.clause {
            None => self.event_messages_all(query.limit, query.offset).await?,
            Some(clause) => {
                let clause_type =
                    clause.clause_type.ok_or(QueryError::MissingParam("clause_type".into()))?;

                match clause_type {
                    ClauseType::HashedKeys(hashed_keys) => {
                        if hashed_keys.hashed_keys.is_empty() {
                            return Err(QueryError::MissingParam("ids".into()).into());
                        }

                        self.query_by_hashed_keys(
                            EVENT_MESSAGES_TABLE,
                            EVENT_MESSAGES_MODEL_RELATION_TABLE,
                            EVENT_MESSAGES_ENTITY_RELATION_COLUMN,
                            Some(hashed_keys),
                            Some(query.limit),
                            Some(query.offset),
                        )
                        .await?
                    }
                    ClauseType::Keys(keys) => {
                        if keys.keys.is_empty() {
                            return Err(QueryError::MissingParam("keys".into()).into());
                        }

                        self.query_by_keys(
                            EVENT_MESSAGES_TABLE,
                            EVENT_MESSAGES_MODEL_RELATION_TABLE,
                            EVENT_MESSAGES_ENTITY_RELATION_COLUMN,
                            &keys,
                            Some(query.limit),
                            Some(query.offset),
                        )
                        .await?
                    }
                    ClauseType::Member(member) => {
                        self.query_by_member(
                            EVENT_MESSAGES_TABLE,
                            EVENT_MESSAGES_MODEL_RELATION_TABLE,
                            EVENT_MESSAGES_ENTITY_RELATION_COLUMN,
                            member,
                            Some(query.limit),
                            Some(query.offset),
                        )
                        .await?
                    }
                    ClauseType::Composite(composite) => {
                        self.query_by_composite(
                            EVENT_MESSAGES_TABLE,
                            EVENT_MESSAGES_MODEL_RELATION_TABLE,
                            ENTITIES_ENTITY_RELATION_COLUMN,
                            composite,
                            Some(query.limit),
                            Some(query.offset),
                        )
                        .await?
                    }
                }
            }
        };

        Ok(RetrieveEntitiesResponse { entities, total_count })
    }

    async fn retrieve_events(
        &self,
        query: &proto::types::EventQuery,
    ) -> Result<proto::world::RetrieveEventsResponse, Error> {
        let events = match &query.keys {
            None => self.events_all(query.limit, query.offset).await?,
            Some(keys) => self.events_by_keys(keys, Some(query.limit), Some(query.offset)).await?,
        };
        Ok(RetrieveEventsResponse { events })
    }

    async fn subscribe_events(
        &self,
        clause: proto::types::KeysClause,
    ) -> Result<Receiver<Result<proto::world::SubscribeEventsResponse, tonic::Status>>, Error> {
<<<<<<< HEAD
        self.event_manager
            .add_subscriber(clause.keys.iter().map(|key| Felt::from_bytes_be_slice(key)).collect())
            .await
    }

    fn map_row_to_entity(
        row: &SqliteRow,
        arrays_rows: &HashMap<String, Vec<SqliteRow>>,
        schemas: &[Ty],
    ) -> Result<proto::types::Entity, Error> {
        let hashed_keys =
            Felt::from_str(&row.get::<String, _>("id")).map_err(ParseError::FromStr)?;
        let models = schemas
            .iter()
            .map(|schema| {
                let mut schema = schema.to_owned();
                map_row_to_ty("", &schema.name(), &mut schema, row, arrays_rows)?;
                Ok(schema
                    .as_struct()
                    .expect("schema should be struct")
                    .to_owned()
                    .try_into()
                    .unwrap())
            })
            .collect::<Result<Vec<_>, Error>>()?;

        Ok(proto::types::Entity { hashed_keys: hashed_keys.to_bytes_be().to_vec(), models })
=======
        self.event_manager.add_subscriber(clause.try_into().unwrap()).await
>>>>>>> 8f5ee1d5
    }
}

fn process_event_field(data: &str) -> Result<Vec<Vec<u8>>, Error> {
    Ok(data
        .trim_end_matches('/')
        .split('/')
        .map(|d| Felt::from_str(d).map_err(ParseError::FromStr).map(|f| f.to_bytes_be().to_vec()))
        .collect::<Result<Vec<_>, _>>()?)
}

fn map_row_to_event(row: &(String, String, String)) -> Result<proto::types::Event, Error> {
    let keys = process_event_field(&row.0)?;
    let data = process_event_field(&row.1)?;
    let transaction_hash =
        Felt::from_str(&row.2).map_err(ParseError::FromStr)?.to_bytes_be().to_vec();

    Ok(proto::types::Event { keys, data, transaction_hash })
}

fn map_row_to_entity(
    row: &SqliteRow,
    arrays_rows: &HashMap<String, Vec<SqliteRow>>,
    schemas: &[Ty],
) -> Result<proto::types::Entity, Error> {
    let hashed_keys =
        FieldElement::from_str(&row.get::<String, _>("id")).map_err(ParseError::FromStr)?;
    let models = schemas
        .iter()
        .map(|schema| {
            let mut schema = schema.to_owned();
            map_row_to_ty("", &schema.name(), &mut schema, row, arrays_rows)?;
            Ok(schema.as_struct().expect("schema should be struct").to_owned().try_into().unwrap())
        })
        .collect::<Result<Vec<_>, Error>>()?;

    Ok(proto::types::Entity { hashed_keys: hashed_keys.to_bytes_be().to_vec(), models })
}

// this builds a sql safe regex pattern to match against for keys
fn build_keys_pattern(clause: &proto::types::KeysClause) -> Result<String, Error> {
    let keys = clause
        .keys
        .iter()
        .map(|bytes| {
            if bytes.is_empty() {
                return Ok("0x[0-9a-fA-F]+".to_string());
            }
            Ok(FieldElement::from_byte_slice_be(bytes)
                .map(|felt| format!("{felt:#x}"))
                .map_err(ParseError::FromByteSliceError)?)
        })
        .collect::<Result<Vec<_>, Error>>()?;
    let mut keys_pattern = format!("^{}", keys.join("/"));

    if clause.pattern_matching == proto::types::PatternMatching::VariableLen as i32 {
        keys_pattern += "(/0x[0-9a-fA-F]+)*";
    }
    keys_pattern += "/$";

    Ok(keys_pattern)
}

fn value_to_string(value: &proto::types::value::ValueType) -> Result<String, Error> {
    match value {
        proto::types::value::ValueType::StringValue(string) => Ok(string.clone()),
        proto::types::value::ValueType::IntValue(int) => Ok(int.to_string()),
        proto::types::value::ValueType::UintValue(uint) => Ok(uint.to_string()),
        proto::types::value::ValueType::BoolValue(bool) => {
            Ok(if *bool { "1".to_string() } else { "0".to_string() })
        }
        _ => Err(QueryError::UnsupportedQuery.into()),
    }
}

type ServiceResult<T> = Result<Response<T>, Status>;
type SubscribeModelsResponseStream =
    Pin<Box<dyn Stream<Item = Result<SubscribeModelsResponse, Status>> + Send>>;
type SubscribeEntitiesResponseStream =
    Pin<Box<dyn Stream<Item = Result<SubscribeEntityResponse, Status>> + Send>>;
type SubscribeEventsResponseStream =
    Pin<Box<dyn Stream<Item = Result<SubscribeEventsResponse, Status>> + Send>>;

#[tonic::async_trait]
impl proto::world::world_server::World for DojoWorld {
    type SubscribeModelsStream = SubscribeModelsResponseStream;
    type SubscribeEntitiesStream = SubscribeEntitiesResponseStream;
    type SubscribeEventMessagesStream = SubscribeEntitiesResponseStream;
    type SubscribeEventsStream = SubscribeEventsResponseStream;

    async fn world_metadata(
        &self,
        _request: Request<MetadataRequest>,
    ) -> Result<Response<MetadataResponse>, Status> {
        let metadata = Some(self.metadata().await.map_err(|e| match e {
            Error::Sql(sqlx::Error::RowNotFound) => Status::not_found("World not found"),
            e => Status::internal(e.to_string()),
        })?);

        Ok(Response::new(MetadataResponse { metadata }))
    }

    async fn subscribe_models(
        &self,
        request: Request<SubscribeModelsRequest>,
    ) -> ServiceResult<Self::SubscribeModelsStream> {
        let SubscribeModelsRequest { models_keys } = request.into_inner();
        let rx = self
            .subscribe_models(models_keys)
            .await
            .map_err(|e| Status::internal(e.to_string()))?;
        Ok(Response::new(Box::pin(ReceiverStream::new(rx)) as Self::SubscribeModelsStream))
    }

    async fn subscribe_entities(
        &self,
        request: Request<SubscribeEntitiesRequest>,
    ) -> ServiceResult<Self::SubscribeEntitiesStream> {
<<<<<<< HEAD
        let SubscribeEntitiesRequest { hashed_keys } = request.into_inner();
        let hashed_keys =
            hashed_keys.iter().map(|id| Felt::from_bytes_be_slice(id)).collect::<Vec<_>>();
        let rx = self
            .subscribe_entities(hashed_keys)
            .await
            .map_err(|e| Status::internal(e.to_string()))?;
=======
        let SubscribeEntitiesRequest { clause } = request.into_inner();
        let rx =
            self.subscribe_entities(clause).await.map_err(|e| Status::internal(e.to_string()))?;
>>>>>>> 8f5ee1d5

        Ok(Response::new(Box::pin(ReceiverStream::new(rx)) as Self::SubscribeEntitiesStream))
    }

    async fn retrieve_entities(
        &self,
        request: Request<RetrieveEntitiesRequest>,
    ) -> Result<Response<RetrieveEntitiesResponse>, Status> {
        let query = request
            .into_inner()
            .query
            .ok_or_else(|| Status::invalid_argument("Missing query argument"))?;

        let entities =
            self.retrieve_entities(query).await.map_err(|e| Status::internal(e.to_string()))?;

        Ok(Response::new(entities))
    }

    async fn subscribe_event_messages(
        &self,
        request: Request<SubscribeEntitiesRequest>,
    ) -> ServiceResult<Self::SubscribeEntitiesStream> {
<<<<<<< HEAD
        let SubscribeEntitiesRequest { hashed_keys } = request.into_inner();
        let hashed_keys =
            hashed_keys.iter().map(|id| Felt::from_bytes_be_slice(id)).collect::<Vec<_>>();
=======
        let SubscribeEntitiesRequest { clause } = request.into_inner();
>>>>>>> 8f5ee1d5
        let rx = self
            .subscribe_event_messages(clause)
            .await
            .map_err(|e| Status::internal(e.to_string()))?;

        Ok(Response::new(Box::pin(ReceiverStream::new(rx)) as Self::SubscribeEntitiesStream))
    }

    async fn retrieve_event_messages(
        &self,
        request: Request<RetrieveEntitiesRequest>,
    ) -> Result<Response<RetrieveEntitiesResponse>, Status> {
        let query = request
            .into_inner()
            .query
            .ok_or_else(|| Status::invalid_argument("Missing query argument"))?;

        let entities = self
            .retrieve_event_messages(query)
            .await
            .map_err(|e| Status::internal(e.to_string()))?;

        Ok(Response::new(entities))
    }

    async fn retrieve_events(
        &self,
        request: Request<RetrieveEventsRequest>,
    ) -> Result<Response<RetrieveEventsResponse>, Status> {
        let query = request
            .into_inner()
            .query
            .ok_or_else(|| Status::invalid_argument("Missing query argument"))?;

        let events =
            self.retrieve_events(&query).await.map_err(|e| Status::internal(e.to_string()))?;

        Ok(Response::new(events))
    }

    async fn subscribe_events(
        &self,
        request: Request<proto::world::SubscribeEventsRequest>,
    ) -> ServiceResult<Self::SubscribeEventsStream> {
        let keys = request.into_inner().keys.unwrap_or_default();

        let rx = self.subscribe_events(keys).await.map_err(|e| Status::internal(e.to_string()))?;

        Ok(Response::new(Box::pin(ReceiverStream::new(rx)) as Self::SubscribeEventsStream))
    }
}

pub async fn new(
    mut shutdown_rx: tokio::sync::broadcast::Receiver<()>,
    pool: &Pool<Sqlite>,
    block_rx: Receiver<u64>,
    world_address: Felt,
    provider: Arc<JsonRpcClient<HttpTransport>>,
) -> Result<
    (SocketAddr, impl Future<Output = Result<(), tonic::transport::Error>> + 'static),
    std::io::Error,
> {
    let listener = TcpListener::bind("127.0.0.1:0").await?;
    let addr = listener.local_addr()?;

    let reflection = tonic_reflection::server::Builder::configure()
        .register_encoded_file_descriptor_set(proto::world::FILE_DESCRIPTOR_SET)
        .build()
        .unwrap();

    let world = DojoWorld::new(pool.clone(), block_rx, world_address, provider);
    let server = WorldServer::new(world);

    let server_future = Server::builder()
        // GrpcWeb is over http1 so we must enable it.
        .accept_http1(true)
        .add_service(reflection)
        .add_service(tonic_web::enable(server))
        .serve_with_incoming_shutdown(TcpListenerStream::new(listener), async move {
            shutdown_rx.recv().await.map_or((), |_| ())
        });

    Ok((addr, server_future))
}<|MERGE_RESOLUTION|>--- conflicted
+++ resolved
@@ -282,28 +282,7 @@
                 arrays_rows.insert(name, rows);
             }
 
-<<<<<<< HEAD
-            let models = schemas
-                .into_iter()
-                .map(|mut s| {
-                    map_row_to_ty("", &s.name(), &mut s, &row, &arrays_rows)?;
-
-                    Ok(s.as_struct()
-                        .expect("schema should be struct")
-                        .to_owned()
-                        .try_into()
-                        .unwrap())
-                })
-                .collect::<Result<Vec<_>, Error>>()?;
-
-            let hashed_keys = Felt::from_str(&entity_id).map_err(ParseError::FromStr)?;
-            entities.push(proto::types::Entity {
-                hashed_keys: hashed_keys.to_bytes_be().to_vec(),
-                models,
-            })
-=======
             entities.push(map_row_to_entity(&row, &arrays_rows, &schemas)?);
->>>>>>> 8f5ee1d5
         }
 
         Ok((entities, total_count))
@@ -318,21 +297,7 @@
         limit: Option<u32>,
         offset: Option<u32>,
     ) -> Result<(Vec<proto::types::Entity>, u32), Error> {
-<<<<<<< HEAD
-        let keys = keys_clause
-            .keys
-            .iter()
-            .map(|bytes| {
-                if bytes.is_empty() {
-                    return Ok("%".to_string());
-                }
-                Ok(format!("{:#x}", Felt::from_bytes_be_slice(bytes)))
-            })
-            .collect::<Result<Vec<_>, Error>>()?;
-        let keys_pattern = keys.join("/") + "/%";
-=======
         let keys_pattern = build_keys_pattern(keys_clause)?;
->>>>>>> 8f5ee1d5
 
         // total count of rows that matches keys_pattern without limit and offset
         let count_query = format!(
@@ -449,22 +414,7 @@
         limit: Option<u32>,
         offset: Option<u32>,
     ) -> Result<Vec<proto::types::Event>, Error> {
-<<<<<<< HEAD
-        let keys = keys_clause
-            .keys
-            .iter()
-            .map(|bytes| {
-                if bytes.is_empty() {
-                    return Ok("%".to_string());
-                }
-
-                Ok(format!("{:#x}", Felt::from_bytes_be_slice(bytes)))
-            })
-            .collect::<Result<Vec<_>, Error>>()?;
-        let keys_pattern = keys.join("/") + "/%";
-=======
         let keys_pattern = build_keys_pattern(keys_clause)?;
->>>>>>> 8f5ee1d5
 
         let events_query = r#"
             SELECT keys, data, transaction_hash
@@ -772,11 +722,7 @@
 
     async fn subscribe_entities(
         &self,
-<<<<<<< HEAD
-        hashed_keys: Vec<Felt>,
-=======
         keys: Option<proto::types::EntityKeysClause>,
->>>>>>> 8f5ee1d5
     ) -> Result<Receiver<Result<proto::world::SubscribeEntityResponse, tonic::Status>>, Error> {
         self.entity_manager.add_subscriber(keys.map(|keys| keys.try_into().unwrap())).await
     }
@@ -853,11 +799,7 @@
 
     async fn subscribe_event_messages(
         &self,
-<<<<<<< HEAD
-        hashed_keys: Vec<Felt>,
-=======
         keys: Option<proto::types::EntityKeysClause>,
->>>>>>> 8f5ee1d5
     ) -> Result<Receiver<Result<proto::world::SubscribeEntityResponse, tonic::Status>>, Error> {
         self.event_message_manager.add_subscriber(keys.map(|keys| keys.try_into().unwrap())).await
     }
@@ -947,37 +889,7 @@
         &self,
         clause: proto::types::KeysClause,
     ) -> Result<Receiver<Result<proto::world::SubscribeEventsResponse, tonic::Status>>, Error> {
-<<<<<<< HEAD
-        self.event_manager
-            .add_subscriber(clause.keys.iter().map(|key| Felt::from_bytes_be_slice(key)).collect())
-            .await
-    }
-
-    fn map_row_to_entity(
-        row: &SqliteRow,
-        arrays_rows: &HashMap<String, Vec<SqliteRow>>,
-        schemas: &[Ty],
-    ) -> Result<proto::types::Entity, Error> {
-        let hashed_keys =
-            Felt::from_str(&row.get::<String, _>("id")).map_err(ParseError::FromStr)?;
-        let models = schemas
-            .iter()
-            .map(|schema| {
-                let mut schema = schema.to_owned();
-                map_row_to_ty("", &schema.name(), &mut schema, row, arrays_rows)?;
-                Ok(schema
-                    .as_struct()
-                    .expect("schema should be struct")
-                    .to_owned()
-                    .try_into()
-                    .unwrap())
-            })
-            .collect::<Result<Vec<_>, Error>>()?;
-
-        Ok(proto::types::Entity { hashed_keys: hashed_keys.to_bytes_be().to_vec(), models })
-=======
         self.event_manager.add_subscriber(clause.try_into().unwrap()).await
->>>>>>> 8f5ee1d5
     }
 }
 
@@ -985,7 +897,9 @@
     Ok(data
         .trim_end_matches('/')
         .split('/')
-        .map(|d| Felt::from_str(d).map_err(ParseError::FromStr).map(|f| f.to_bytes_be().to_vec()))
+        .map(|d| {
+            FieldElement::from_str(d).map_err(ParseError::FromStr).map(|f| f.to_bytes_be().to_vec())
+        })
         .collect::<Result<Vec<_>, _>>()?)
 }
 
@@ -993,7 +907,7 @@
     let keys = process_event_field(&row.0)?;
     let data = process_event_field(&row.1)?;
     let transaction_hash =
-        Felt::from_str(&row.2).map_err(ParseError::FromStr)?.to_bytes_be().to_vec();
+        FieldElement::from_str(&row.2).map_err(ParseError::FromStr)?.to_bytes_be().to_vec();
 
     Ok(proto::types::Event { keys, data, transaction_hash })
 }
@@ -1096,19 +1010,9 @@
         &self,
         request: Request<SubscribeEntitiesRequest>,
     ) -> ServiceResult<Self::SubscribeEntitiesStream> {
-<<<<<<< HEAD
-        let SubscribeEntitiesRequest { hashed_keys } = request.into_inner();
-        let hashed_keys =
-            hashed_keys.iter().map(|id| Felt::from_bytes_be_slice(id)).collect::<Vec<_>>();
-        let rx = self
-            .subscribe_entities(hashed_keys)
-            .await
-            .map_err(|e| Status::internal(e.to_string()))?;
-=======
         let SubscribeEntitiesRequest { clause } = request.into_inner();
         let rx =
             self.subscribe_entities(clause).await.map_err(|e| Status::internal(e.to_string()))?;
->>>>>>> 8f5ee1d5
 
         Ok(Response::new(Box::pin(ReceiverStream::new(rx)) as Self::SubscribeEntitiesStream))
     }
@@ -1132,13 +1036,7 @@
         &self,
         request: Request<SubscribeEntitiesRequest>,
     ) -> ServiceResult<Self::SubscribeEntitiesStream> {
-<<<<<<< HEAD
-        let SubscribeEntitiesRequest { hashed_keys } = request.into_inner();
-        let hashed_keys =
-            hashed_keys.iter().map(|id| Felt::from_bytes_be_slice(id)).collect::<Vec<_>>();
-=======
         let SubscribeEntitiesRequest { clause } = request.into_inner();
->>>>>>> 8f5ee1d5
         let rx = self
             .subscribe_event_messages(clause)
             .await
