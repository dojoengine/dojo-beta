[package]
name = "dojo-world"
version.workspace = true
edition.workspace = true
repository.workspace = true
license-file.workspace = true
description = "Dojo world specification. For example, crates and flags used for compilation."

[dependencies]
anyhow.workspace = true
async-trait.workspace = true
cairo-lang-starknet.workspace = true
cairo-lang-project.workspace = true
camino.workspace = true
thiserror.workspace = true
toml = "0.7.1"
cairo-lang-filesystem.workspace = true
scarb.workspace = true
serde.workspace = true
serde_json.workspace = true
serde_with.workspace = true
smol_str.workspace = true
starknet.workspace = true
url = "2.2.2"
tracing.workspace = true

[dev-dependencies]
assert_fs = "1.0.9"
<<<<<<< HEAD
dojo-lang = { path = "../dojo-lang" }
indoc.workspace = true
test-log.workspace = true
tokio = { version = "1.28.0", features = [ "full" ] }
=======
dojo-test-utils = { path = "../dojo-test-utils" }
tokio = { version = "1.28.0", features = ["full"] }
>>>>>>> eea378e5
<|MERGE_RESOLUTION|>--- conflicted
+++ resolved
@@ -26,12 +26,5 @@
 
 [dev-dependencies]
 assert_fs = "1.0.9"
-<<<<<<< HEAD
-dojo-lang = { path = "../dojo-lang" }
-indoc.workspace = true
-test-log.workspace = true
-tokio = { version = "1.28.0", features = [ "full" ] }
-=======
 dojo-test-utils = { path = "../dojo-test-utils" }
-tokio = { version = "1.28.0", features = ["full"] }
->>>>>>> eea378e5
+tokio = { version = "1.28.0", features = [ "full" ] }