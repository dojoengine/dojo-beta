pub mod backend;
pub mod state;

use std::collections::BTreeMap;
use std::ops::{Range, RangeInclusive};
use std::sync::Arc;

use katana_db::models::block::StoredBlockBodyIndices;
use katana_primitives::block::{
    Block, BlockHash, BlockHashOrNumber, BlockNumber, BlockWithTxHashes, FinalityStatus, Header,
    SealedBlockWithStatus,
};
use katana_primitives::class::{ClassHash, CompiledClass, CompiledClassHash, ContractClass};
use katana_primitives::contract::ContractAddress;
use katana_primitives::env::BlockEnv;
use katana_primitives::receipt::Receipt;
use katana_primitives::state::{StateUpdates, StateUpdatesWithClasses};
use katana_primitives::trace::TxExecInfo;
use katana_primitives::transaction::{Tx, TxHash, TxNumber, TxWithHash};
use katana_primitives::Felt;
use parking_lot::RwLock;
use starknet::providers::jsonrpc::HttpTransport;
use starknet::providers::JsonRpcClient;

use self::backend::{Backend, BackendError, SharedStateProvider};
use self::state::ForkedStateDb;
use super::in_memory::cache::{CacheDb, CacheStateDb};
use super::in_memory::state::HistoricalStates;
use crate::traits::block::{
    BlockHashProvider, BlockNumberProvider, BlockProvider, BlockStatusProvider, BlockWriter,
    HeaderProvider,
};
use crate::traits::contract::{ContractClassWriter, ContractClassWriterExt};
use crate::traits::env::BlockEnvProvider;
use crate::traits::stage::StageCheckpointProvider;
use crate::traits::state::{StateFactoryProvider, StateProvider, StateRootProvider, StateWriter};
use crate::traits::state_update::StateUpdateProvider;
use crate::traits::transaction::{
    ReceiptProvider, TransactionProvider, TransactionStatusProvider, TransactionTraceProvider,
    TransactionsProviderExt,
};
use crate::traits::trie::{ClassTrieWriter, ContractTrieWriter};
use crate::ProviderResult;

#[derive(Debug)]
pub struct ForkedProvider {
    // TODO: insert `ForkedBackend` into `CacheDb`
    storage: RwLock<CacheDb<()>>,
    state: Arc<ForkedStateDb>,
    historical_states: RwLock<HistoricalStates>,
}

impl ForkedProvider {
    pub fn new(
        provider: Arc<JsonRpcClient<HttpTransport>>,
        block_id: BlockHashOrNumber,
    ) -> Result<Self, BackendError> {
        let backend = Backend::new(provider, block_id)?;
        let shared_provider = SharedStateProvider::new_with_backend(backend);

        let storage = RwLock::new(CacheDb::new(()));
        let state = Arc::new(CacheStateDb::new(shared_provider));
        let historical_states = RwLock::new(HistoricalStates::default());

        Ok(Self { storage, state, historical_states })
    }
}

impl BlockHashProvider for ForkedProvider {
    fn latest_hash(&self) -> ProviderResult<BlockHash> {
        Ok(self.storage.read().latest_block_hash)
    }

    fn block_hash_by_num(&self, num: BlockNumber) -> ProviderResult<Option<BlockHash>> {
        Ok(self.storage.read().block_hashes.get(&num).cloned())
    }
}

impl BlockNumberProvider for ForkedProvider {
    fn latest_number(&self) -> ProviderResult<BlockNumber> {
        Ok(self.storage.read().latest_block_number)
    }

    fn block_number_by_hash(&self, hash: BlockHash) -> ProviderResult<Option<BlockNumber>> {
        Ok(self.storage.read().block_numbers.get(&hash).cloned())
    }
}

impl HeaderProvider for ForkedProvider {
    fn header(
        &self,
        id: katana_primitives::block::BlockHashOrNumber,
    ) -> ProviderResult<Option<Header>> {
        match id {
            katana_primitives::block::BlockHashOrNumber::Num(num) => {
                Ok(self.storage.read().block_headers.get(&num).cloned())
            }

            katana_primitives::block::BlockHashOrNumber::Hash(hash) => {
                let header @ Some(_) = self
                    .storage
                    .read()
                    .block_numbers
                    .get(&hash)
                    .and_then(|num| self.storage.read().block_headers.get(num).cloned())
                else {
                    return Ok(None);
                };
                Ok(header)
            }
        }
    }
}

impl BlockStatusProvider for ForkedProvider {
    fn block_status(&self, id: BlockHashOrNumber) -> ProviderResult<Option<FinalityStatus>> {
        let num = match id {
            BlockHashOrNumber::Num(num) => num,
            BlockHashOrNumber::Hash(hash) => {
                match self.storage.read().block_numbers.get(&hash).copied() {
                    Some(num) => num,
                    None => return Ok(None),
                }
            }
        };
        Ok(self.storage.read().block_statusses.get(&num).cloned())
    }
}

impl BlockProvider for ForkedProvider {
    fn block(&self, id: BlockHashOrNumber) -> ProviderResult<Option<Block>> {
        let block_num = match id {
            BlockHashOrNumber::Num(num) => Some(num),
            BlockHashOrNumber::Hash(hash) => self.storage.read().block_numbers.get(&hash).cloned(),
        };

        let Some(header) =
            block_num.and_then(|num| self.storage.read().block_headers.get(&num).cloned())
        else {
            return Ok(None);
        };

        let body = self.transactions_by_block(id)?.unwrap_or_default();

        Ok(Some(Block { header, body }))
    }

    fn block_with_tx_hashes(
        &self,
        id: BlockHashOrNumber,
    ) -> ProviderResult<Option<BlockWithTxHashes>> {
        let Some(header) = self.header(id)? else {
            return Ok(None);
        };

        let tx_range = self.block_body_indices(id)?.expect("should exist");
        let tx_hashes = self.transaction_hashes_in_range(tx_range.into())?;

        Ok(Some(katana_primitives::block::BlockWithTxHashes { header, body: tx_hashes }))
    }

    fn blocks_in_range(&self, range: RangeInclusive<u64>) -> ProviderResult<Vec<Block>> {
        let mut blocks = Vec::new();
        for num in range {
            if let Some(block) = self.block(BlockHashOrNumber::Num(num))? {
                blocks.push(block);
            }
        }
        Ok(blocks)
    }

    fn block_body_indices(
        &self,
        id: BlockHashOrNumber,
    ) -> ProviderResult<Option<StoredBlockBodyIndices>> {
        let block_num = match id {
            BlockHashOrNumber::Num(num) => Some(num),
            BlockHashOrNumber::Hash(hash) => self.storage.read().block_numbers.get(&hash).cloned(),
        };

        let Some(indices) =
            block_num.and_then(|num| self.storage.read().block_body_indices.get(&num).cloned())
        else {
            return Ok(None);
        };

        Ok(Some(indices))
    }
}

impl TransactionProvider for ForkedProvider {
    fn transaction_by_hash(&self, hash: TxHash) -> ProviderResult<Option<TxWithHash>> {
        let tx = self.storage.read().transaction_numbers.get(&hash).and_then(|num| {
            let transaction = self.storage.read().transactions.get(*num as usize).cloned()?;
            let hash = self.storage.read().transaction_hashes.get(num).copied()?;
            Some(TxWithHash { hash, transaction })
        });
        Ok(tx)
    }

    fn transactions_by_block(
        &self,
        block_id: BlockHashOrNumber,
    ) -> ProviderResult<Option<Vec<TxWithHash>>> {
        if let Some(indices) = self.block_body_indices(block_id)? {
            Ok(Some(self.transaction_in_range(Range::from(indices))?))
        } else {
            Ok(None)
        }
    }

    fn transaction_by_block_and_idx(
        &self,
        block_id: BlockHashOrNumber,
        idx: u64,
    ) -> ProviderResult<Option<TxWithHash>> {
        let block_num = match block_id {
            BlockHashOrNumber::Num(num) => Some(num),
            BlockHashOrNumber::Hash(hash) => self.storage.read().block_numbers.get(&hash).cloned(),
        };

        let Some(StoredBlockBodyIndices { tx_offset, tx_count }) =
            block_num.and_then(|num| self.storage.read().block_body_indices.get(&num).cloned())
        else {
            return Ok(None);
        };

        let offset = tx_offset as usize;

        if idx >= tx_count {
            return Ok(None);
        }

        let id = offset + idx as usize;

        let tx = self.storage.read().transactions.get(id).cloned().and_then(|tx| {
            let hash = self.storage.read().transaction_hashes.get(&(id as u64)).copied()?;
            Some(TxWithHash { hash, transaction: tx })
        });

        Ok(tx)
    }

    fn transaction_count_by_block(
        &self,
        block_id: BlockHashOrNumber,
    ) -> ProviderResult<Option<u64>> {
        let block_num = match block_id {
            BlockHashOrNumber::Num(num) => Some(num),
            BlockHashOrNumber::Hash(hash) => self.storage.read().block_numbers.get(&hash).cloned(),
        };

        let Some(tx_count) = block_num
            .and_then(|n| self.storage.read().block_body_indices.get(&n).map(|b| b.tx_count))
        else {
            return Ok(None);
        };

        Ok(Some(tx_count))
    }

    fn transaction_block_num_and_hash(
        &self,
        hash: TxHash,
    ) -> ProviderResult<Option<(BlockNumber, BlockHash)>> {
        let storage_read = self.storage.read();

        let Some(number) = storage_read.transaction_numbers.get(&hash) else { return Ok(None) };
        let block_num = storage_read.transaction_block.get(number).expect("block num should exist");
        let block_hash = storage_read.block_hashes.get(block_num).expect("block hash should exist");

        Ok(Some((*block_num, *block_hash)))
    }

    fn transaction_in_range(&self, range: Range<TxNumber>) -> ProviderResult<Vec<TxWithHash>> {
        let start = range.start as usize;
        let total = range.end as usize - start;

        let txs = self
            .storage
            .read()
            .transactions
            .iter()
            .enumerate()
            .skip(start)
            .take(total)
            .map(|(n, tx)| {
                let hash =
                    self.storage.read().transaction_hashes.get(&(n as u64)).cloned().unwrap();
                TxWithHash { hash, transaction: tx.clone() }
            })
            .collect::<Vec<TxWithHash>>();

        Ok(txs)
    }
}

impl TransactionsProviderExt for ForkedProvider {
    fn transaction_hashes_in_range(
        &self,
        range: std::ops::Range<TxNumber>,
    ) -> ProviderResult<Vec<TxHash>> {
        let mut hashes = Vec::new();
        for num in range {
            if let Some(hash) = self.storage.read().transaction_hashes.get(&num).cloned() {
                hashes.push(hash);
            }
        }
        Ok(hashes)
    }
}

impl TransactionStatusProvider for ForkedProvider {
    fn transaction_status(&self, hash: TxHash) -> ProviderResult<Option<FinalityStatus>> {
        let tx_block = self
            .storage
            .read()
            .transaction_numbers
            .get(&hash)
            .and_then(|n| self.storage.read().transaction_block.get(n).copied());

        if let Some(num) = tx_block {
            let status = self.block_status(num.into())?;
            Ok(status)
        } else {
            Ok(None)
        }
    }
}

impl TransactionTraceProvider for ForkedProvider {
    fn transaction_execution(&self, hash: TxHash) -> ProviderResult<Option<TxExecInfo>> {
        let exec = self.storage.read().transaction_numbers.get(&hash).and_then(|num| {
            self.storage.read().transactions_executions.get(*num as usize).cloned()
        });

        Ok(exec)
    }

    fn transaction_executions_by_block(
        &self,
        block_id: BlockHashOrNumber,
    ) -> ProviderResult<Option<Vec<TxExecInfo>>> {
        let block_num = match block_id {
            BlockHashOrNumber::Num(num) => Some(num),
            BlockHashOrNumber::Hash(hash) => self.storage.read().block_numbers.get(&hash).cloned(),
        };

        let Some(index) =
            block_num.and_then(|num| self.storage.read().block_body_indices.get(&num).cloned())
        else {
            return Ok(None);
        };

        let traces = self.transaction_executions_in_range(index.into())?;
        Ok(Some(traces))
    }

    fn transaction_executions_in_range(
        &self,
        range: Range<TxNumber>,
    ) -> ProviderResult<Vec<TxExecInfo>> {
        let start = range.start as usize;
        let total = range.end as usize - start;

        let traces = self
            .storage
            .read()
            .transactions_executions
            .iter()
            .skip(start)
            .take(total)
            .cloned()
            .collect();

        Ok(traces)
    }
}

impl ReceiptProvider for ForkedProvider {
    fn receipt_by_hash(&self, hash: TxHash) -> ProviderResult<Option<Receipt>> {
        let receipt = self
            .storage
            .read()
            .transaction_numbers
            .get(&hash)
            .and_then(|num| self.storage.read().receipts.get(*num as usize).cloned());
        Ok(receipt)
    }

    fn receipts_by_block(
        &self,
        block_id: BlockHashOrNumber,
    ) -> ProviderResult<Option<Vec<Receipt>>> {
        let block_num = match block_id {
            BlockHashOrNumber::Num(num) => Some(num),
            BlockHashOrNumber::Hash(hash) => self.storage.read().block_numbers.get(&hash).cloned(),
        };

        let Some(StoredBlockBodyIndices { tx_offset, tx_count }) =
            block_num.and_then(|num| self.storage.read().block_body_indices.get(&num).cloned())
        else {
            return Ok(None);
        };

        let offset = tx_offset as usize;
        let count = tx_count as usize;

        Ok(Some(self.storage.read().receipts[offset..offset + count].to_vec()))
    }
}

impl StateRootProvider for ForkedProvider {
    fn state_root(
        &self,
        block_id: BlockHashOrNumber,
    ) -> ProviderResult<Option<katana_primitives::Felt>> {
        let state_root = self.block_number_by_id(block_id)?.and_then(|num| {
            self.storage.read().block_headers.get(&num).map(|header| header.state_root)
        });
        Ok(state_root)
    }
}

impl StateUpdateProvider for ForkedProvider {
    fn state_update(&self, block_id: BlockHashOrNumber) -> ProviderResult<Option<StateUpdates>> {
        let block_num = match block_id {
            BlockHashOrNumber::Num(num) => Some(num),
            BlockHashOrNumber::Hash(hash) => self.storage.read().block_numbers.get(&hash).cloned(),
        };

        let state_update =
            block_num.and_then(|num| self.storage.read().state_update.get(&num).cloned());
        Ok(state_update)
    }

    fn declared_classes(
        &self,
        block_id: BlockHashOrNumber,
    ) -> ProviderResult<Option<BTreeMap<ClassHash, CompiledClassHash>>> {
        todo!()
    }

    fn deployed_contracts(
        &self,
        block_id: BlockHashOrNumber,
    ) -> ProviderResult<Option<BTreeMap<ContractAddress, ClassHash>>> {
        todo!()
    }
}

impl StateFactoryProvider for ForkedProvider {
    fn latest(&self) -> ProviderResult<Box<dyn StateProvider>> {
        Ok(Box::new(self::state::LatestStateProvider(Arc::clone(&self.state))))
    }

    fn historical(
        &self,
        block_id: BlockHashOrNumber,
    ) -> ProviderResult<Option<Box<dyn StateProvider>>> {
        let block_num = match block_id {
            BlockHashOrNumber::Num(num) => Some(num),
            BlockHashOrNumber::Hash(hash) => self.block_number_by_hash(hash)?,
        };

        let provider @ Some(_) = block_num.and_then(|num| {
            self.historical_states
                .read()
                .get(&num)
                .cloned()
                .map(|provider| Box::new(provider) as Box<dyn StateProvider>)
        }) else {
            return Ok(None);
        };

        Ok(provider)
    }
}

impl BlockWriter for ForkedProvider {
    fn insert_block_with_states_and_receipts(
        &self,
        block: SealedBlockWithStatus,
        states: StateUpdatesWithClasses,
        receipts: Vec<Receipt>,
        executions: Vec<TxExecInfo>,
    ) -> ProviderResult<()> {
        let mut storage = self.storage.write();

        let block_hash = block.block.hash;
        let block_number = block.block.header.number;

        let block_header = block.block.header;
        let txs = block.block.body;

        // create block body indices
        let tx_count = txs.len() as u64;
        let tx_offset = storage.transactions.len() as u64;
        let block_body_indices = StoredBlockBodyIndices { tx_offset, tx_count };

        let (txs_id, txs): (Vec<(TxNumber, TxHash)>, Vec<Tx>) = txs
            .into_iter()
            .enumerate()
            .map(|(num, tx)| ((num as u64 + tx_offset, tx.hash), tx.transaction))
            .unzip();

        let txs_num = txs_id.clone().into_iter().map(|(num, hash)| (hash, num));
        let txs_block = txs_id.clone().into_iter().map(|(num, _)| (num, block_number));

        storage.latest_block_hash = block_hash;
        storage.latest_block_number = block_number;

        storage.block_numbers.insert(block_hash, block_number);
        storage.block_hashes.insert(block_number, block_hash);
        storage.block_headers.insert(block_number, block_header);
        storage.block_statusses.insert(block_number, block.status);
        storage.block_body_indices.insert(block_number, block_body_indices);

        storage.transactions.extend(txs);
        storage.transaction_hashes.extend(txs_id);
        storage.transaction_numbers.extend(txs_num);
        storage.transaction_block.extend(txs_block);
        storage.receipts.extend(receipts);
        storage.transactions_executions.extend(executions);

        storage.state_update.insert(block_number, states.state_updates.clone());

        self.state.insert_updates(states);

        let snapshot = self.state.create_snapshot();
        self.historical_states.write().insert(block_number, Box::new(snapshot));

        Ok(())
    }
}

impl ContractClassWriter for ForkedProvider {
    fn set_class(&self, hash: ClassHash, class: ContractClass) -> ProviderResult<()> {
        self.state.shared_contract_classes.classes.write().insert(hash, class);
        Ok(())
    }

    fn set_compiled_class_hash_of_class_hash(
        &self,
        hash: ClassHash,
        compiled_hash: CompiledClassHash,
    ) -> ProviderResult<()> {
        self.state.compiled_class_hashes.write().insert(hash, compiled_hash);
        Ok(())
    }
}

impl ContractClassWriterExt for ForkedProvider {
    fn set_compiled_class(&self, hash: ClassHash, class: CompiledClass) -> ProviderResult<()> {
        self.state.shared_contract_classes.compiled_classes.write().insert(hash, class);
        Ok(())
    }
}

impl StateWriter for ForkedProvider {
    fn set_storage(
        &self,
        address: ContractAddress,
        storage_key: katana_primitives::contract::StorageKey,
        storage_value: katana_primitives::contract::StorageValue,
    ) -> ProviderResult<()> {
        self.state.storage.write().entry(address).or_default().insert(storage_key, storage_value);
        Ok(())
    }

    fn set_class_hash_of_contract(
        &self,
        address: ContractAddress,
        class_hash: ClassHash,
    ) -> ProviderResult<()> {
        self.state.contract_state.write().entry(address).or_default().class_hash = class_hash;
        Ok(())
    }

    fn set_nonce(
        &self,
        address: ContractAddress,
        nonce: katana_primitives::contract::Nonce,
    ) -> ProviderResult<()> {
        self.state.contract_state.write().entry(address).or_default().nonce = nonce;
        Ok(())
    }
}

impl BlockEnvProvider for ForkedProvider {
    fn block_env_at(&self, block_id: BlockHashOrNumber) -> ProviderResult<Option<BlockEnv>> {
        Ok(self.header(block_id)?.map(|header| BlockEnv {
            number: header.number,
            timestamp: header.timestamp,
            l1_gas_prices: header.l1_gas_prices,
            l1_data_gas_prices: header.l1_data_gas_prices,
            sequencer_address: header.sequencer_address,
        }))
    }
}

impl ClassTrieWriter for ForkedProvider {
    fn insert_updates(
        &self,
        block_number: BlockNumber,
        updates: &BTreeMap<ClassHash, CompiledClassHash>,
    ) -> ProviderResult<Felt> {
        let _ = block_number;
        let _ = updates;
        Ok(Felt::ZERO)
    }
}

impl ContractTrieWriter for ForkedProvider {
    fn insert_updates(
        &self,
        block_number: BlockNumber,
        state_updates: &StateUpdates,
    ) -> ProviderResult<Felt> {
        let _ = block_number;
        let _ = state_updates;
        Ok(Felt::ZERO)
    }
}

impl StageCheckpointProvider for ForkedProvider {
    fn checkpoint(&self, id: &str) -> ProviderResult<Option<BlockNumber>> {
<<<<<<< HEAD
        todo!()
    }

    fn set_checkpoint(&self, id: &str, block_number: BlockNumber) -> ProviderResult<()> {
        todo!()
=======
        let _ = id;
        unimplemented!("syncing is not supported for forked provider")
    }

    fn set_checkpoint(&self, id: &str, block_number: BlockNumber) -> ProviderResult<()> {
        let _ = id;
        let _ = block_number;
        unimplemented!("syncing is not supported for forked provider")
>>>>>>> 3ba53c8a
    }
}<|MERGE_RESOLUTION|>--- conflicted
+++ resolved
@@ -6,6 +6,7 @@
 use std::sync::Arc;
 
 use katana_db::models::block::StoredBlockBodyIndices;
+use katana_primitives::Felt;
 use katana_primitives::block::{
     Block, BlockHash, BlockHashOrNumber, BlockNumber, BlockWithTxHashes, FinalityStatus, Header,
     SealedBlockWithStatus,
@@ -17,15 +18,15 @@
 use katana_primitives::state::{StateUpdates, StateUpdatesWithClasses};
 use katana_primitives::trace::TxExecInfo;
 use katana_primitives::transaction::{Tx, TxHash, TxNumber, TxWithHash};
-use katana_primitives::Felt;
 use parking_lot::RwLock;
+use starknet::providers::JsonRpcClient;
 use starknet::providers::jsonrpc::HttpTransport;
-use starknet::providers::JsonRpcClient;
 
 use self::backend::{Backend, BackendError, SharedStateProvider};
 use self::state::ForkedStateDb;
 use super::in_memory::cache::{CacheDb, CacheStateDb};
 use super::in_memory::state::HistoricalStates;
+use crate::ProviderResult;
 use crate::traits::block::{
     BlockHashProvider, BlockNumberProvider, BlockProvider, BlockStatusProvider, BlockWriter,
     HeaderProvider,
@@ -40,7 +41,6 @@
     TransactionsProviderExt,
 };
 use crate::traits::trie::{ClassTrieWriter, ContractTrieWriter};
-use crate::ProviderResult;
 
 #[derive(Debug)]
 pub struct ForkedProvider {
@@ -625,13 +625,6 @@
 
 impl StageCheckpointProvider for ForkedProvider {
     fn checkpoint(&self, id: &str) -> ProviderResult<Option<BlockNumber>> {
-<<<<<<< HEAD
-        todo!()
-    }
-
-    fn set_checkpoint(&self, id: &str, block_number: BlockNumber) -> ProviderResult<()> {
-        todo!()
-=======
         let _ = id;
         unimplemented!("syncing is not supported for forked provider")
     }
@@ -640,6 +633,5 @@
         let _ = id;
         let _ = block_number;
         unimplemented!("syncing is not supported for forked provider")
->>>>>>> 3ba53c8a
     }
 }