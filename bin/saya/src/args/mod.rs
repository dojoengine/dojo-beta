//! Saya binary options.
use std::fs::File;
use std::io::BufReader;
use std::path::PathBuf;

use clap::Parser;
use dojo_utils::keystore::prompt_password_if_needed;
use saya_core::data_availability::celestia::CelestiaConfig;
use saya_core::data_availability::DataAvailabilityConfig;
use saya_core::{ProverAccessKey, SayaConfig, SayaMode, StarknetAccountData};
use settlement::SettlementOptions;
use starknet::core::utils::cairo_short_string_to_felt;
use starknet::signers::SigningKey;
use starknet_account::StarknetAccountOptions;
use tracing::Subscriber;
use tracing_log::LogTracer;
use tracing_subscriber::{fmt, EnvFilter};
use url::Url;

use crate::args::data_availability::{DataAvailabilityChain, DataAvailabilityOptions};
use crate::args::proof::ProofOptions;

mod data_availability;
mod proof;
mod settlement;
mod starknet_account;

#[derive(Parser, Debug)]
#[command(author, version, about, long_about = None)]
#[command(propagate_version = true)]
pub struct SayaArgs {
    /// Specify the Katana URL to fetch data from.
    #[arg(long)]
    #[arg(value_name = "KATANA URL")]
    #[arg(help = "The Katana RPC URL to fetch data from.")]
    #[arg(default_value = "http://localhost:5050")]
    pub rpc_url: Url,

    #[arg(long)]
    #[arg(value_name = "STORE PROOFS")]
    #[arg(help = "When enabled all proofs are saved as a file.")]
    #[arg(default_value_t = false)]
    pub store_proofs: bool,

    /// Enable JSON logging.
    #[arg(long)]
    #[arg(help = "Output logs in JSON format.")]
    pub json_log: bool,

    /// Specify a JSON configuration file to use.
    #[arg(long)]
    #[arg(value_name = "CONFIG FILE")]
    #[arg(help = "The path to a JSON configuration file. This takes precedence over other CLI \
                  arguments.")]
    pub config_file: Option<PathBuf>,

    /// Specify a block to start fetching data from.
    #[arg(short, long, default_value = "0")]
    pub start_block: u64,
    #[arg(short, long)]
    pub end_block: Option<u64>,

    #[arg(short, long, default_value = "1")]
    #[arg(help = "The number of blocks to be merged into a single proof.")]
    #[arg(conflicts_with = "end_block")]
    pub batch_size: usize,

    #[command(flatten)]
    #[command(next_help_heading = "Choose the saya execution mode")]
    pub settlement: SettlementOptions,

    #[command(flatten)]
    #[command(next_help_heading = "Data availability options")]
    pub data_availability: DataAvailabilityOptions,

    #[command(flatten)]
    #[command(next_help_heading = "Choose the proof pipeline configuration")]
    pub proof: ProofOptions,

    #[command(flatten)]
    #[command(next_help_heading = "Starknet account configuration for settlement")]
    pub starknet_account: StarknetAccountOptions,
}

impl SayaArgs {
    pub fn init_logging(&self) -> Result<(), Box<dyn std::error::Error>> {
        const DEFAULT_LOG_FILTER: &str = "info,saya::core=trace,blockchain=off,provider=off";

        LogTracer::init()?;

        let builder = fmt::Subscriber::builder().with_env_filter(
            EnvFilter::try_from_default_env().or(EnvFilter::try_new(DEFAULT_LOG_FILTER))?,
        );

        let subscriber: Box<dyn Subscriber + Send + Sync> = if self.json_log {
            Box::new(builder.json().finish())
        } else {
            Box::new(builder.finish())
        };

        Ok(tracing::subscriber::set_global_default(subscriber)?)
    }
}

impl TryFrom<SayaArgs> for SayaConfig {
    type Error = Box<dyn std::error::Error>;

    fn try_from(args: SayaArgs) -> Result<Self, Self::Error> {
        let skip_publishing_proof = args.data_availability.celestia.skip_publishing_proof;

        if let Some(config_file) = args.config_file {
            let file = File::open(config_file).map_err(|_| "Failed to open config file")?;
            let reader = BufReader::new(file);
            serde_json::from_reader(reader).map_err(|e| e.into())
        } else {
            let da_config = match args.data_availability.da_chain {
                Some(chain) => Some(match chain {
                    DataAvailabilityChain::Celestia => {
                        let conf = args.data_availability.celestia;

                        DataAvailabilityConfig::Celestia(CelestiaConfig {
                            node_url: match conf.celestia_node_url {
                                Some(v) => v,
                                None => {
                                    return Err(Box::new(std::io::Error::new(
                                        std::io::ErrorKind::InvalidInput,
                                        "Celestia config: Node url is required",
                                    )));
                                }
                            },
                            namespace: match conf.celestia_namespace {
                                Some(v) => v,
                                None => {
                                    return Err(Box::new(std::io::Error::new(
                                        std::io::ErrorKind::InvalidInput,
                                        "Celestia config: Namespace is required",
                                    )));
                                }
                            },
                            node_auth_token: conf.celestia_node_auth_token,
                        })
                    }
                }),
                None => None,
            };

            // Check if the private key is from keystore or provided directly to follow `sozo`
            // conventions.
            let private_key = if let Some(pk) = args.starknet_account.signer_key {
                pk
            } else if let Some(path) = args.starknet_account.signer_keystore_path {
                let password = prompt_password_if_needed(
                    args.starknet_account.signer_keystore_password.as_deref(),
                    false,
                )?;

                SigningKey::from_keystore(path, &password)?.secret_scalar()
            } else {
                return Err(Box::new(std::io::Error::new(
                    std::io::ErrorKind::InvalidInput,
                    "Could not find private key. Please specify the private key or path to the \
                     keystore file.",
                )));
            };

            let starknet_account = StarknetAccountData {
                starknet_url: args.starknet_account.starknet_url,
                chain_id: cairo_short_string_to_felt(&args.starknet_account.chain_id)?,
                signer_address: args.starknet_account.signer_address,
                signer_key: private_key,
            };

            let prover_key =
                ProverAccessKey::from_hex_string(&args.proof.private_key).map_err(|e| {
                    Box::new(std::io::Error::new(std::io::ErrorKind::InvalidInput, e.to_string()))
                })?;

            if args.settlement.saya_mode.0 == SayaMode::Persistent && args.batch_size > 1 {
                return Err(Box::new(std::io::Error::new(
                    std::io::ErrorKind::InvalidInput,
                    "Batch size must be 1 for persistent mode.",
                )));
            }

            let settlement_contract =
                if let Some(settlement_contract) = args.settlement.settlement_contract {
                    settlement_contract
                } else {
                    return Err(Box::new(std::io::Error::new(
                        std::io::ErrorKind::InvalidInput,
                        "Persistent mode has to have a `settlement_contract`.",
                    )));
                };

            Ok(SayaConfig {
                katana_rpc: args.rpc_url,
                prover_url: args.proof.prover_url,
                prover_key,
                store_proofs: args.store_proofs,
                block_range: (args.start_block, args.end_block),
                batch_size: args.batch_size,
                mode: args.settlement.saya_mode.0,
                settlement_contract,
                data_availability: da_config,
                world_address: args.proof.world_address,
                fact_registry_address: args.proof.fact_registry_address,
                skip_publishing_proof,
                starknet_account,
            })
        }
    }
}

#[cfg(test)]
mod tests {
<<<<<<< HEAD
    use saya_core::SayaMode;
    use starknet_crypto::Felt;
=======
    use katana_primitives::Felt;
>>>>>>> e5913642

    use super::*;
    use crate::args::data_availability::CelestiaOptions;

    #[test]
    fn test_saya_config_deserialization() {
        let manifest_dir = std::env::var("CARGO_MANIFEST_DIR").unwrap();
        let config_file_path = std::path::Path::new(&manifest_dir)
            .join("src")
            .join("args")
            .join("test_saya_config_file.json");

        let args = SayaArgs {
            config_file: Some(config_file_path.clone()),
            rpc_url: Url::parse("http://localhost:5050").unwrap(),
            store_proofs: true,
            json_log: false,
            start_block: 0,
            end_block: None,
            batch_size: 1,
            settlement: SettlementOptions {
                saya_mode: settlement::SayaModeArg(SayaMode::Persistent),
                settlement_contract: Some(
                    Felt::from_hex(
                        "0x65c0d01ef63197f00372cbb93bb32a7c49b70d3e82c5e0880d7912f4421e1c4",
                    )
                    .unwrap(),
                ),
            },
            data_availability: DataAvailabilityOptions {
                da_chain: None,
                celestia: CelestiaOptions {
                    celestia_node_url: None,
                    celestia_node_auth_token: None,
                    celestia_namespace: None,
                    skip_publishing_proof: true,
                },
            },
            proof: ProofOptions {
                world_address: Default::default(),
                fact_registry_address: Default::default(),
                prover_url: Url::parse("http://localhost:5050").unwrap(),
                private_key: Default::default(),
            },
            starknet_account: StarknetAccountOptions {
                starknet_url: Url::parse("http://localhost:5030").unwrap(),
                chain_id: "SN_SEPOLIA".to_string(),
                signer_address: Default::default(),
                signer_key: None,
                signer_keystore_path: None,
                signer_keystore_password: None,
            },
        };

        let config: SayaConfig = args.try_into().unwrap();

        assert_eq!(config.katana_rpc.as_str(), "http://localhost:5050/");
        assert_eq!(config.prover_url.as_str(), "http://localhost:1234/");
        assert_eq!(config.batch_size, 1);
        assert_eq!(config.block_range, (0, Some(100)));
        assert_eq!(
            config.prover_key.signing_key_as_hex_string(),
            "0xd0fa91f4949e9a777ebec071ca3ca6acc1f5cd6c6827f123b798f94e73425027"
        );
        assert!(!config.store_proofs);
        assert!(config.skip_publishing_proof);
        assert_eq!(config.mode, SayaMode::Persistent);
        assert_eq!(
            config.settlement_contract.to_hex_string(),
            "0x65c0d01ef63197f00372cbb93bb32a7c49b70d3e82c5e0880d7912f4421e1c4"
        );

        if let Some(DataAvailabilityConfig::Celestia(celestia_config)) = config.data_availability {
            assert_eq!(celestia_config.node_url.as_str(), "http://localhost:26657/");
            assert_eq!(celestia_config.node_auth_token, Some("your_auth_token".to_string()));
            assert_eq!(celestia_config.namespace, "katana");
        } else {
            panic!("Expected Celestia config");
        }

        let expected = StarknetAccountData {
            starknet_url: Url::parse("http://localhost:5030").unwrap(),
            chain_id: Felt::from_hex("0x534e5f5345504f4c4941").unwrap(),
            signer_address: Felt::from_hex(
                "0x3aa0a12c62a46a200b1a1211e8cd09b520164104e76d79648ca459cf05db94",
            )
            .unwrap(),
            signer_key: Felt::from_hex(
<<<<<<< HEAD
                "0x06b41bfa82e791a8b4e6b3ee058cb25b89714e4a23bd9a1ad6e6ba0bbc0b145b",
=======
                "0x6b41bfa82e791a8b4e6b3ee058cb25b89714e4a23bd9a1ad6e6ba0bbc0b145b",
>>>>>>> e5913642
            )
            .unwrap(),
        };

        assert_eq!(config.starknet_account, expected);
    }
}<|MERGE_RESOLUTION|>--- conflicted
+++ resolved
@@ -213,12 +213,8 @@
 
 #[cfg(test)]
 mod tests {
-<<<<<<< HEAD
     use saya_core::SayaMode;
     use starknet_crypto::Felt;
-=======
-    use katana_primitives::Felt;
->>>>>>> e5913642
 
     use super::*;
     use crate::args::data_availability::CelestiaOptions;
@@ -307,11 +303,7 @@
             )
             .unwrap(),
             signer_key: Felt::from_hex(
-<<<<<<< HEAD
                 "0x06b41bfa82e791a8b4e6b3ee058cb25b89714e4a23bd9a1ad6e6ba0bbc0b145b",
-=======
-                "0x6b41bfa82e791a8b4e6b3ee058cb25b89714e4a23bd9a1ad6e6ba0bbc0b145b",
->>>>>>> e5913642
             )
             .unwrap(),
         };
