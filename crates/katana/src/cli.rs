use std::path::PathBuf;

use clap::{Args, Parser};
use katana_core::constants::DEFAULT_GAS_PRICE;
use katana_core::sequencer::SequencerConfig;
use katana_core::starknet::StarknetConfig;
use katana_rpc::config::RpcConfig;

#[derive(Parser, Debug)]
#[command(author, version, about, long_about = None)]
#[command(propagate_version = true)]
pub struct App {
    #[arg(long)]
    #[arg(help = "Hide the predeployed accounts details.")]
    pub hide_predeployed_accounts: bool,

    #[command(flatten)]
    #[command(next_help_heading = "Server options")]
    pub rpc: RpcOptions,

    #[command(flatten)]
    #[command(next_help_heading = "Starknet options")]
    pub starknet: StarknetOptions,
}

#[derive(Debug, Args, Clone)]
pub struct RpcOptions {
    #[arg(short, long)]
    #[arg(default_value = "5050")]
    #[arg(help = "Port number to listen on.")]
    pub port: u16,
<<<<<<< HEAD

    #[arg(short, long)]
    #[arg(value_name = "SECONDS")]
    #[arg(help = "Block time in seconds for interval mining.")]
    pub block_time: Option<u64>,
=======
    
    #[arg(short, long)]
    #[arg(default_value = "0.0.0.0")]
    #[arg(help = "Host address to listen on.")]
    pub listening_host: String,
>>>>>>> d143fc5b
}

#[derive(Debug, Args, Clone)]
pub struct StarknetOptions {
    #[arg(long)]
    #[arg(help = "Specify the seed for randomness of accounts to be predeployed.")]
    pub seed: Option<String>,

    #[arg(long = "accounts")]
    #[arg(value_name = "NUM")]
    #[arg(default_value = "10")]
    #[arg(help = "Number of pre-funded accounts to generate.")]
    pub total_accounts: u8,

    #[arg(value_name = "PATH")]
    #[arg(long = "account-class")]
    #[arg(help = "The account implementation for the predeployed accounts.")]
    #[arg(long_help = "Specify the account implementation to be used for the predeployed \
                       accounts; should be a path to the compiled JSON artifact.")]
    pub account_path: Option<PathBuf>,

    #[arg(long)]
    #[arg(help = "Block generation on demand via an endpoint.")]
    pub blocks_on_demand: bool,

    #[arg(long)]
    #[arg(help = "Allow transaction max fee to be zero.")]
    pub allow_zero_max_fee: bool,

    #[command(flatten)]
    #[command(next_help_heading = "Environment options")]
    pub environment: EnvironmentOptions,
}

#[derive(Debug, Args, Clone)]
pub struct EnvironmentOptions {
    #[arg(long)]
    #[arg(help = "The chain ID.")]
    #[arg(default_value = "KATANA")]
    pub chain_id: String,

    #[arg(long)]
    #[arg(help = "The gas price.")]
    pub gas_price: Option<u128>,
}

impl App {
    pub fn sequencer_config(&self) -> SequencerConfig {
        SequencerConfig { block_time: self.rpc.block_time }
    }

    pub fn rpc_config(&self) -> RpcConfig {
        RpcConfig { port: self.rpc.port, host: self.rpc.listening_host.clone() }
    }

    pub fn starknet_config(&self) -> StarknetConfig {
        StarknetConfig {
            total_accounts: self.starknet.total_accounts,
            seed: parse_seed(self.starknet.seed.clone()),
            gas_price: self.starknet.environment.gas_price.unwrap_or(DEFAULT_GAS_PRICE),
            blocks_on_demand: self.starknet.blocks_on_demand,
            account_path: self.starknet.account_path.clone(),
            allow_zero_max_fee: self.starknet.allow_zero_max_fee,
            chain_id: self.starknet.environment.chain_id.clone(),
            auto_mine: self.rpc.block_time.is_some(),
        }
    }
}

fn parse_seed(seed: Option<String>) -> [u8; 32] {
    seed.map(|seed| {
        let seed = seed.as_bytes();

        if seed.len() >= 32 {
            unsafe { *(seed[..32].as_ptr() as *const [u8; 32]) }
        } else {
            let mut actual_seed = [0u8; 32];
            seed.iter().enumerate().for_each(|(i, b)| actual_seed[i] = *b);
            actual_seed
        }
    })
    .unwrap_or_default()
}<|MERGE_RESOLUTION|>--- conflicted
+++ resolved
@@ -29,19 +29,16 @@
     #[arg(default_value = "5050")]
     #[arg(help = "Port number to listen on.")]
     pub port: u16,
-<<<<<<< HEAD
 
     #[arg(short, long)]
     #[arg(value_name = "SECONDS")]
     #[arg(help = "Block time in seconds for interval mining.")]
     pub block_time: Option<u64>,
-=======
     
     #[arg(short, long)]
     #[arg(default_value = "0.0.0.0")]
     #[arg(help = "Host address to listen on.")]
     pub listening_host: String,
->>>>>>> d143fc5b
 }
 
 #[derive(Debug, Args, Clone)]
