use array::ArrayTrait;
use core::debug::PrintTrait;
use starknet::ContractAddress;

<<<<<<< HEAD
#[derive(Serde, Copy, Drop)]
enum Direction {
    None: (),
    Left: (),
    Right: (),
    Up: (),
    Down: (),
}

impl DirectionPrintImpl of PrintTrait<Direction> {
    fn print(self: Direction) {
        match self {
            Direction::None(()) => 0.print(),
            Direction::Left(()) => 1.print(),
            Direction::Right(()) => 2.print(),
            Direction::Up(()) => 3.print(),
            Direction::Down(()) => 4.print(),
        }
    }
}

impl DirectionIntoFelt252 of Into<Direction, felt252> {
    fn into(self: Direction) -> felt252 {
        match self {
            Direction::None(()) => 0,
            Direction::Left(()) => 1,
            Direction::Right(()) => 2,
            Direction::Up(()) => 3,
            Direction::Down(()) => 4,
        }
    }
}

impl DirectionSerdeLen of dojo::SerdeLen<Direction> {
    #[inline(always)]
    fn len() -> usize {
        1
    }
}

#[derive(Component, Copy, Drop, Serde, SerdeLen)]
=======
#[derive(Component, Copy, Drop, Serde)]
>>>>>>> 6e108dbe
struct Moves {
    #[key]
    player: ContractAddress,
    remaining: u8,
    last_direction: Direction
}

#[derive(Component, Copy, Drop, Serde)]
struct Position {
    #[key]
    player: ContractAddress,
    x: u32,
    y: u32
}

trait PositionTrait {
    fn is_zero(self: Position) -> bool;
    fn is_equal(self: Position, b: Position) -> bool;
}

impl PositionImpl of PositionTrait {
    fn is_zero(self: Position) -> bool {
        if self.x - self.y == 0 {
            return true;
        }
        false
    }

    fn is_equal(self: Position, b: Position) -> bool {
        self.x == b.x && self.y == b.y
    }
}

#[cfg(test)]
mod tests {
    use debug::PrintTrait;
    use super::{Position, PositionTrait};

    #[test]
    #[available_gas(100000)]
    fn test_position_is_zero() {
        let player = starknet::contract_address_const::<0x0>();
        assert(PositionTrait::is_zero(Position { player, x: 0, y: 0 }), 'not zero');
    }

    #[test]
    #[available_gas(100000)]
    fn test_position_is_equal() {
        let player = starknet::contract_address_const::<0x0>();
        let position = Position { player, x: 420, y: 0 };
        position.print();
        assert(PositionTrait::is_equal(position, Position { player, x: 420, y: 0 }), 'not equal');
    }
}<|MERGE_RESOLUTION|>--- conflicted
+++ resolved
@@ -2,7 +2,6 @@
 use core::debug::PrintTrait;
 use starknet::ContractAddress;
 
-<<<<<<< HEAD
 #[derive(Serde, Copy, Drop)]
 enum Direction {
     None: (),
@@ -10,6 +9,18 @@
     Right: (),
     Up: (),
     Down: (),
+}
+
+impl DirectionStorageSizeImpl of dojo::StorageSize<Direction> {
+    #[inline(always)]
+    fn unpacked_size() -> usize {
+        1
+    }
+
+    #[inline(always)]
+    fn packed_size() -> usize {
+        2
+    }
 }
 
 impl DirectionPrintImpl of PrintTrait<Direction> {
@@ -36,17 +47,7 @@
     }
 }
 
-impl DirectionSerdeLen of dojo::SerdeLen<Direction> {
-    #[inline(always)]
-    fn len() -> usize {
-        1
-    }
-}
-
-#[derive(Component, Copy, Drop, Serde, SerdeLen)]
-=======
 #[derive(Component, Copy, Drop, Serde)]
->>>>>>> 6e108dbe
 struct Moves {
     #[key]
     player: ContractAddress,
