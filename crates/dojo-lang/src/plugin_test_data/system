--- conflicted
+++ resolved
@@ -111,14 +111,9 @@
 
 #[abi]
 trait IPosition {
-<<<<<<< HEAD
-    fn set(entity_id: usize, value: Position);
-    fn get(entity_id: usize) -> Position;
-    fn get_is_writer_authorized(writer: starknet::ContractAddress) -> bool;
-=======
     fn set(key: felt252, value: Position);
     fn get(key: felt252) -> Position;
->>>>>>> b774675f
+    fn get_is_writer_authorized(writer: starknet::ContractAddress) -> bool;
 }
 
 #[contract]
@@ -177,12 +172,8 @@
 
 
     struct Storage {
-<<<<<<< HEAD
-        state: LegacyMap::<usize, Position>,
+        state: LegacyMap::<felt252, Position>, 
         authorized_writers: LegacyMap::<ContractAddress, bool>,
-=======
-        state: LegacyMap::<felt252, Position>, 
->>>>>>> b774675f
     }
 
     // Initialize Position.
@@ -203,16 +194,11 @@
 
     // Set the state of an entity.
     #[external]
-<<<<<<< HEAD
-    fn set(entity_id: usize, value: Position) {
+    fn set(key: felt252, value: Position) {
         let caller_address = starknet::get_caller_address();
         let is_authorized = authorized_writers::read(caller_address);
         assert(is_authorized, 'Unauthorized writer.');
-        state::write(entity_id, value);
-=======
-    fn set(key: felt252, value: Position) {
         state::write(key, value);
->>>>>>> b774675f
     }
 
     // Get the state of an entity.
@@ -235,14 +221,9 @@
 
 #[abi]
 trait IPlayer {
-<<<<<<< HEAD
-    fn set(entity_id: usize, value: Player);
-    fn get(entity_id: usize) -> Player;
-    fn get_is_writer_authorized(writer: starknet::ContractAddress) -> bool;
-=======
     fn set(key: felt252, value: Player);
     fn get(key: felt252) -> Player;
->>>>>>> b774675f
+    fn get_is_writer_authorized(writer: starknet::ContractAddress) -> bool;
 }
 
 #[contract]
@@ -291,12 +272,8 @@
 
 
     struct Storage {
-<<<<<<< HEAD
-        state: LegacyMap::<usize, Player>,
+        state: LegacyMap::<felt252, Player>, 
         authorized_writers: LegacyMap::<ContractAddress, bool>,
-=======
-        state: LegacyMap::<felt252, Player>, 
->>>>>>> b774675f
     }
 
     // Initialize Player.
@@ -317,16 +294,11 @@
 
     // Set the state of an entity.
     #[external]
-<<<<<<< HEAD
-    fn set(entity_id: usize, value: Player) {
+    fn set(key: felt252, value: Player) {
         let caller_address = starknet::get_caller_address();
         let is_authorized = authorized_writers::read(caller_address);
         assert(is_authorized, 'Unauthorized writer.');
-        state::write(entity_id, value);
-=======
-    fn set(key: felt252, value: Player) {
         state::write(key, value);
->>>>>>> b774675f
     }
 
     // Get the state of an entity.
