--- conflicted
+++ resolved
@@ -48,14 +48,9 @@
             .set_logger(KatanaNodeRpcLogger)
             .set_host_filtering(AllowHosts::Any)
             .set_middleware(middleware)
-<<<<<<< HEAD
-            .build(format!("0.0.0.0:{}", self.config.port))
-            .await?;
-=======
             .build(format!("{}:{}", self.config.host.clone(), self.config.port))
             .await
             .map_err(|_| Error::from(StarknetApiError::InternalServerError))?;
->>>>>>> d143fc5b
 
         let addr = server.local_addr()?;
         let handle = server.start(methods)?;
