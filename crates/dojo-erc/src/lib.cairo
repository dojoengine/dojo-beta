--- conflicted
+++ resolved
@@ -1,9 +1,6 @@
 mod erc20;
 mod erc721;
-<<<<<<< HEAD
+mod erc1155;
 
 #[cfg(test)]
-mod tests;
-=======
-mod erc1155;
->>>>>>> 1f19bb9c
+mod tests;