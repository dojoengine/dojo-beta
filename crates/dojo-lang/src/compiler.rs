use std::collections::{BTreeMap, HashMap};
use std::fs;
use std::io::Write;
use std::ops::DerefMut;

use anyhow::{anyhow, Context, Result};
use cairo_lang_compiler::db::RootDatabase;
use cairo_lang_defs::db::DefsGroup;
use cairo_lang_defs::ids::{
    ModuleId, ModuleItemId, NamedLanguageElementId, TopLevelLanguageElementId,
};
use cairo_lang_filesystem::db::FilesGroup;
use cairo_lang_filesystem::ids::{CrateId, CrateLongId};
use cairo_lang_formatter::format_string;
use cairo_lang_semantic::db::SemanticGroup;
use cairo_lang_starknet::compile::compile_prepared_db;
use cairo_lang_starknet::contract::{find_contracts, ContractDeclaration};
use cairo_lang_starknet_classes::abi;
use cairo_lang_starknet_classes::allowed_libfuncs::{AllowedLibfuncsError, ListSelector};
use cairo_lang_starknet_classes::contract_class::ContractClass;
use cairo_lang_utils::UpcastMut;
use camino::Utf8PathBuf;
use convert_case::{Case, Casing};
use dojo_world::contracts::naming;
use dojo_world::manifest::{
    AbiFormat, Class, DojoContract, DojoModel, Manifest, ManifestMethods, ABIS_DIR,
    BASE_CONTRACT_TAG, BASE_DIR, BASE_QUALIFIED_PATH, CONTRACTS_DIR, MANIFESTS_DIR, MODELS_DIR,
    WORLD_CONTRACT_TAG, WORLD_QUALIFIED_PATH,
};
use itertools::{izip, Itertools};
use scarb::compiler::helpers::{build_compiler_config, collect_main_crate_ids};
use scarb::compiler::{CairoCompilationUnit, CompilationUnitAttributes, Compiler};
use scarb::core::{PackageName, TargetKind, Workspace};
use scarb::flock::Filesystem;
use serde::de::DeserializeOwned;
use serde::{Deserialize, Serialize};
use smol_str::SmolStr;
use starknet::core::types::contract::SierraClass;
use starknet::core::types::Felt;
use tracing::{debug, trace, trace_span};

use crate::plugin::{DojoAuxData, Model};
use crate::scarb_internal::debug::SierraToCairoDebugInfo;

const CAIRO_PATH_SEPARATOR: &str = "::";

pub(crate) const LOG_TARGET: &str = "dojo_lang::compiler";

#[cfg(test)]
#[path = "compiler_test.rs"]
mod test;

#[derive(Debug)]
pub struct DojoCompiler;

#[derive(Debug, Default, Serialize, Deserialize)]
#[serde(rename_all = "kebab-case")]
pub struct Props {
    pub build_external_contracts: Option<Vec<ContractSelector>>,
}

#[derive(Debug, Clone, PartialEq, Eq, Serialize, Deserialize)]
pub struct ContractSelector(String);

impl ContractSelector {
    fn package(&self) -> PackageName {
        let parts = self.0.split_once(CAIRO_PATH_SEPARATOR).unwrap_or((self.0.as_str(), ""));
        PackageName::new(parts.0)
    }

    /// Returns the path with the model name in snake case.
    /// This is used to match the output of the `compile()` function and Dojo plugin naming for
    /// models contracts.
    fn path_with_model_snake_case(&self) -> String {
        let (path, last_segment) =
            self.0.rsplit_once(CAIRO_PATH_SEPARATOR).unwrap_or(("", &self.0));

        // We don't want to snake case the whole path because some of names like `erc20`
        // will be changed to `erc_20`, and leading to invalid paths.
        // The model name has to be snaked case as it's how the Dojo plugin names the Model's
        // contract.
        format!("{}{}{}", path, CAIRO_PATH_SEPARATOR, last_segment.to_case(Case::Snake))
    }
}

impl Compiler for DojoCompiler {
    fn target_kind(&self) -> TargetKind {
        TargetKind::new("dojo")
    }

    // TODO: refacto the main loop here, could be much more simpler and efficient.
    fn compile(
        &self,
        unit: CairoCompilationUnit,
        db: &mut RootDatabase,
        ws: &Workspace<'_>,
    ) -> Result<()> {
        let props: Props = unit.main_component().target_props()?;
        let target_dir = unit.target_dir(ws);

        // TODO: if we want to output the manifests at the package level,
        // we must iterate on the ws members, to find the location of the
        // sole package with the `dojo` target.
        // In this case, we can use this path to output the manifests.

        let compiler_config = build_compiler_config(&unit, ws);

        trace!(target: LOG_TARGET, unit = %unit.name(), ?props, "Compiling unit dojo compiler.");

        let mut main_crate_ids = collect_main_crate_ids(&unit, db);
        let core_crate_ids: Vec<CrateId> = collect_core_crate_ids(db);
        main_crate_ids.extend(core_crate_ids);

        let contracts = find_project_contracts(
            db.upcast_mut(),
            main_crate_ids.clone(),
            props.build_external_contracts.clone(),
        )?;

        let contract_paths = contracts
            .iter()
            .map(|decl| decl.module_id().full_path(db.upcast_mut()))
            .collect::<Vec<_>>();
        trace!(target: LOG_TARGET, contracts = ?contract_paths);

        let contracts = contracts.iter().collect::<Vec<_>>();

        let classes = {
            let _ = trace_span!("compile_starknet").enter();
            compile_prepared_db(db, &contracts, compiler_config)?
        };

<<<<<<< HEAD
        let mut compiled_classes: HashMap<String, (Felt, ContractClass)> = HashMap::new();
        let list_selector = ListSelector::default();

        for (decl, class) in zip(contracts, classes) {
            let contract_name = decl.submodule_id.name(db.upcast_mut());

=======
        // TODO: get the debug flag from the `dojo_<profile>.toml` file.
        let with_debug_info = true;
        let debug_info_classes: Vec<Option<SierraToCairoDebugInfo>> = if with_debug_info {
            let debug_classes =
                crate::scarb_internal::debug::compile_prepared_db_to_debug_info(db, &contracts)?;

            debug_classes
                .into_iter()
                .map(|d| Some(crate::scarb_internal::debug::get_sierra_to_cairo_debug_info(&d, db)))
                .collect()
        } else {
            vec![None; contracts.len()]
        };

        let mut compiled_classes: HashMap<
            String,
            (Felt, ContractClass, Option<SierraToCairoDebugInfo>),
        > = HashMap::new();

        for (decl, class, debug_info) in izip!(contracts, classes, debug_info_classes) {
>>>>>>> 056d98d3
            // note that the qualified path is in snake case while
            // the `full_path()` method of StructId uses the original struct name case.
            // (see in `get_dojo_model_artifacts`)
            let qualified_path = decl.module_id().full_path(db.upcast_mut());

            match class.validate_version_compatible(list_selector.clone()) {
                Ok(()) => {}
                Err(AllowedLibfuncsError::UnsupportedLibfunc {
                    invalid_libfunc,
                    allowed_libfuncs_list_name: _,
                }) => {
                    let diagnostic = format! {r#"
                        Contract `{contract_name}` ({qualified_path}) includes `{invalid_libfunc}` function that is not allowed in the default libfuncs for public Starknet networks (mainnet, sepolia).
                        It will work on Katana, but don't forget to remove it before deploying on a public Starknet network.
                    "#};

                    ws.config().ui().warn(diagnostic);
                }
                Err(e) => {
                    return Err(e).with_context(|| {
                        format!("Failed to check allowed libfuncs for contract: {}", contract_name)
                    });
                }
            }

            let class_hash = compute_class_hash_of_contract_class(&class).with_context(|| {
                format!("problem computing class hash for contract `{}`", qualified_path.clone())
            })?;

            compiled_classes.insert(qualified_path, (class_hash, class, debug_info));
        }

        update_files(
            db,
            ws,
            &target_dir,
            &main_crate_ids,
            compiled_classes,
            props.build_external_contracts,
        )?;
        Ok(())
    }
}

fn compute_class_hash_of_contract_class(class: &ContractClass) -> Result<Felt> {
    let class_str = serde_json::to_string(&class)?;
    let sierra_class = serde_json::from_str::<SierraClass>(&class_str)
        .map_err(|e| anyhow!("error parsing Sierra class: {e}"))?;
    sierra_class.class_hash().map_err(|e| anyhow!("problem hashing sierra contract: {e}"))
}

fn find_project_contracts(
    mut db: &dyn SemanticGroup,
    main_crate_ids: Vec<CrateId>,
    external_contracts: Option<Vec<ContractSelector>>,
) -> Result<Vec<ContractDeclaration>> {
    let internal_contracts = {
        let _ = trace_span!("find_internal_contracts").enter();
        find_contracts(db, &main_crate_ids)
    };

    let external_contracts = if let Some(external_contracts) = external_contracts {
        let _ = trace_span!("find_external_contracts").enter();
        debug!(target: LOG_TARGET, external_contracts = ?external_contracts, "External contracts selectors.");

        let crate_ids = external_contracts
            .iter()
            .map(|selector| selector.package().into())
            .unique()
            .map(|package_name: SmolStr| {
                debug!(target: LOG_TARGET, %package_name, "Looking for internal crates.");
                db.upcast_mut().intern_crate(CrateLongId::Real(package_name))
            })
            .collect::<Vec<_>>();

        find_contracts(db, crate_ids.as_ref())
            .into_iter()
            .filter(|decl| {
                let contract_path = decl.module_id().full_path(db.upcast());
                external_contracts
                    .iter()
                    .any(|selector| contract_path == selector.path_with_model_snake_case())
            })
            .collect::<Vec<ContractDeclaration>>()
    } else {
        debug!(target: LOG_TARGET, "No external contracts selected.");
        Vec::new()
    };

    Ok(internal_contracts.into_iter().chain(external_contracts).collect())
}

pub fn collect_core_crate_ids(db: &RootDatabase) -> Vec<CrateId> {
    [
        ContractSelector(BASE_QUALIFIED_PATH.to_string()),
        ContractSelector(WORLD_QUALIFIED_PATH.to_string()),
    ]
    .iter()
    .map(|selector| selector.package().into())
    .unique()
    .map(|package_name: SmolStr| db.intern_crate(CrateLongId::Real(package_name)))
    .collect::<Vec<_>>()
}

pub fn collect_external_crate_ids(
    db: &RootDatabase,
    external_contracts: Vec<ContractSelector>,
) -> Vec<CrateId> {
    external_contracts
        .iter()
        .map(|selector| selector.package().into())
        .unique()
        .map(|package_name: SmolStr| db.intern_crate(CrateLongId::Real(package_name)))
        .collect::<Vec<_>>()
}

fn update_files(
    db: &RootDatabase,
    ws: &Workspace<'_>,
    target_dir: &Filesystem,
    crate_ids: &[CrateId],
    compiled_artifacts: HashMap<String, (Felt, ContractClass, Option<SierraToCairoDebugInfo>)>,
    external_contracts: Option<Vec<ContractSelector>>,
) -> anyhow::Result<()> {
    let profile_name =
        ws.current_profile().expect("Scarb profile expected to be defined.").to_string();
    let relative_manifest_dir = Utf8PathBuf::new().join(MANIFESTS_DIR).join(profile_name);

    // relative path to manifests and abi
    let base_manifests_dir = Utf8PathBuf::new().join(relative_manifest_dir).join(BASE_DIR);
    let base_abis_dir = Utf8PathBuf::new().join(&base_manifests_dir).join(ABIS_DIR);

    let manifest_dir = ws.manifest_path().parent().unwrap().to_path_buf();

    fn get_compiled_artifact_from_map<'a>(
        artifacts: &'a HashMap<String, (Felt, ContractClass, Option<SierraToCairoDebugInfo>)>,
        qualified_artifact_path: &str,
    ) -> anyhow::Result<&'a (Felt, ContractClass, Option<SierraToCairoDebugInfo>)> {
        artifacts.get(qualified_artifact_path).context(format!(
            "Contract `{qualified_artifact_path}` not found. Did you include `dojo` as a \
             dependency?",
        ))
    }

    let mut crate_ids = crate_ids.to_vec();

    // World and base contracts from Dojo core.
    for (qualified_path, tag) in
        [(WORLD_QUALIFIED_PATH, WORLD_CONTRACT_TAG), (BASE_QUALIFIED_PATH, BASE_CONTRACT_TAG)]
    {
        let (hash, class, debug_info) =
            get_compiled_artifact_from_map(&compiled_artifacts, qualified_path)?;
        let filename = naming::get_filename_from_tag(tag);
        write_manifest_and_abi(
            &base_manifests_dir,
            &base_abis_dir,
            &manifest_dir,
            &mut Manifest::new(
                // abi path will be written by `write_manifest`
                Class {
                    class_hash: *hash,
                    abi: None,
                    original_class_hash: *hash,
                    tag: tag.to_string(),
                },
                filename.clone(),
            ),
            &class.abi,
        )?;
        save_json_artifact_file(ws, target_dir, class, &filename, tag)?;

        if let Some(debug_info) = debug_info {
            save_json_artifact_debug_file(ws, target_dir, debug_info, &filename, tag)?;
        }
    }

    let mut models = BTreeMap::new();
    let mut contracts = BTreeMap::new();

    if let Some(external_contracts) = external_contracts {
        let external_crate_ids = collect_external_crate_ids(db, external_contracts);
        crate_ids.extend(external_crate_ids);
    }

    for crate_id in crate_ids {
        for module_id in db.crate_modules(crate_id).as_ref() {
            let file_infos =
                db.module_generated_file_infos(*module_id).unwrap_or(std::sync::Arc::new([]));
            for aux_data in file_infos
                .iter()
                .skip(1)
                .filter_map(|info| info.as_ref().map(|i| &i.aux_data))
                .filter_map(|aux_data| aux_data.as_ref().map(|aux_data| aux_data.0.as_any()))
            {
                if let Some(dojo_aux_data) = aux_data.downcast_ref::<DojoAuxData>() {
                    // For the contracts, the `module_id` is the parent module of the actual
                    // contract. Hence, the full path of the contract must be
                    // reconstructed with the contract's name inside the
                    // `get_dojo_contract_artifacts` function.
                    for contract in &dojo_aux_data.contracts {
                        contracts.extend(get_dojo_contract_artifacts(
                            db,
                            module_id,
                            &naming::get_tag(&contract.namespace, &contract.name),
                            &compiled_artifacts,
                            &contract.systems,
                        )?);
                    }

                    // For the models, the `struct_id` is the full path including the struct's name
                    // already. The `get_dojo_model_artifacts` function handles
                    // the reconstruction of the full path by also using lower
                    // case for the model's name to match the compiled artifacts of the generated
                    // contract.
                    models.extend(get_dojo_model_artifacts(
                        db,
                        &dojo_aux_data.models,
                        *module_id,
                        &compiled_artifacts,
                    )?);
                }

                // StarknetAuxData shouldn't be required. Every dojo contract and model are starknet
                // contracts under the hood. But the dojo aux data are attached to
                // the parent module of the actual contract, so StarknetAuxData will
                // only contain the contract's name.
            }
        }
    }

    for model in &models {
        contracts.remove(model.0.as_str());
    }

    let contracts_dir = target_dir.child(CONTRACTS_DIR);
    if !contracts.is_empty() && !contracts_dir.exists() {
        fs::create_dir_all(contracts_dir.path_unchecked())?;
    }

    // Ensure `contracts` dir exist event if no contracts are compiled
    // to avoid errors when loading manifests.
    let base_contracts_dir = base_manifests_dir.join(CONTRACTS_DIR);
    let base_contracts_abis_dir = base_abis_dir.join(CONTRACTS_DIR);
    if !base_contracts_dir.exists() {
        std::fs::create_dir_all(&base_contracts_dir)?;
    }
    if !base_contracts_abis_dir.exists() {
        std::fs::create_dir_all(&base_contracts_abis_dir)?;
    }

    for (_, (manifest, class, module_id, debug_info)) in contracts.iter_mut() {
        write_manifest_and_abi(
            &base_contracts_dir,
            &base_contracts_abis_dir,
            &manifest_dir,
            manifest,
            &class.abi,
        )?;

        let filename = naming::get_filename_from_tag(&manifest.inner.tag);
        save_expanded_source_file(
            ws,
            *module_id,
            db,
            &contracts_dir,
            &filename,
            &manifest.inner.tag,
        )?;
        save_json_artifact_file(ws, &contracts_dir, class, &filename, &manifest.inner.tag)?;

        if let Some(debug_info) = debug_info {
            save_json_artifact_debug_file(
                ws,
                &contracts_dir,
                debug_info,
                &filename,
                &manifest.inner.tag,
            )?;
        }
    }

    let models_dir = target_dir.child(MODELS_DIR);
    if !models.is_empty() && !models_dir.exists() {
        fs::create_dir_all(models_dir.path_unchecked())?;
    }

    // Ensure `models` dir exist event if no models are compiled
    // to avoid errors when loading manifests.
    let base_models_dir = base_manifests_dir.join(MODELS_DIR);
    let base_models_abis_dir = base_abis_dir.join(MODELS_DIR);
    if !base_models_dir.exists() {
        std::fs::create_dir_all(&base_models_dir)?;
    }
    if !base_models_abis_dir.exists() {
        std::fs::create_dir_all(&base_models_abis_dir)?;
    }

    for (_, (manifest, class, module_id, debug_info)) in models.iter_mut() {
        write_manifest_and_abi(
            &base_models_dir,
            &base_models_abis_dir,
            &manifest_dir,
            manifest,
            &class.abi,
        )?;

        let filename = naming::get_filename_from_tag(&manifest.inner.tag);
        save_expanded_source_file(ws, *module_id, db, &models_dir, &filename, &manifest.inner.tag)?;
        save_json_artifact_file(ws, &models_dir, class, &filename, &manifest.inner.tag)?;

        if let Some(debug_info) = debug_info {
            save_json_artifact_debug_file(
                ws,
                &models_dir,
                debug_info,
                &filename,
                &manifest.inner.tag,
            )?;
        }
    }

    Ok(())
}

/// Finds the inline modules annotated as models in the given crate_ids and
/// returns the corresponding Models.
#[allow(clippy::type_complexity)]
fn get_dojo_model_artifacts(
    db: &RootDatabase,
    aux_data: &Vec<Model>,
    module_id: ModuleId,
    compiled_classes: &HashMap<String, (Felt, ContractClass, Option<SierraToCairoDebugInfo>)>,
) -> anyhow::Result<
    HashMap<String, (Manifest<DojoModel>, ContractClass, ModuleId, Option<SierraToCairoDebugInfo>)>,
> {
    let mut models = HashMap::with_capacity(aux_data.len());

    for model in aux_data {
        if let Ok(Some(ModuleItemId::Struct(struct_id))) =
            db.module_item_by_name(module_id, model.name.clone().into())
        {
            // Leverages the contract selector function to only snake case the model name and
            // not the full path.
            let contract_selector = ContractSelector(struct_id.full_path(db));
            let qualified_path = contract_selector.path_with_model_snake_case();
            let compiled_class = compiled_classes.get(&qualified_path).cloned();
            let tag = naming::get_tag(&model.namespace, &model.name);

            if let Some((class_hash, class, debug_info)) = compiled_class {
                models.insert(
                    qualified_path.clone(),
                    (
                        Manifest::new(
                            DojoModel {
                                tag: tag.clone(),
                                class_hash,
                                abi: None,
                                members: model.members.clone(),
                                original_class_hash: class_hash,
                                qualified_path,
                            },
                            naming::get_filename_from_tag(&tag),
                        ),
                        class,
                        module_id,
                        debug_info.clone(),
                    ),
                );
            } else {
                println!("Model {} not found in target.", tag.clone());
            }
        }
    }

    Ok(models)
}

#[allow(clippy::type_complexity)]
fn get_dojo_contract_artifacts(
    db: &RootDatabase,
    module_id: &ModuleId,
    tag: &str,
    compiled_classes: &HashMap<String, (Felt, ContractClass, Option<SierraToCairoDebugInfo>)>,
    systems: &[String],
) -> anyhow::Result<
    HashMap<
        String,
        (Manifest<DojoContract>, ContractClass, ModuleId, Option<SierraToCairoDebugInfo>),
    >,
> {
    let mut result = HashMap::new();

    if !matches!(naming::get_name_from_tag(tag).as_str(), "world" | "resource_metadata" | "base") {
        // For the contracts, the `module_id` is the parent module of the actual contract.
        // Hence, the full path of the contract must be reconstructed with the contract's name.
        let (_, contract_name) = naming::split_tag(tag)?;
        let contract_qualified_path =
            format!("{}{}{}", module_id.full_path(db), CAIRO_PATH_SEPARATOR, contract_name);

        if let Some((class_hash, class, debug_info)) =
            compiled_classes.get(&contract_qualified_path.to_string())
        {
            let manifest = Manifest::new(
                DojoContract {
                    tag: tag.to_string(),
                    writes: vec![],
                    reads: vec![],
                    class_hash: *class_hash,
                    original_class_hash: *class_hash,
                    systems: systems.to_vec(),
                    ..Default::default()
                },
                naming::get_filename_from_tag(tag),
            );

            result.insert(
                contract_qualified_path.to_string(),
                (manifest, class.clone(), *module_id, debug_info.clone()),
            );
        }
    }

    Ok(result)
}

fn write_manifest_and_abi<T>(
    relative_manifest_dir: &Utf8PathBuf,
    relative_abis_dir: &Utf8PathBuf,
    manifest_dir: &Utf8PathBuf,
    manifest: &mut Manifest<T>,
    abi: &Option<abi::Contract>,
) -> anyhow::Result<()>
where
    T: Serialize + DeserializeOwned + ManifestMethods,
{
    let relative_manifest_path =
        relative_manifest_dir.join(manifest.manifest_name.clone()).with_extension("toml");
    let relative_abi_path =
        relative_abis_dir.join(manifest.manifest_name.clone()).with_extension("json");

    if abi.is_some() {
        manifest.inner.set_abi(Some(AbiFormat::Path(relative_abi_path.clone())));
    }

    let manifest_toml = toml::to_string_pretty(&manifest)?;
    let abi_json = serde_json::to_string_pretty(&abi)?;

    let full_manifest_path = manifest_dir.join(relative_manifest_path);
    let full_abi_path = manifest_dir.join(&relative_abi_path);

    // Create the directory if it doesn't exist
    if let Some(parent) = full_manifest_path.parent() {
        if !parent.exists() {
            std::fs::create_dir_all(parent)?;
        }
    }

    std::fs::write(full_manifest_path.clone(), manifest_toml)
        .unwrap_or_else(|_| panic!("Unable to write manifest file to path: {full_manifest_path}"));

    if abi.is_some() {
        // Create the directory if it doesn't exist
        if let Some(parent) = full_abi_path.parent() {
            if !parent.exists() {
                std::fs::create_dir_all(parent)?;
            }
        }

        std::fs::write(full_abi_path.clone(), abi_json)
            .unwrap_or_else(|_| panic!("Unable to write abi file to path: {full_abi_path}"));
    }
    Ok(())
}

fn save_expanded_source_file(
    ws: &Workspace<'_>,
    module_id: ModuleId,
    db: &RootDatabase,
    contract_dir: &Filesystem,
    contract_basename: &str,
    contract_tag: &str,
) -> anyhow::Result<()> {
    if let Ok(files) = db.module_files(module_id) {
        let contract_name = naming::get_name_from_tag(contract_tag);

        // search among all the module files (real and virtual), the one named with
        // the contract/model name. This is the file containing the Cairo code generated
        // from Dojo plugins.
        let res = files.iter().filter(|f| f.file_name(db).eq(&contract_name)).collect::<Vec<_>>();

        let file_id = if res.is_empty() {
            // if there is no virtual file with the name of the contract/model, just use the main
            // module file
            match db.module_main_file(module_id) {
                Ok(f) => f,
                Err(_) => return Err(anyhow!("failed to get source file: {contract_tag}")),
            }
        } else {
            *res[0]
        };

        if let Some(file_content) = db.file_content(file_id) {
            let src_file_name = format!("{contract_basename}.cairo");

            let mut file =
                contract_dir.open_rw(src_file_name.clone(), "source file", ws.config())?;
            file.write(format_string(db, file_content.to_string()).as_bytes())
                .with_context(|| format!("failed to serialize contract source: {contract_tag}"))?;
        } else {
            return Err(anyhow!("failed to get source file content: {contract_tag}"));
        }
    } else {
        return Err(anyhow!("failed to get source file: {contract_tag}"));
    }

    Ok(())
}

fn save_json_artifact_file(
    ws: &Workspace<'_>,
    contract_dir: &Filesystem,
    contract_class: &ContractClass,
    contract_basename: &str,
    contract_tag: &str,
) -> anyhow::Result<()> {
    let mut file =
        contract_dir.open_rw(format!("{contract_basename}.json"), "class file", ws.config())?;
    serde_json::to_writer_pretty(file.deref_mut(), &contract_class)
        .with_context(|| format!("failed to serialize contract artifact: {contract_tag}"))?;
    Ok(())
}

fn save_json_artifact_debug_file(
    ws: &Workspace<'_>,
    contract_dir: &Filesystem,
    debug_info: &SierraToCairoDebugInfo,
    contract_basename: &str,
    contract_tag: &str,
) -> anyhow::Result<()> {
    let mut file = contract_dir.open_rw(
        format!("{contract_basename}.debug.json"),
        "class file",
        ws.config(),
    )?;

    serde_json::to_writer_pretty(file.deref_mut(), debug_info)
        .with_context(|| format!("failed to serialize contract debug artifact: {contract_tag}"))?;

    Ok(())
}<|MERGE_RESOLUTION|>--- conflicted
+++ resolved
@@ -130,14 +130,6 @@
             compile_prepared_db(db, &contracts, compiler_config)?
         };
 
-<<<<<<< HEAD
-        let mut compiled_classes: HashMap<String, (Felt, ContractClass)> = HashMap::new();
-        let list_selector = ListSelector::default();
-
-        for (decl, class) in zip(contracts, classes) {
-            let contract_name = decl.submodule_id.name(db.upcast_mut());
-
-=======
         // TODO: get the debug flag from the `dojo_<profile>.toml` file.
         let with_debug_info = true;
         let debug_info_classes: Vec<Option<SierraToCairoDebugInfo>> = if with_debug_info {
@@ -156,9 +148,10 @@
             String,
             (Felt, ContractClass, Option<SierraToCairoDebugInfo>),
         > = HashMap::new();
+        let list_selector = ListSelector::default();
 
         for (decl, class, debug_info) in izip!(contracts, classes, debug_info_classes) {
->>>>>>> 056d98d3
+            let contract_name = decl.submodule_id.name(db.upcast_mut());
             // note that the qualified path is in snake case while
             // the `full_path()` method of StructId uses the original struct name case.
             // (see in `get_dojo_model_artifacts`)
